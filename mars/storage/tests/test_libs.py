#!/usr/bin/env python
# -*- coding: utf-8 -*-
# Copyright 1999-2020 Alibaba Group Holding Ltd.
#
# Licensed under the Apache License, Version 2.0 (the "License");
# you may not use this file except in compliance with the License.
# You may obtain a copy of the License at
#
#      http://www.apache.org/licenses/LICENSE-2.0
#
# Unless required by applicable law or agreed to in writing, software
# distributed under the License is distributed on an "AS IS" BASIS,
# WITHOUT WARRANTIES OR CONDITIONS OF ANY KIND, either express or implied.
# See the License for the specific language governing permissions and
# limitations under the License.

import io
import sys
import tempfile
import pkgutil
import pytest

import numpy as np
import pandas as pd
import scipy.sparse as sps

from mars.lib.filesystem import LocalFileSystem
from mars.lib.sparse import SparseNDArray, SparseMatrix
from mars.serialization import serialize, deserialize, AioSerializer, AioDeserializer
<<<<<<< HEAD
=======
from mars.serialize import dataserializer
>>>>>>> 57ba8828
from mars.storage.base import StorageLevel
from mars.storage.cuda import CudaStorage
from mars.storage.filesystem import FileSystemStorage
from mars.storage.plasma import PlasmaStorage
from mars.storage.shared_memory import SharedMemoryStorage
from mars.storage.vineyard import VineyardStorage
from mars.storage.ray import RayStorage
from mars.tests.core import require_ray, require_cudf, require_cupy
from mars.tests.conftest import *  # noqa
try:
    import vineyard
except ImportError:
    vineyard = None
try:
    import ray
except ImportError:
    ray = None

require_lib = lambda x: x
params = [
    'filesystem',
    'shared_memory',
]
if not sys.platform.startswith('win') and \
        pkgutil.find_loader('pyarrow.plasma') is not None:
    params.append('plasma')
if vineyard is not None:
    params.append('vineyard')
if ray is not None:
    params.append('ray')
    require_lib = require_ray


@pytest.mark.parametrize('ray_start_regular', [{'enable': ray is not None}], indirect=True)
@pytest.fixture(params=params)
async def storage_context(ray_start_regular, request):
    if request.param == 'filesystem':
        tempdir = tempfile.mkdtemp()
        params, teardown_params = await FileSystemStorage.setup(
            fs=LocalFileSystem(),
            root_dirs=[tempdir],
            level=StorageLevel.DISK)
        storage = FileSystemStorage(**params)
        assert storage.level == StorageLevel.DISK

        yield storage

        await storage.teardown(**teardown_params)
    elif request.param == 'plasma':
        plasma_storage_size = 10 * 1024 * 1024
        if sys.platform == 'darwin':
            plasma_dir = '/tmp'
        else:
            plasma_dir = '/dev/shm'
        params, teardown_params = await PlasmaStorage.setup(
            store_memory=plasma_storage_size,
            plasma_directory=plasma_dir,
            check_dir_size=False)
        storage = PlasmaStorage(**params)
        assert storage.level == StorageLevel.MEMORY

        yield storage

        await PlasmaStorage.teardown(**teardown_params)
    elif request.param == 'vineyard':
        vineyard_size = '256M'
        vineyard_socket = '/tmp/vineyard.sock'
        params, teardown_params = await VineyardStorage.setup(
            vineyard_size=vineyard_size,
            vineyard_socket=vineyard_socket)
        storage = VineyardStorage(**params)
        assert storage.level == StorageLevel.MEMORY

        yield storage

        await VineyardStorage.teardown(**teardown_params)
    elif request.param == 'shared_memory':
        params, teardown_params = await SharedMemoryStorage.setup()
        storage = SharedMemoryStorage(**params)
        assert storage.level == StorageLevel.MEMORY

        yield storage

        teardown_params['object_ids'] = storage._object_ids
        await SharedMemoryStorage.teardown(**teardown_params)
    elif request.param == 'ray':
        params, teardown_params = await RayStorage.setup()
        storage = RayStorage(**params)
        assert storage.level == StorageLevel.MEMORY | StorageLevel.REMOTE

        yield storage

        await RayStorage.teardown(**teardown_params)


def test_storage_level():
    level = StorageLevel.DISK | StorageLevel.MEMORY
    assert level == StorageLevel.DISK.value | StorageLevel.MEMORY.value

    assert (StorageLevel.DISK | StorageLevel.MEMORY) & StorageLevel.DISK
    assert not (StorageLevel.DISK | StorageLevel.MEMORY) & StorageLevel.GPU

    assert StorageLevel.GPU < StorageLevel.MEMORY < StorageLevel.DISK
    assert StorageLevel.DISK > StorageLevel.MEMORY > StorageLevel.GPU


@pytest.mark.asyncio
@require_lib
@pytest.mark.parametrize('ray_start_regular', [{'enable': ray is not None}], indirect=True)
async def test_base_operations(ray_start_regular, storage_context):
    storage = storage_context

    data1 = np.random.rand(10, 10)
    put_info1 = await storage.put(data1)
    get_data1 = await storage.get(put_info1.object_id)
    np.testing.assert_array_equal(data1, get_data1)

    info1 = await storage.object_info(put_info1.object_id)
    # FIXME: remove os check when size issue fixed
    assert info1.size == put_info1.size

    data2 = pd.DataFrame({'col1': np.arange(10),
                          'col2': [f'str{i}' for i in range(10)],
                          'col3': np.random.rand(10)},)
    put_info2 = await storage.put(data2)
    get_data2 = await storage.get(put_info2.object_id)
    pd.testing.assert_frame_equal(data2, get_data2)

    info2 = await storage.object_info(put_info2.object_id)
    # FIXME: remove os check when size issue fixed
    assert info2.size == put_info2.size

    # FIXME: remove when list functionality is ready for vineyard.
    if not isinstance(storage, (VineyardStorage, SharedMemoryStorage, RayStorage)):
        num = len(await storage.list())
        assert num == 2
        await storage.delete(info2.object_id)

    # test SparseMatrix
    s1 = sps.csr_matrix([[1, 0, 1], [0, 0, 1]])
    s = SparseNDArray(s1)
    put_info3 = await storage.put(s)
    get_data3 = await storage.get(put_info3.object_id)
    assert isinstance(get_data3, SparseMatrix)
    np.testing.assert_array_equal(get_data3.toarray(), s1.A)
    np.testing.assert_array_equal(get_data3.todense(), s1.A)

    # test writer and reader
    t = np.random.random(10)
    buffers = await AioSerializer(t).run()
    size = sum(getattr(buf, 'nbytes', len(buf)) for buf in buffers)
    async with await storage.open_writer(size=size) as writer:
        for buf in buffers:
            await writer.write(buf)

    async with await storage.open_reader(writer.object_id) as reader:
        t2 = await AioDeserializer(reader).run()

    np.testing.assert_array_equal(t, t2)


@require_cupy
@require_cudf
@pytest.mark.asyncio
async def test_cuda_backend():
    import cupy
    import cudf

    params, teardown_params = await CudaStorage.setup()
    storage = CudaStorage(**params)
    assert storage.level == StorageLevel.GPU

    data1 = cupy.asarray(np.random.rand(10, 10))
    put_info1 = await storage.put(data1)
    get_data1 = await storage.get(put_info1.object_id)
    cupy.testing.assert_array_equal(data1, get_data1)

    info1 = await storage.object_info(put_info1.object_id)
    assert info1.size == put_info1.size

    await storage.delete(put_info1.object_id)

    data2 = cudf.DataFrame(pd.DataFrame({'col1': np.arange(10),
                                         'col2': [f'str{i}' for i in range(10)],
                                         'col3': np.random.rand(10)},))
    put_info2 = await storage.put(data2)
    get_data2 = await storage.get(put_info2.object_id)
    cudf.testing.assert_frame_equal(data2, get_data2)

    info2 = await storage.object_info(put_info2.object_id)
    assert info2.size == put_info2.size

    await CudaStorage.teardown(**teardown_params)

    # test writer and reader
    t = np.random.random(10)
    buffers = await AioSerializer(t).run()
    size = sum(getattr(buf, 'nbytes', len(buf)) for buf in buffers)
    async with await storage.open_writer(size=size) as writer:
        for buf in buffers:
            await writer.write(buf)

    async with await storage.open_reader(writer.object_id) as reader:
        content = await reader.read()
        b = content.to_host_array().tobytes()
        t2 = await AioDeserializer(io.BytesIO(b)).run()
    np.testing.assert_array_equal(t, t2)

    # write cupy array
    t = cupy.random.random((10,))
    headers, buffers = serialize(t)
    async with await storage.open_writer(size=len(b)) as writer:
        for buffer in buffers:
            await writer.write(buffer.data)

    async with await storage.open_reader(writer.object_id) as reader:
        b2 = await reader.read()
        t2 = deserialize(headers, [b2])

    cupy.testing.assert_array_equal(t, t2)

    await CudaStorage.teardown(**teardown_params)<|MERGE_RESOLUTION|>--- conflicted
+++ resolved
@@ -18,19 +18,15 @@
 import sys
 import tempfile
 import pkgutil
-import pytest
 
 import numpy as np
 import pandas as pd
+import pytest
 import scipy.sparse as sps
 
 from mars.lib.filesystem import LocalFileSystem
 from mars.lib.sparse import SparseNDArray, SparseMatrix
 from mars.serialization import serialize, deserialize, AioSerializer, AioDeserializer
-<<<<<<< HEAD
-=======
-from mars.serialize import dataserializer
->>>>>>> 57ba8828
 from mars.storage.base import StorageLevel
 from mars.storage.cuda import CudaStorage
 from mars.storage.filesystem import FileSystemStorage
