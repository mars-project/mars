# Copyright 1999-2021 Alibaba Group Holding Ltd.
#
# Licensed under the Apache License, Version 2.0 (the "License");
# you may not use this file except in compliance with the License.
# You may obtain a copy of the License at
#
#      http://www.apache.org/licenses/LICENSE-2.0
#
# Unless required by applicable law or agreed to in writing, software
# distributed under the License is distributed on an "AS IS" BASIS,
# WITHOUT WARRANTIES OR CONDITIONS OF ANY KIND, either express or implied.
# See the License for the specific language governing permissions and
# limitations under the License.

from typing import Any, Dict, List, Tuple

from ..utils import lazy_import
from .core import Serializer, buffered

ray = lazy_import("ray")


class RaySerializer(Serializer):
    """Return raw object to let ray do serialization."""

    @buffered
    def serial(self, obj: Any, context: Dict):
        return (obj,), [], True

    def deserial(self, serialized: Tuple, context: Dict, subs: List[Any]):
        assert not subs
        return serialized[0]


<<<<<<< HEAD
def _register_ray_serializers():
    PickleSerializer.unregister(object)
    ExceptionSerializer.unregister(Exception)
    RaySerializer.register(object)
    RaySerializer.register(ray.ObjectRef)
    RaySerializer.register(ray.actor.ActorHandle)


def _unregister_ray_serializers():
    RaySerializer.unregister(ray.actor.ActorHandle)
    RaySerializer.unregister(ray.ObjectRef)
    RaySerializer.unregister(object)
    PickleSerializer.register(object)
    ExceptionSerializer.register(Exception)


_ray_serializers_registered = False


def try_register_ray_serializers():
    global _ray_serializers_registered
    if not _ray_serializers_registered:
        _register_ray_serializers()
        _ray_serializers_registered = True


def try_unregister_ray_serializers():
    global _ray_serializers_registered
    if _ray_serializers_registered:
        _unregister_ray_serializers()
        _ray_serializers_registered = False
=======
if ray:
    RaySerializer.register(object, "ray")
    RaySerializer.register(ray.ObjectRef, "ray")
    RaySerializer.register(ray.actor.ActorHandle, "ray")
>>>>>>> 5604ceaf
<|MERGE_RESOLUTION|>--- conflicted
+++ resolved
@@ -32,41 +32,7 @@
         return serialized[0]
 
 
-<<<<<<< HEAD
-def _register_ray_serializers():
-    PickleSerializer.unregister(object)
-    ExceptionSerializer.unregister(Exception)
-    RaySerializer.register(object)
-    RaySerializer.register(ray.ObjectRef)
-    RaySerializer.register(ray.actor.ActorHandle)
-
-
-def _unregister_ray_serializers():
-    RaySerializer.unregister(ray.actor.ActorHandle)
-    RaySerializer.unregister(ray.ObjectRef)
-    RaySerializer.unregister(object)
-    PickleSerializer.register(object)
-    ExceptionSerializer.register(Exception)
-
-
-_ray_serializers_registered = False
-
-
-def try_register_ray_serializers():
-    global _ray_serializers_registered
-    if not _ray_serializers_registered:
-        _register_ray_serializers()
-        _ray_serializers_registered = True
-
-
-def try_unregister_ray_serializers():
-    global _ray_serializers_registered
-    if _ray_serializers_registered:
-        _unregister_ray_serializers()
-        _ray_serializers_registered = False
-=======
 if ray:
     RaySerializer.register(object, "ray")
     RaySerializer.register(ray.ObjectRef, "ray")
-    RaySerializer.register(ray.actor.ActorHandle, "ray")
->>>>>>> 5604ceaf
+    RaySerializer.register(ray.actor.ActorHandle, "ray")