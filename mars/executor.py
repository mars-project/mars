--- conflicted
+++ resolved
@@ -32,11 +32,7 @@
 from .operands import Fetch
 from .graph import DirectedGraph
 from .compat import six, futures, OrderedDict, enum
-<<<<<<< HEAD
-from .utils import kernel_mode, calc_data_size, concat_tileable_chunks, build_fetch
-=======
 from .utils import kernel_mode, calc_data_size , concat_tileable_chunks, build_fetch, calc_nsplits
->>>>>>> 80de6cb2
 
 logger = logging.getLogger(__name__)
 
