--- conflicted
+++ resolved
@@ -704,17 +704,4 @@
             functools.partial(size_estimator_wrapper, original_estimator=size_estimator)
     else:
         Executor._op_size_estimators[op] = size_estimator or \
-<<<<<<< HEAD
-            functools.partial(default_size_estimator, multiplier=size_multiplier)
-=======
-                                           functools.partial(default_size_estimator, multiplier=size_multiplier)
-
-
-# register tensor and dataframe execution handler
-from .tensor.execution.core import register_tensor_execution_handler
-register_tensor_execution_handler()
-del register_tensor_execution_handler
-from.dataframe.execution.core import register_dataframe_execution_handler
-register_dataframe_execution_handler()
-del register_dataframe_execution_handler
->>>>>>> ab391d48
+                                           functools.partial(default_size_estimator, multiplier=size_multiplier)