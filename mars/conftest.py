# Copyright 1999-2021 Alibaba Group Holding Ltd.
#
# Licensed under the Apache License, Version 2.0 (the "License");
# you may not use this file except in compliance with the License.
# You may obtain a copy of the License at
#
#      http://www.apache.org/licenses/LICENSE-2.0
#
# Unless required by applicable law or agreed to in writing, software
# distributed under the License is distributed on an "AS IS" BASIS,
# WITHOUT WARRANTIES OR CONDITIONS OF ANY KIND, either express or implied.
# See the License for the specific language governing permissions and
# limitations under the License.

import concurrent.futures
import os
import subprocess

import psutil
import pytest

from mars.config import option_context
from mars.core.mode import is_kernel_mode, is_build_mode
from mars.lib.aio.lru import clear_all_alru_caches
from mars.oscar.backends.router import Router
from mars.oscar.backends.ray.communication import RayServer
<<<<<<< HEAD
from mars.serialization.ray import (
    try_register_ray_serializers,
    try_unregister_ray_serializers,
)
=======
>>>>>>> 5604ceaf
from mars.utils import lazy_import

ray = lazy_import("ray")
MARS_CI_BACKEND = os.environ.get("MARS_CI_BACKEND", "mars")


@pytest.fixture(autouse=True)
def auto_cleanup(request):
    request.addfinalizer(clear_all_alru_caches)


@pytest.fixture(scope="module", autouse=True)
def check_router_cleaned(request):
    def route_checker():
        if Router.get_instance() is not None:
            assert len(Router.get_instance()._mapping) == 0
            assert len(Router.get_instance()._local_mapping) == 0

    request.addfinalizer(route_checker)


@pytest.fixture(scope="module")
def ray_start_regular_shared(request):  # pragma: no cover
    yield from _ray_start_regular(request)


@pytest.fixture(scope="module")
def ray_start_regular_shared2(request):  # pragma: no cover
    os.environ["RAY_kill_idle_workers_interval_ms"] = "0"
    param = getattr(request, "param", {})
    num_cpus = param.get("num_cpus", 64)
    total_memory_mb = num_cpus * 2 * 1024**2
    try:
        try:
            job_config = ray.job_config.JobConfig(total_memory_mb=total_memory_mb)
        except TypeError:
            job_config = None
        yield ray.init(num_cpus=num_cpus, job_config=job_config)
    finally:
        ray.shutdown()
        Router.set_instance(None)
        os.environ.pop("RAY_kill_idle_workers_interval_ms", None)


@pytest.fixture
def ray_start_regular(request):  # pragma: no cover
    yield from _ray_start_regular(request)


def _ray_start_regular(request):  # pragma: no cover
    param = getattr(request, "param", {})
    if not param.get("enable", True):
        yield
    else:
        num_cpus = param.get("num_cpus", 64)
        total_memory_mb = num_cpus * 2 * 1024**2
        try:
            try:
                job_config = ray.job_config.JobConfig(total_memory_mb=total_memory_mb)
            except TypeError:
                job_config = None
            yield ray.init(num_cpus=num_cpus, job_config=job_config)
        finally:
            ray.shutdown()
<<<<<<< HEAD
            try_unregister_ray_serializers()
=======
>>>>>>> 5604ceaf
            Router.set_instance(None)
            RayServer.clear()
            if "COV_CORE_SOURCE" in os.environ:
                # Remove this when https://github.com/ray-project/ray/issues/16802 got fixed
                subprocess.check_call(["ray", "stop", "--force"])


@pytest.fixture(scope="module")
def ray_large_cluster_shared(request):  # pragma: no cover
    yield from _ray_large_cluster(request)


@pytest.fixture
def ray_large_cluster(request):  # pragma: no cover
    yield from _ray_large_cluster(request)


def _ray_large_cluster(request):  # pragma: no cover
    param = getattr(request, "param", {})
    num_nodes = param.get("num_nodes", 3)
    num_cpus = param.get("num_cpus", 16)
    from ray.cluster_utils import Cluster

    cluster = Cluster()
    remote_nodes = []
    for i in range(num_nodes):
        remote_nodes.append(
            cluster.add_node(num_cpus=num_cpus, memory=num_cpus * 2 * 1024**3)
        )
        if len(remote_nodes) == 1:
            try:
                job_config = ray.job_config.JobConfig(
                    total_memory_mb=num_nodes * 32 * 1024**3
                )
            except TypeError:
                job_config = None
            ray.init(address=cluster.address, job_config=job_config)
    try:
        yield cluster
    finally:
<<<<<<< HEAD
        try_unregister_ray_serializers()
=======
>>>>>>> 5604ceaf
        Router.set_instance(None)
        RayServer.clear()
        ray.shutdown()
        cluster.shutdown()
        if "COV_CORE_SOURCE" in os.environ:
            # Remove this when https://github.com/ray-project/ray/issues/16802 got fixed
            subprocess.check_call(["ray", "stop", "--force"])


@pytest.fixture
def stop_ray(request):  # pragma: no cover
    yield
    if ray.is_initialized():
        ray.shutdown()
    Router.set_instance(None)


@pytest.fixture
def with_ray_serializers():  # pragma: no cover
    try_register_ray_serializers()
    yield
    try_unregister_ray_serializers()


@pytest.fixture
def unregister_ray_serializers():  # pragma: no cover
    yield
    try_unregister_ray_serializers()


@pytest.fixture
async def ray_create_mars_cluster(request, check_router_cleaned):
    from mars.deploy.oscar.ray import new_cluster, _load_config

    ray_config = _load_config()
    param = getattr(request, "param", {})
    supervisor_mem = param.get("supervisor_mem", 1 * 1024**3)
    worker_num = param.get("worker_num", 2)
    worker_cpu = param.get("worker_cpu", 2)
    worker_mem = param.get("worker_mem", 256 * 1024**2)
    ray_config.update(param.get("config", {}))
    client = await new_cluster(
        supervisor_mem=supervisor_mem,
        worker_num=worker_num,
        worker_cpu=worker_cpu,
        worker_mem=worker_mem,
        config=ray_config,
    )
    try:
        async with client:
            yield client
    finally:
        Router.set_instance(None)


@pytest.fixture
def stop_mars():
    try:
        yield
    finally:
        import mars

        mars.stop_server()


@pytest.fixture(scope="module")
def _new_test_session(check_router_cleaned):
    from .deploy.oscar.tests.session import new_test_session

    sess = new_test_session(
        address="test://127.0.0.1",
        backend=MARS_CI_BACKEND,
        init_local=True,
        default=True,
        timeout=300,
    )
    with option_context({"show_progress": False}):
        try:
            yield sess
        finally:
            sess.stop_server(isolation=False)
            Router.set_instance(None)


@pytest.fixture(scope="module")
def _new_integrated_test_session(check_router_cleaned):
    from .deploy.oscar.tests.session import new_test_session

    sess = new_test_session(
        address="127.0.0.1",
        backend=MARS_CI_BACKEND,
        init_local=True,
        n_worker=2,
        default=True,
        timeout=300,
    )
    with option_context({"show_progress": False}):
        try:
            yield sess
        finally:
            try:
                sess.stop_server(isolation=False)
            except concurrent.futures.TimeoutError:
                Router.set_instance(None)
                subprocesses = psutil.Process().children(recursive=True)
                for proc in subprocesses:
                    proc.terminate()
                for proc in subprocesses:
                    try:
                        proc.wait(1)
                    except (psutil.TimeoutExpired, psutil.NoSuchProcess):
                        pass
                    try:
                        proc.kill()
                    except psutil.NoSuchProcess:
                        pass


@pytest.fixture(scope="module")
def _new_gpu_test_session(check_router_cleaned):  # pragma: no cover
    from .deploy.oscar.tests.session import new_test_session
    from .resource import cuda_count

    cuda_devices = list(range(min(cuda_count(), 2)))

    sess = new_test_session(
        address="127.0.0.1",
        backend=MARS_CI_BACKEND,
        init_local=True,
        n_worker=1,
        n_cpu=1,
        cuda_devices=cuda_devices,
        default=True,
        timeout=300,
    )
    with option_context({"show_progress": False}):
        try:
            yield sess
        finally:
            sess.stop_server(isolation=False)
            Router.set_instance(None)


@pytest.fixture
def setup(_new_test_session):
    _new_test_session.as_default()
    yield _new_test_session
    assert not (is_build_mode() or is_kernel_mode())


@pytest.fixture
def setup_cluster(_new_integrated_test_session):
    _new_integrated_test_session.as_default()
    yield _new_integrated_test_session


@pytest.fixture
def setup_gpu(_new_gpu_test_session):  # pragma: no cover
    _new_gpu_test_session.as_default()
    yield _new_test_session<|MERGE_RESOLUTION|>--- conflicted
+++ resolved
@@ -24,13 +24,6 @@
 from mars.lib.aio.lru import clear_all_alru_caches
 from mars.oscar.backends.router import Router
 from mars.oscar.backends.ray.communication import RayServer
-<<<<<<< HEAD
-from mars.serialization.ray import (
-    try_register_ray_serializers,
-    try_unregister_ray_serializers,
-)
-=======
->>>>>>> 5604ceaf
 from mars.utils import lazy_import
 
 ray = lazy_import("ray")
@@ -95,10 +88,6 @@
             yield ray.init(num_cpus=num_cpus, job_config=job_config)
         finally:
             ray.shutdown()
-<<<<<<< HEAD
-            try_unregister_ray_serializers()
-=======
->>>>>>> 5604ceaf
             Router.set_instance(None)
             RayServer.clear()
             if "COV_CORE_SOURCE" in os.environ:
@@ -139,10 +128,6 @@
     try:
         yield cluster
     finally:
-<<<<<<< HEAD
-        try_unregister_ray_serializers()
-=======
->>>>>>> 5604ceaf
         Router.set_instance(None)
         RayServer.clear()
         ray.shutdown()
@@ -158,19 +143,6 @@
     if ray.is_initialized():
         ray.shutdown()
     Router.set_instance(None)
-
-
-@pytest.fixture
-def with_ray_serializers():  # pragma: no cover
-    try_register_ray_serializers()
-    yield
-    try_unregister_ray_serializers()
-
-
-@pytest.fixture
-def unregister_ray_serializers():  # pragma: no cover
-    yield
-    try_unregister_ray_serializers()
 
 
 @pytest.fixture
