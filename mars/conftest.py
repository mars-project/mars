--- conflicted
+++ resolved
@@ -37,31 +37,23 @@
 
 @pytest.fixture
 def ray_start_regular(request):  # pragma: no cover
-<<<<<<< HEAD
-=======
     yield from _ray_start_regular(request)
 
 
 def _ray_start_regular(request):  # pragma: no cover
->>>>>>> a2857bda
     param = getattr(request, "param", {})
-    num_cpus = param.get("num_cpus", 16)
     if not param.get("enable", True):
         yield
     else:
         num_cpus = param.get("num_cpus", 64)
         total_memory_mb = num_cpus * 2 * 1024**2
         try:
-<<<<<<< HEAD
-            yield ray.init(num_cpus=num_cpus)
-=======
             register_ray_serializers()
             try:
                 job_config = ray.job_config.JobConfig(total_memory_mb=total_memory_mb)
             except TypeError:
                 job_config = None
             yield ray.init(num_cpus=num_cpus, job_config=job_config)
->>>>>>> a2857bda
         finally:
             ray.shutdown()
             unregister_ray_serializers()
