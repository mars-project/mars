# Copyright 1999-2020 Alibaba Group Holding Ltd.
#
# Licensed under the Apache License, Version 2.0 (the "License");
# you may not use this file except in compliance with the License.
# You may obtain a copy of the License at
#
#      http://www.apache.org/licenses/LICENSE-2.0
#
# Unless required by applicable law or agreed to in writing, software
# distributed under the License is distributed on an "AS IS" BASIS,
# WITHOUT WARRANTIES OR CONDITIONS OF ANY KIND, either express or implied.
# See the License for the specific language governing permissions and
# limitations under the License.

import asyncio
import concurrent.futures as futures
import contextlib
import itertools
import multiprocessing
from abc import ABC, ABCMeta, abstractmethod
from typing import Dict, List, Type, TypeVar, Coroutine, Callable, Union, Optional

from ...utils import implements, to_binary
from ...utils import lazy_import, register_asyncio_task_timeout_detector
from ..api import Actor
from ..core import ActorRef
from ..errors import ActorAlreadyExist, ActorNotExist, ServerClosed, CannotCancelTask
from ..utils import create_actor_ref
from .allocate_strategy import allocated_type, AddressSpecified
from .communication import Channel, Server, \
    get_server_type, gen_local_address
from .config import ActorPoolConfig
from .core import result_message_type, ActorCaller
from .message import _MessageBase, new_message_id, DEFAULT_PROTOCOL, MessageType, \
    ResultMessage, ErrorMessage, CreateActorMessage, HasActorMessage, \
    DestroyActorMessage, ActorRefMessage, SendMessage, TellMessage, \
    CancelMessage, ControlMessage, ControlMessageType
from .router import Router

ray = lazy_import("ray")


class _ErrorProcessor:
    def __init__(self, message_id: bytes, protocol):
        self._message_id = message_id
        self._protocol = protocol
        self.result = None

    def __enter__(self):
        return self

    def __exit__(self, exc_type, exc_val, exc_tb):
        if self.result is None:
            self.result = ErrorMessage(
                self._message_id, exc_type, exc_val, exc_tb,
                protocol=self._protocol
            )
            return True


def _register_message_handler(pool_type: Type["AbstractActorPool"]):
    pool_type._message_handler = dict()
    for message_type, handler in [
        (MessageType.create_actor, pool_type.create_actor),
        (MessageType.destroy_actor, pool_type.destroy_actor),
        (MessageType.has_actor, pool_type.has_actor),
        (MessageType.actor_ref, pool_type.actor_ref),
        (MessageType.send, pool_type.send),
        (MessageType.tell, pool_type.tell),
        (MessageType.cancel, pool_type.cancel),
        (MessageType.control, pool_type.handle_control_command)
    ]:
        pool_type._message_handler[message_type] = handler
    return pool_type


class AbstractActorPool(ABC):
    __slots__ = 'process_index', 'label', 'external_address', 'internal_address', 'env', \
                '_servers', '_router', '_config', '_stopped', '_actors', '_caller', '_process_messages', \
                '_asyncio_task_timeout_detector_task'

    def __init__(self,
                 process_index: int,
                 label: str,
                 external_address: str,
                 internal_address: str,
                 env: Dict,
                 router: Router,
                 config: ActorPoolConfig,
                 servers: List[Server]):
        self.process_index = process_index
        self.label = label
        self.external_address = external_address
        self.internal_address = internal_address
        self.env = env
        self._router = router
        self._config = config
        self._servers = servers

        self._stopped = asyncio.Event()

        # states
        # actor id -> actor
        self._actors: Dict[bytes, Actor] = dict()
        # message id -> future
        self._process_messages: Dict[bytes, asyncio.Future] = dict()

        # manage async actor callers
        self._caller = ActorCaller()
        self._asyncio_task_timeout_detector_task = register_asyncio_task_timeout_detector()

    @property
    def router(self):
        return self._router

    @abstractmethod
    async def create_actor(self,
                           message: CreateActorMessage) -> result_message_type:
        """
        Create an actor.

        Parameters
        ----------
        message: CreateActorMessage
            message to create an actor.

        Returns
        -------
        result_message
            result or error message.
        """

    @abstractmethod
    async def has_actor(self,
                        message: HasActorMessage) -> ResultMessage:
        """
        Check if an actor exists or not.

        Parameters
        ----------
        message: HasActorMessage
            message

        Returns
        -------
        result_message
            result message contains if an actor exists or not.
        """

    @abstractmethod
    async def destroy_actor(self,
                            message: DestroyActorMessage) -> result_message_type:
        """
        Destroy an actor.

        Parameters
        ----------
        message: DestroyActorMessage
            message to destroy an actor.

        Returns
        -------
        result_message
            result or error message.
        """

    @abstractmethod
    async def actor_ref(self,
                        message: ActorRefMessage) -> result_message_type:
        """
        Get an actor's ref.

        Parameters
        ----------
        message: ActorRefMessage
            message to get an actor's ref.

        Returns
        -------
        result_message
            result or error message.
        """

    @abstractmethod
    async def send(self,
                   message: SendMessage) -> result_message_type:
        """
        Send a message to some actor.

        Parameters
        ----------
        message: SendMessage
            Message to send.

        Returns
        -------
        result_message
            result or error message.
        """

    @abstractmethod
    async def tell(self,
                   message: TellMessage) -> result_message_type:
        """
        Tell message to some actor.

        Parameters
        ----------
        message: TellMessage
            Message to tell.

        Returns
        -------
        result_message
            result or error message.
        """

    @abstractmethod
    async def cancel(self,
                     message: CancelMessage) -> result_message_type:
        """
        Cancel message that sent

        Parameters
        ----------
        message: CancelMessage
            Cancel message.

        Returns
        -------
        result_message
            result or error message
        """

    async def handle_control_command(self,
                                     message: ControlMessage) -> result_message_type:
        """
        Handle control command.

        Parameters
        ----------
        message: ControlMessage
            Control message.

        Returns
        -------
        result_message
            result or error message.
        """
        with _ErrorProcessor(message.message_id,
                             protocol=message.protocol) as processor:
            content = True
            if message.control_message_type == ControlMessageType.stop:
                await self.stop()
            elif message.control_message_type == ControlMessageType.sync_config:
                actor_pool_config: ActorPoolConfig = message.content
                self._config = actor_pool_config
                # remove router from global one
                global_router = Router.get_instance()
                global_router.remove_router(self._router)
                # update router
                self._router.set_mapping(
                    actor_pool_config.external_to_internal_address_map)
                # update global router
                global_router.add_router(self._router)
            elif message.control_message_type == ControlMessageType.get_config:
                if message.content == 'main_pool_address':
                    main_process_index = self._config.get_process_indexes()[0]
                    content = \
                        self._config.get_pool_config(main_process_index)['external_address'][0]
                else:
                    content = self._config
            else:  # pragma: no cover
                raise TypeError(f'Unable to handle control message '
                                f'with type {message.control_message_type}')
            processor.result = ResultMessage(
                message.message_id, content,
                protocol=message.protocol)

        return processor.result

    @contextlib.contextmanager
    def _run_coro(self, message_id: bytes, coro: Coroutine):
        future = asyncio.create_task(coro)
        self._process_messages[message_id] = future
        try:
            yield future
        finally:
            self._process_messages.pop(message_id, None)

    async def process_message(self,
                              message: _MessageBase,
                              channel: Channel):
        handler = self._message_handler[message.message_type]
        with _ErrorProcessor(message.message_id,
                             message.protocol) as processor:
            with self._run_coro(message.message_id, handler(self, message)) as future:
                processor.result = await future
        await channel.send(processor.result)

    async def call(self,
                   dest_address: str,
                   message: _MessageBase) -> result_message_type:
        return await self._caller.call(self._router, dest_address, message)

    @staticmethod
    def _parse_config(config: Dict, kw: Dict) -> Dict:
        actor_pool_config: ActorPoolConfig = config.pop('actor_pool_config')
        kw['config'] = actor_pool_config
        kw['process_index'] = process_index = config.pop('process_index')
        curr_pool_config = actor_pool_config.get_pool_config(process_index)
        kw['label'] = curr_pool_config['label']
        external_addresses = curr_pool_config['external_address']
        kw['external_address'] = external_addresses[0]
        kw['internal_address'] = curr_pool_config['internal_address']
        kw['router'] = Router(external_addresses,
                              gen_local_address(process_index),
                              actor_pool_config.external_to_internal_address_map)
        kw['env'] = curr_pool_config['env']

        if config:  # pragma: no cover
            raise TypeError(f'Creating pool got unexpected '
                            f'arguments: {",".join(config)}')

        return kw

    @classmethod
    @abstractmethod
    async def create(cls, config: Dict) -> "AbstractActorPool":
        """
        Create an actor pool.

        Parameters
        ----------
        config: Dict
            configurations.

        Returns
        -------
        actor_pool:
            Actor pool.
        """

    async def start(self):
        if self._stopped.is_set():
            raise RuntimeError('pool has been stopped, cannot start again')
        start_servers = [server.start() for server in self._servers]
        await asyncio.gather(*start_servers)

    async def join(self, timeout: float = None):
        wait_stopped = asyncio.create_task(self._stopped.wait())

        try:
            await asyncio.wait_for(wait_stopped, timeout=timeout)
        except (futures.TimeoutError, asyncio.TimeoutError):  # pragma: no cover
            wait_stopped.cancel()

    async def stop(self):
        try:
            # clean global router
            Router.get_instance().remove_router(self._router)
            stop_tasks = []
            # stop all servers
            stop_tasks.extend([server.stop() for server in self._servers])
            # stop all clients
            stop_tasks.append(self._caller.stop())
            await asyncio.gather(*stop_tasks)

            self._servers = []
            if self._asyncio_task_timeout_detector_task:  # pragma: no cover
                self._asyncio_task_timeout_detector_task.cancel()
        finally:
            self._stopped.set()

    @property
    def stopped(self) -> bool:
        return self._stopped.is_set()

    async def on_new_channel(self, channel: Channel):
        while not self._stopped.is_set():
            try:
                message = await channel.recv()
            except EOFError:
                # no data to read, check channel
                try:
                    await channel.close()
                except (ConnectionError, EOFError):
                    # close failed, ignore
                    pass
                return
            asyncio.create_task(self.process_message(message, channel))
            await asyncio.sleep(0)

    async def __aenter__(self):
        await self.start()
        return self

    async def __aexit__(self, exc_type, exc_val, exc_tb):
        await self.stop()


class ActorPoolBase(AbstractActorPool, metaclass=ABCMeta):
    __slots__ = ()

    @implements(AbstractActorPool.create_actor)
    async def create_actor(self,
                           message: CreateActorMessage) -> result_message_type:
        with _ErrorProcessor(message.message_id,
                             message.protocol) as processor:
            actor_id = message.actor_id
            if actor_id in self._actors:
                raise ActorAlreadyExist(f'Actor {actor_id} already exist, '
                                        f'cannot create')

            actor = message.actor_cls(*message.args, **message.kwargs)
            actor.uid = actor_id
            actor.address = address = self.external_address
            self._actors[actor_id] = actor
            with self._run_coro(message.message_id,
                                actor.__post_create__()) as future:
                await future

            result = ActorRef(address, actor_id)
            # ensemble result message
            processor.result = ResultMessage(message.message_id, result,
                                             protocol=message.protocol)
        return processor.result

    @implements(AbstractActorPool.has_actor)
    async def has_actor(self,
                        message: HasActorMessage) -> ResultMessage:
        result = ResultMessage(message.message_id,
                               message.actor_ref.uid in self._actors,
                               protocol=message.protocol)
        return result

    @implements(AbstractActorPool.destroy_actor)
    async def destroy_actor(self,
                            message: DestroyActorMessage) -> result_message_type:
        with _ErrorProcessor(message.message_id,
                             message.protocol) as processor:
            actor_id = message.actor_ref.uid
            try:
                actor = self._actors[actor_id]
            except KeyError:
                raise ActorNotExist(f'Actor {actor_id} does not exist')
            with self._run_coro(message.message_id,
                                actor.__pre_destroy__()) as future:
                await future
            del self._actors[actor_id]

            processor.result = ResultMessage(message.message_id,
                                             actor_id,
                                             protocol=message.protocol)
        return processor.result

    @implements(AbstractActorPool.actor_ref)
    async def actor_ref(self,
                        message: ActorRefMessage) -> result_message_type:
        with _ErrorProcessor(message.message_id,
                             message.protocol) as processor:
            actor_id = to_binary(message.actor_ref.uid)
            if actor_id not in self._actors:
                raise ActorNotExist(f'Actor {actor_id} does not exist')
            result = ResultMessage(message.message_id,
                                   ActorRef(self.external_address, actor_id),
                                   protocol=message.protocol)
            processor.result = result
        return processor.result

    @implements(AbstractActorPool.send)
    async def send(self,
                   message: SendMessage) -> result_message_type:
        with _ErrorProcessor(message.message_id,
                             message.protocol) as processor:
            actor_id = message.actor_ref.uid
            if actor_id not in self._actors:
                raise ActorNotExist(f'Actor {actor_id} does not exist')
            coro = self._actors[actor_id].__on_receive__(message.content)
            with self._run_coro(message.message_id, coro) as future:
                result = await future
            processor.result = ResultMessage(message.message_id, result,
                                             protocol=message.protocol)
        return processor.result

    @implements(AbstractActorPool.tell)
    async def tell(self,
                   message: TellMessage) -> result_message_type:
        with _ErrorProcessor(message.message_id,
                             message.protocol) as processor:
            actor_id = message.actor_ref.uid
            if actor_id not in self._actors:  # pragma: no cover
                raise ActorNotExist(f'Actor {actor_id} does not exist')
            call = self._actors[actor_id].__on_receive__(message.content)
            # asynchronously run, tell does not care about result
            asyncio.create_task(call)
            await asyncio.sleep(0)
            processor.result = ResultMessage(message.message_id, None,
                                             protocol=message.protocol)
        return processor.result

    @implements(AbstractActorPool.cancel)
    async def cancel(self,
                     message: CancelMessage) -> result_message_type:
        with _ErrorProcessor(message.message_id,
                             message.protocol) as processor:
            future = self._process_messages.get(message.cancel_message_id)
            if future is None:  # pragma: no cover
                raise CannotCancelTask('Task not exists, maybe it is done '
                                       'or cancelled already')
            future.cancel()
            processor.result = ResultMessage(message.message_id, True,
                                             protocol=message.protocol)
        return processor.result

    @staticmethod
    def _set_global_router(router: Router):
        # be cautious about setting global router
        # for instance, multiple main pool may be created in the same process

        # get default router or create an empty one
        default_router = Router.get_instance_or_empty()
        Router.set_instance(default_router)
        # append this router to global
        default_router.add_router(router)

    @classmethod
    @implements(AbstractActorPool.create)
    async def create(cls, config: Dict) -> "ActorPoolType":
        config = config.copy()
        kw = dict()
        cls._parse_config(config, kw)
        process_index: int = kw['process_index']
        actor_pool_config = kw['config']
        external_addresses = \
            actor_pool_config.get_pool_config(process_index)['external_address']
        internal_address = kw['internal_address']

        # import predefined modules
        modules = actor_pool_config.get_pool_config(process_index)['modules'] or []
        for mod in modules:
            __import__(mod, globals(), locals(), [])

        # set default router
        # actor context would be able to use exact client
        cls._set_global_router(kw['router'])

        def handle_channel(channel):
            return pool.on_new_channel(channel)

        # create servers
        create_server_tasks = []
        for addr in set(external_addresses + [internal_address, gen_local_address(process_index)]):
            server_type = get_server_type(addr)
            task = asyncio.create_task(
                server_type.create(dict(address=addr,
                                        handle_channel=handle_channel)))
            create_server_tasks.append(task)
        await asyncio.gather(*create_server_tasks)
        kw['servers'] = [f.result() for f in create_server_tasks]

        # create pool
        pool = cls(**kw)
        return pool


ActorPoolType = TypeVar('ActorPoolType', bound=AbstractActorPool)
MainActorPoolType = TypeVar('MainActorPoolType', bound='MainActorPoolBase')
SubProcessHandle = Union[multiprocessing.Process, 'ray.actor.ActorHandle']


class SubActorPoolBase(ActorPoolBase):
    __slots__ = '_main_address',

    def __init__(self,
                 process_index: int,
                 label: str,
                 external_address: str,
                 internal_address: str,
                 env: Dict,
                 router: Router,
                 config: ActorPoolConfig,
                 servers: List[Server],
                 main_address: str):
        super().__init__(process_index, label,
                         external_address,
                         internal_address,
                         env, router, config, servers)
        self._main_address = main_address

    async def notify_main_pool_to_destroy(self, message: DestroyActorMessage):  # pragma: no cover
        await self.call(self._main_address, message)

    @implements(AbstractActorPool.actor_ref)
    async def actor_ref(self,
                        message: ActorRefMessage) -> result_message_type:
        result = await super().actor_ref(message)
        if isinstance(result, ErrorMessage):
            message.actor_ref.address = self._main_address
            result = await self.call(self._main_address, message)
        return result

    @implements(AbstractActorPool.destroy_actor)
    async def destroy_actor(self,
                            message: DestroyActorMessage) -> result_message_type:
        result = await super().destroy_actor(message)
        if isinstance(result, ResultMessage) and not message.from_main:
            # sync back to main actor pool
            await self.notify_main_pool_to_destroy(message)
        return result

    @staticmethod
    def _parse_config(config: Dict, kw: Dict) -> Dict:
        kw = AbstractActorPool._parse_config(config, kw)
        config: ActorPoolConfig = kw['config']
        main_process_index = config.get_process_indexes()[0]
        kw['main_address'] = \
            config.get_pool_config(main_process_index)['external_address'][0]
        return kw


class MainActorPoolBase(ActorPoolBase):
    __slots__ = '_allocated_actors', 'sub_actor_pool_manager', '_auto_recover', \
                '_monitor_task', '_on_process_down', '_on_process_recover'

    def __init__(self,
                 process_index: int,
                 label: str,
                 external_address: str,
                 internal_address: str,
                 env: Dict,
                 router: Router,
                 config: ActorPoolConfig,
                 servers: List[Server],
                 subprocess_start_method: str = None,
                 auto_recover: Union[str, bool] = 'actor',
                 on_process_down: Callable[[MainActorPoolType, str], None] = None,
                 on_process_recover: Callable[[MainActorPoolType, str], None] = None):
        super().__init__(process_index, label, external_address,
                         internal_address, env, router, config, servers)
        self._subprocess_start_method = subprocess_start_method

        # auto recovering
        self._auto_recover = auto_recover
        self._monitor_task: Optional[asyncio.Task] = None
        self._on_process_down = on_process_down
        self._on_process_recover = on_process_recover

        # states
        self._allocated_actors: allocated_type = \
            {addr: dict() for addr in self._config.get_external_addresses()}

        self.sub_processes: Dict[str, SubProcessHandle] = dict()

    _process_index_gen = itertools.count()

    @classmethod
    def process_index_gen(cls, address):
        return cls._process_index_gen

    @property
    def _sub_processes(self):
        return self.sub_processes

    @implements(AbstractActorPool.create_actor)
    async def create_actor(self,
                           message: CreateActorMessage) -> result_message_type:
        with _ErrorProcessor(message_id=message.message_id,
                             protocol=message.protocol) as processor:
            allocate_strategy = message.allocate_strategy
            # get allocated address according to corresponding strategy
            address = allocate_strategy.get_allocated_address(
                self._config, self._allocated_actors)
            if address == self.external_address:
                # creating actor on main actor pool
                result = await super().create_actor(message)
                if isinstance(result, ResultMessage):
                    self._allocated_actors[self.external_address][result.result] = \
                        (allocate_strategy, message)
                processor.result = result
            else:
                # creating actor on sub actor pool
                # rewrite allocate strategy to AddressSpecified
                new_allocate_strategy = AddressSpecified(address)
                new_create_actor_message = CreateActorMessage(
                    message.message_id, message.actor_cls,
                    message.actor_id, message.args, message.kwargs,
                    allocate_strategy=new_allocate_strategy,
                    scoped_message_ids=message.scoped_message_ids,
                    protocol=message.protocol
                )
                result = await self.call(address, new_create_actor_message)
                if isinstance(result, ResultMessage):
                    self._allocated_actors[address][result.result] = \
                        (allocate_strategy, new_create_actor_message)
                processor.result = result

        return processor.result

    @implements(AbstractActorPool.has_actor)
    async def has_actor(self,
                        message: HasActorMessage) -> ResultMessage:
        actor_ref = message.actor_ref
        # lookup allocated
        for address, item in self._allocated_actors.items():
            ref = create_actor_ref(address, actor_ref.uid)
            if ref in item:
                return ResultMessage(
                    message.message_id, True,
                    protocol=message.protocol)

        return ResultMessage(message.message_id, False,
                             protocol=message.protocol)

    @implements(AbstractActorPool.destroy_actor)
    async def destroy_actor(self,
                            message: DestroyActorMessage) -> result_message_type:
        actor_ref_message = ActorRefMessage(
            message.message_id, message.actor_ref,
            protocol=message.protocol)
        result = await self.actor_ref(actor_ref_message)
        if not isinstance(result, ResultMessage):
            return result
        real_actor_ref = result.result
        if real_actor_ref.address == self.external_address:
            await super().destroy_actor(message)
            del self._allocated_actors[self.external_address][real_actor_ref]
            return ResultMessage(message.message_id, real_actor_ref.uid,
                                 protocol=message.protocol)
        # remove allocated actor ref
        self._allocated_actors[real_actor_ref.address].pop(real_actor_ref, None)
        new_destroy_message = DestroyActorMessage(
            message.message_id, real_actor_ref, from_main=True,
            protocol=message.protocol)
        return await self.call(real_actor_ref.address, new_destroy_message)

    @implements(AbstractActorPool.send)
    async def send(self,
                   message: SendMessage) -> result_message_type:
        if message.actor_ref.uid in self._actors:
            return await super().send(message)
        actor_ref_message = ActorRefMessage(
            message.message_id, message.actor_ref,
            protocol=message.protocol)
        result = await self.actor_ref(actor_ref_message)
        if not isinstance(result, ResultMessage):
            return result
        actor_ref = result.result
        new_send_message = SendMessage(
            message.message_id, actor_ref, message.content,
            scoped_message_ids=message.scoped_message_ids,
            protocol=message.protocol)
        return await self.call(actor_ref.address, new_send_message)

    @implements(AbstractActorPool.tell)
    async def tell(self,
                   message: TellMessage) -> result_message_type:
        if message.actor_ref.uid in self._actors:
            return await super().tell(message)
        actor_ref_message = ActorRefMessage(
            message.message_id, message.actor_ref,
            protocol=message.protocol)
        result = await self.actor_ref(actor_ref_message)
        if not isinstance(result, ResultMessage):
            return result
        actor_ref = result.result
        new_tell_message = TellMessage(
            message.message_id, actor_ref, message.content,
            scoped_message_ids=message.scoped_message_ids,
            protocol=message.protocol)
        return await self.call(actor_ref.address, new_tell_message)

    @implements(AbstractActorPool.actor_ref)
    async def actor_ref(self,
                        message: ActorRefMessage) -> result_message_type:
        actor_ref = message.actor_ref
        actor_ref.uid = to_binary(actor_ref.uid)
        if actor_ref.address == self.external_address and \
                actor_ref.uid in self._actors:
            return ResultMessage(
                message.message_id, actor_ref,
                protocol=message.protocol)

        # lookup allocated
        for address, item in self._allocated_actors.items():
            ref = create_actor_ref(address, actor_ref.uid)
            if ref in item:
                return ResultMessage(
                    message.message_id, ref,
                    protocol=message.protocol)

        with _ErrorProcessor(message.message_id,
                             protocol=message.protocol) as processor:
            raise ActorNotExist(f'Actor {actor_ref.uid} does not exist in {actor_ref.address}')

        return processor.result

    @implements(AbstractActorPool.cancel)
    async def cancel(self,
                     message: CancelMessage) -> result_message_type:
        if message.address == self.external_address:
            # local message
            return await super().cancel(message)
        # redirect to sub pool
        return await self.call(message.address, message)

    @implements(AbstractActorPool.handle_control_command)
    async def handle_control_command(self,
                                     message: ControlMessage) -> result_message_type:
        with _ErrorProcessor(message.message_id, message.protocol) as processor:
            if message.address == self.external_address:
                if message.control_message_type == ControlMessageType.sync_config:
                    # sync config, need to notify all sub pools
                    tasks = []
                    for addr in self.sub_processes:
                        control_message = ControlMessage(
                            new_message_id(), addr,
                            message.control_message_type, message.content,
                            scoped_message_ids=message.scoped_message_ids,
                            protocol=message.protocol)
                        tasks.append(asyncio.create_task(self.call(addr, control_message)))
                    # call super
                    task = asyncio.create_task(super().handle_control_command(message))
                    tasks.append(task)
                    await asyncio.gather(*tasks)
                    processor.result = await task
                else:
                    processor.result = await super().handle_control_command(message)
            elif message.control_message_type == ControlMessageType.stop:
                timeout, force = message.content if message.content is not None \
                    else (None, None)
                await self.stop_sub_pool(
                    message.address,
                    self.sub_processes[message.address],
                    timeout=timeout,
                    force=force)
                processor.result = ResultMessage(message.message_id, True,
                                                 protocol=message.protocol)
            else:
                processor.result = await self.call(message.address, message)
        return processor.result

    @staticmethod
    def _parse_config(config: Dict, kw: Dict) -> Dict:
        kw['subprocess_start_method'] = config.pop('start_method', None)
        kw['auto_recover'] = config.pop('auto_recover', 'actor')
        kw['on_process_down'] = config.pop('on_process_down', None)
        kw['on_process_recover'] = config.pop('on_process_recover', None)
        kw = AbstractActorPool._parse_config(config, kw)
        return kw

    @classmethod
    @implements(AbstractActorPool.create)
    async def create(cls, config: Dict) -> MainActorPoolType:
        config = config.copy()
        actor_pool_config: ActorPoolConfig = config.get('actor_pool_config')
        start_method = config.get('start_method', None)
        if 'process_index' not in config:
            config['process_index'] = actor_pool_config.get_process_indexes()[0]
        curr_process_index = config.get('process_index')

        tasks = []
        # create sub actor pools
        n_sub_pool = actor_pool_config.n_pool - 1
        if n_sub_pool > 0:
            process_indexes = actor_pool_config.get_process_indexes()
            for process_index in process_indexes:
                if process_index == curr_process_index:
                    continue
                create_pool_task = asyncio.create_task(cls.start_sub_pool(
                    actor_pool_config, process_index, start_method))
                await asyncio.sleep(0)
                # await create_pool_task
                tasks.append(create_pool_task)

        processes = [await t for t in tasks]
        # create main actor pool
        pool: MainActorPoolType = await super().create(config)
        addresses = actor_pool_config.get_external_addresses()[1:]

        assert len(addresses) == len(processes), \
            f"addresses {addresses}, processes {processes}"
        for addr, proc in zip(addresses, processes):
            pool.attach_sub_process(addr, proc)
        return pool

    @implements(AbstractActorPool.start)
    async def start(self):
        await super().start()
        if self._monitor_task is None:
            self._monitor_task = asyncio.create_task(self.monitor_sub_pools())
            await asyncio.sleep(0)

    @implements(AbstractActorPool.stop)
    async def stop(self):
        self._stopped.set()
        if self._monitor_task and not self._monitor_task.done():
            await self._monitor_task
            self._monitor_task = None
        await self.stop_sub_pools()
        await super().stop()

    @classmethod
    @abstractmethod
    async def start_sub_pool(
            cls,
            actor_pool_config: ActorPoolConfig,
            process_index: int,
            start_method: str = None):
        """Start a sub actor pool"""

    def attach_sub_process(self,
                           external_address: str,
                           process: SubProcessHandle):
        self.sub_processes[external_address] = process

    async def stop_sub_pools(self):
        to_stop_processes: Dict[str, SubProcessHandle] = dict()
        for address, process in self.sub_processes.items():
            if not await self.is_sub_pool_alive(process):
                continue
            to_stop_processes[address] = process

        tasks = []
        for address, process in to_stop_processes.items():
            tasks.append(self.stop_sub_pool(address, process))
        await asyncio.gather(*tasks)

    async def stop_sub_pool(
            self,
            address: str,
            process: SubProcessHandle,
            timeout: float = None,
            force: bool = False):
        if force:
            await self.kill_sub_pool(process, force=True)
            return

        stop_message = ControlMessage(
            new_message_id(), address, ControlMessageType.stop,
            None, protocol=DEFAULT_PROTOCOL)
        try:
            if timeout is None:
                message = await self.call(address, stop_message)
                if isinstance(message, ErrorMessage):  # pragma: no cover
                    raise message.error.with_traceback(message.traceback)
            else:
                call = asyncio.create_task(self.call(address, stop_message))
                try:
                    await asyncio.wait_for(call, timeout)
                except (futures.TimeoutError, asyncio.TimeoutError):  # pragma: no cover
                    # timeout, just let kill to finish it
                    force = True
        except (ConnectionError, ServerClosed):  # pragma: no cover
            # process dead maybe, ignore it
            pass
        # kill process
        await self.kill_sub_pool(process, force=force)

    @abstractmethod
    async def kill_sub_pool(self, process: SubProcessHandle, force: bool = False):
        """Kill a sub actor pool"""

    @abstractmethod
    async def is_sub_pool_alive(self, process: SubProcessHandle):
        """
        Check whether sub pool process is alive
        Parameters
        ----------
        process : SubProcessHandle
            sub pool process handle
        Returns
        -------
        bool
        """

    def process_sub_pool_lost(self, address: str):
        if self._auto_recover in (False, 'process'):
            # process down, when not auto_recover
            # or only recover process, remove all created actors
            self._allocated_actors[address] = dict()

    async def recover_sub_pool(self, address: str):
        process_index = self._config.get_process_index(address)
        # process dead, restart it
        # remember always use spawn to recover sub pool
        self.sub_processes[address] = await self.__class__.start_sub_pool(
            self._config, process_index, 'spawn')

        if self._auto_recover == 'actor':
            # need to recover all created actors
            for _, message in self._allocated_actors[address].values():
                create_actor_message: CreateActorMessage = message
                await self.call(address, create_actor_message)

    async def monitor_sub_pools(self):
        try:
            while not self._stopped.is_set():
                for address in self.sub_processes:
                    process = self.sub_processes[address]
                    if not await self.is_sub_pool_alive(process):  # pragma: no cover
                        if self._on_process_down is not None:
                            self._on_process_down(self, address)
                        self.process_sub_pool_lost(address)
                        if self._auto_recover:
                            await self.recover_sub_pool(address)
                            if self._on_process_recover is not None:
                                self._on_process_recover(self, address)

                # check every half second
                await asyncio.sleep(.5)
        except asyncio.CancelledError:  # pragma: no cover
            # cancelled
            return

    @classmethod
    @abstractmethod
    def get_external_addresses(
            cls, address: str, n_process: int = None, ports: List[int] = None):
        """Returns external addresses for n pool processes"""

    @classmethod
    @abstractmethod
    def gen_internal_address(cls, process_index: int,
                             external_address: str = None) -> str:
        """Returns internal address for pool of specified process index"""


async def create_actor_pool(address: str, *,
                            pool_cls: Type[MainActorPoolType] = None,
                            n_process: int = None,
                            labels: List[str] = None,
                            ports: List[int] = None,
                            envs: List[Dict] = None,
                            subprocess_start_method: str = None,
                            auto_recover: Union[str, bool] = 'actor',
                            modules: List[str] = None,
                            on_process_down: Callable[[MainActorPoolType, str], None] = None,
                            on_process_recover: Callable[[MainActorPoolType, str], None] = None,
                            **kwargs) \
        -> MainActorPoolType:
    if n_process is None:
        n_process = multiprocessing.cpu_count()
    if labels and len(labels) != n_process + 1:
        raise ValueError(f'`labels` should be of size {n_process + 1}, '
                         f'got {len(labels)}')
    if envs and len(envs) != n_process:
        raise ValueError(f'`envs` should be of size {n_process}, '
                         f'got {len(envs)}')
    if auto_recover is True:
        auto_recover = 'actor'
    if auto_recover not in ('actor', 'process', False):
        raise ValueError(f'`auto_recover` should be one of "actor", "process", '
                         f'True or False, got {auto_recover}')
    external_addresses = pool_cls.get_external_addresses(address, n_process=n_process, ports=ports)
    actor_pool_config = ActorPoolConfig()
    # add main config
    process_index_gen = pool_cls.process_index_gen(address)
    main_process_index = next(process_index_gen)
    actor_pool_config.add_pool_conf(
        main_process_index,
        labels[0] if labels else None,
        pool_cls.gen_internal_address(main_process_index, external_addresses[0]),
        external_addresses[0],
<<<<<<< HEAD
        kwargs=kwargs)
=======
        modules=modules
    )
>>>>>>> 57ba8828
    # add sub configs
    for i in range(n_process):
        sub_process_index = next(process_index_gen)
        actor_pool_config.add_pool_conf(
            sub_process_index,
            labels[i + 1] if labels else None,
            pool_cls.gen_internal_address(sub_process_index, external_addresses[i + 1]),
            external_addresses[i + 1],
            env=envs[i] if envs else None,
<<<<<<< HEAD
            kwargs=kwargs)
=======
            modules=modules
        )
>>>>>>> 57ba8828

    pool: MainActorPoolType = await pool_cls.create({
        'actor_pool_config': actor_pool_config,
        'process_index': main_process_index,
        'start_method': subprocess_start_method,
        'auto_recover': auto_recover,
        'on_process_down': on_process_down,
        'on_process_recover': on_process_recover
    })
    await pool.start()
    return pool<|MERGE_RESOLUTION|>--- conflicted
+++ resolved
@@ -1037,8 +1037,7 @@
                             modules: List[str] = None,
                             on_process_down: Callable[[MainActorPoolType, str], None] = None,
                             on_process_recover: Callable[[MainActorPoolType, str], None] = None,
-                            **kwargs) \
-        -> MainActorPoolType:
+                            **kwargs) -> MainActorPoolType:
     if n_process is None:
         n_process = multiprocessing.cpu_count()
     if labels and len(labels) != n_process + 1:
@@ -1062,12 +1061,8 @@
         labels[0] if labels else None,
         pool_cls.gen_internal_address(main_process_index, external_addresses[0]),
         external_addresses[0],
-<<<<<<< HEAD
+        modules=modules,
         kwargs=kwargs)
-=======
-        modules=modules
-    )
->>>>>>> 57ba8828
     # add sub configs
     for i in range(n_process):
         sub_process_index = next(process_index_gen)
@@ -1077,12 +1072,8 @@
             pool_cls.gen_internal_address(sub_process_index, external_addresses[i + 1]),
             external_addresses[i + 1],
             env=envs[i] if envs else None,
-<<<<<<< HEAD
+            modules=modules
             kwargs=kwargs)
-=======
-            modules=modules
-        )
->>>>>>> 57ba8828
 
     pool: MainActorPoolType = await pool_cls.create({
         'actor_pool_config': actor_pool_config,
