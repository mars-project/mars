--- conflicted
+++ resolved
@@ -15,616 +15,8 @@
 import asyncio
 import concurrent.futures as futures
 import multiprocessing
-<<<<<<< HEAD
 import os
 from typing import List
-=======
-from abc import ABC, ABCMeta, abstractmethod
-from typing import Dict, List, Type, Coroutine, Callable, Union, Optional
-
-from ....utils import implements, get_next_port, to_binary
-from ...api import Actor
-from ...core import ActorRef
-from ...errors import ActorAlreadyExist, ActorNotExist, ServerClosed
-from ...utils import create_actor_ref
-from .allocate_strategy import allocated_type, AddressSpecified
-from .communication import Channel, Server, \
-    get_server_type, gen_internal_address, gen_local_address
-from .core import result_message_type, ActorCaller
-from .config import ActorPoolConfig
-from .message import _MessageBase, new_message_id, DEFAULT_PROTOCOL, MessageType, \
-    ResultMessage, ErrorMessage, CreateActorMessage, HasActorMessage, \
-    DestroyActorMessage, ActorRefMessage, SendMessage, TellMessage, \
-    CancelMessage, ControlMessage, ControlMessageType
-from .router import Router
-
-
-class _ErrorProcessor:
-    def __init__(self, message_id: bytes, protocol):
-        self._message_id = message_id
-        self._protocol = protocol
-        self.result = None
-
-    def __enter__(self):
-        return self
-
-    def __exit__(self, exc_type, exc_val, exc_tb):
-        if self.result is None:
-            self.result = ErrorMessage(
-                self._message_id, exc_type, exc_val, exc_tb,
-                protocol=self._protocol
-            )
-            return True
-
-
-def _register_message_handler(pool_type: Type["AbstractActorPool"]):
-    pool_type._message_handler = dict()
-    for message_type, handler in [
-        (MessageType.create_actor, pool_type.create_actor),
-        (MessageType.destroy_actor, pool_type.destroy_actor),
-        (MessageType.has_actor, pool_type.has_actor),
-        (MessageType.actor_ref, pool_type.actor_ref),
-        (MessageType.send, pool_type.send),
-        (MessageType.tell, pool_type.tell),
-        (MessageType.cancel, pool_type.cancel),
-        (MessageType.control, pool_type.handle_control_command)
-    ]:
-        pool_type._message_handler[message_type] = handler
-    return pool_type
-
-
-class AbstractActorPool(ABC):
-    __slots__ = 'process_index', 'label', 'external_address', 'internal_address', 'env', \
-                '_servers', '_router', '_config', '_stopped', '_actors', \
-                '_caller', '_process_messages'
-
-    def __init__(self,
-                 process_index: int,
-                 label: str,
-                 external_address: str,
-                 internal_address: str,
-                 env: Dict,
-                 router: Router,
-                 config: ActorPoolConfig,
-                 servers: List[Server]):
-        self.process_index = process_index
-        self.label = label
-        self.external_address = external_address
-        self.internal_address = internal_address
-        self.env = env
-        self._router = router
-        self._config = config
-        self._servers = servers
-
-        self._stopped = asyncio.Event()
-
-        # states
-        # actor id -> actor
-        self._actors: Dict[bytes, Actor] = dict()
-        # message id -> future
-        self._process_messages: Dict[bytes, asyncio.Future] = dict()
-
-        # manage async actor callers
-        self._caller = ActorCaller()
-
-    @property
-    def router(self):
-        return self._router
-
-    @abstractmethod
-    async def create_actor(self,
-                           message: CreateActorMessage) -> result_message_type:
-        """
-        Create an actor.
-
-        Parameters
-        ----------
-        message: CreateActorMessage
-            message to create an actor.
-
-        Returns
-        -------
-        result_message
-            result or error message.
-        """
-
-    @abstractmethod
-    async def has_actor(self,
-                        message: HasActorMessage) -> ResultMessage:
-        """
-        Check if an actor exists or not.
-
-        Parameters
-        ----------
-        message: HasActorMessage
-            message
-
-        Returns
-        -------
-        result_message
-            result message contains if an actor exists or not.
-        """
-
-    @abstractmethod
-    async def destroy_actor(self,
-                            message: DestroyActorMessage) -> result_message_type:
-        """
-        Destroy an actor.
-
-        Parameters
-        ----------
-        message: DestroyActorMessage
-            message to destroy an actor.
-
-        Returns
-        -------
-        result_message
-            result or error message.
-        """
-
-    @abstractmethod
-    async def actor_ref(self,
-                        message: ActorRefMessage) -> result_message_type:
-        """
-        Get an actor's ref.
-
-        Parameters
-        ----------
-        message: ActorRefMessage
-            message to get an actor's ref.
-
-        Returns
-        -------
-        result_message
-            result or error message.
-        """
-
-    @abstractmethod
-    async def send(self,
-                   message: SendMessage) -> result_message_type:
-        """
-        Send a message to some actor.
-
-        Parameters
-        ----------
-        message: SendMessage
-            Message to send.
-
-        Returns
-        -------
-        result_message
-            result or error message.
-        """
-
-    @abstractmethod
-    async def tell(self,
-                   message: TellMessage) -> result_message_type:
-        """
-        Tell message to some actor.
-
-        Parameters
-        ----------
-        message: TellMessage
-            Message to tell.
-
-        Returns
-        -------
-        result_message
-            result or error message.
-        """
-
-    @abstractmethod
-    async def cancel(self,
-                     message: CancelMessage) -> result_message_type:
-        """
-        Cancel message that sent
-
-        Parameters
-        ----------
-        message: CancelMessage
-            Cancel message.
-
-        Returns
-        -------
-        result_message
-            result or error message
-        """
-
-    async def handle_control_command(self,
-                                     message: ControlMessage) -> result_message_type:
-        """
-        Handle control command.
-
-        Parameters
-        ----------
-        message: ControlMessage
-            Control message.
-
-        Returns
-        -------
-        result_message
-            result or error message.
-        """
-        with _ErrorProcessor(message.message_id,
-                             protocol=message.protocol) as processor:
-            content = True
-            if message.control_message_type == ControlMessageType.stop:
-                await self.stop()
-            elif message.control_message_type == ControlMessageType.sync_config:
-                actor_pool_config: ActorPoolConfig = message.content
-                self._config = actor_pool_config
-                # remove router from global one
-                global_router = Router.get_instance()
-                global_router.remove_router(self._router)
-                # update router
-                self._router.set_mapping(
-                    actor_pool_config.external_to_internal_address_map)
-                # update global router
-                global_router.add_router(self._router)
-            elif message.control_message_type == ControlMessageType.get_config:
-                if message.content == 'main_pool_address':
-                    main_process_index = self._config.get_process_indexes()[0]
-                    content = \
-                        self._config.get_pool_config(main_process_index)['external_address'][0]
-                else:
-                    content = self._config
-            else:  # pragma: no cover
-                raise TypeError(f'Unable to handle control message '
-                                f'with type {message.control_message_type}')
-            processor.result = ResultMessage(
-                message.message_id, content,
-                protocol=message.protocol)
-
-        return processor.result
-
-    @contextlib.contextmanager
-    def _run_coro(self, message_id: bytes, coro: Coroutine):
-        future = asyncio.create_task(coro)
-        self._process_messages[message_id] = future
-        yield future
-        self._process_messages.pop(message_id, None)
-
-    async def process_message(self,
-                              message: _MessageBase,
-                              channel: Channel):
-        handler = self._message_handler[message.message_type]
-        with self._run_coro(message.message_id, handler(self, message)) as future:
-            await channel.send(await future)
-
-    async def call(self,
-                   dest_address: str,
-                   message: _MessageBase) -> result_message_type:
-        return await self._caller.call(self._router, dest_address, message)
-
-    @staticmethod
-    def _parse_config(config: Dict, kw: Dict) -> Dict:
-        actor_pool_config: ActorPoolConfig = config.pop('actor_pool_config')
-        kw['config'] = actor_pool_config
-        kw['process_index'] = process_index = config.pop('process_index')
-        curr_pool_config = actor_pool_config.get_pool_config(process_index)
-        kw['label'] = curr_pool_config['label']
-        external_addresses = curr_pool_config['external_address']
-        kw['external_address'] = external_addresses[0]
-        kw['internal_address'] = curr_pool_config['internal_address']
-        kw['router'] = Router(external_addresses,
-                              gen_local_address(process_index),
-                              actor_pool_config.external_to_internal_address_map)
-        kw['env'] = curr_pool_config['env']
-
-        if config:  # pragma: no cover
-            raise TypeError(f'Creating pool got unexpected '
-                            f'arguments: {",".join(config)}')
-
-        return kw
-
-    @classmethod
-    @abstractmethod
-    async def create(cls, config: Dict) -> "AbstractActorPool":
-        """
-        Create an actor pool.
-
-        Parameters
-        ----------
-        config: Dict
-            configurations.
-
-        Returns
-        -------
-        actor_pool:
-            Actor pool.
-        """
-
-    async def start(self):
-        if self._stopped.is_set():
-            raise RuntimeError('pool has been stopped, cannot start again')
-        start_servers = [server.start() for server in self._servers]
-        await asyncio.gather(*start_servers)
-
-    async def join(self, timeout: float = None):
-        wait_stopped = asyncio.create_task(self._stopped.wait())
-
-        try:
-            await asyncio.wait_for(wait_stopped, timeout=timeout)
-        except (futures.TimeoutError, asyncio.TimeoutError):
-            wait_stopped.cancel()
-
-    async def stop(self):
-        try:
-            # clean global router
-            Router.get_instance().remove_router(self._router)
-
-            stop_tasks = []
-            # stop all servers
-            stop_tasks.extend([server.stop() for server in self._servers])
-            # stop all clients
-            stop_tasks.append(self._caller.stop())
-            await asyncio.gather(*stop_tasks)
-
-            self._servers = []
-        finally:
-            self._stopped.set()
-
-    @property
-    def stopped(self) -> bool:
-        return self._stopped.is_set()
-
-    async def on_new_channel(self, channel: Channel):
-        while not self._stopped.is_set():
-            try:
-                message = await channel.recv()
-            except EOFError:
-                # no data to read, check channel
-                await channel.close()
-                return
-            asyncio.create_task(self.process_message(message, channel))
-            await asyncio.sleep(0)
-
-    async def __aenter__(self):
-        await self.start()
-        return self
-
-    async def __aexit__(self, exc_type, exc_val, exc_tb):
-        await self.stop()
-
-
-class ActorPoolBase(AbstractActorPool, metaclass=ABCMeta):
-    __slots__ = ()
-
-    @implements(AbstractActorPool.create_actor)
-    async def create_actor(self,
-                           message: CreateActorMessage) -> result_message_type:
-        with _ErrorProcessor(message.message_id,
-                             message.protocol) as processor:
-            actor_id = message.actor_id
-            if actor_id in self._actors:
-                raise ActorAlreadyExist(f'Actor {actor_id} already exist, '
-                                        f'cannot create')
-
-            actor = message.actor_cls(*message.args, **message.kwargs)
-            actor.uid = actor_id
-            actor.address = address = self.external_address
-            self._actors[actor_id] = actor
-            with self._run_coro(message.message_id,
-                                actor.__post_create__()) as future:
-                await future
-
-            result = ActorRef(address, actor_id)
-            # ensemble result message
-            processor.result = ResultMessage(message.message_id, result,
-                                             protocol=message.protocol)
-        return processor.result
-
-    @implements(AbstractActorPool.has_actor)
-    async def has_actor(self,
-                        message: HasActorMessage) -> ResultMessage:
-        result = ResultMessage(message.message_id,
-                               message.actor_ref.uid in self._actors,
-                               protocol=message.protocol)
-        return result
-
-    @implements(AbstractActorPool.destroy_actor)
-    async def destroy_actor(self,
-                            message: DestroyActorMessage) -> result_message_type:
-        with _ErrorProcessor(message.message_id,
-                             message.protocol) as processor:
-            actor_id = message.actor_ref.uid
-            try:
-                actor = self._actors[actor_id]
-            except KeyError:
-                raise ActorNotExist(f'Actor {actor_id} does not exist')
-            with self._run_coro(message.message_id,
-                                actor.__pre_destroy__()) as future:
-                await future
-            del self._actors[actor_id]
-
-            processor.result = ResultMessage(message.message_id,
-                                             actor_id,
-                                             protocol=message.protocol)
-        return processor.result
-
-    @implements(AbstractActorPool.actor_ref)
-    async def actor_ref(self,
-                        message: ActorRefMessage) -> result_message_type:
-        with _ErrorProcessor(message.message_id,
-                             message.protocol) as processor:
-            actor_id = to_binary(message.actor_ref.uid)
-            if actor_id not in self._actors:
-                raise ActorNotExist(f'Actor {actor_id} does not exist')
-            result = ResultMessage(message.message_id,
-                                   ActorRef(self.external_address, actor_id),
-                                   protocol=message.protocol)
-            processor.result = result
-        return processor.result
-
-    @implements(AbstractActorPool.send)
-    async def send(self,
-                   message: SendMessage) -> result_message_type:
-        with _ErrorProcessor(message.message_id,
-                             message.protocol) as processor:
-            actor_id = message.actor_ref.uid
-            if actor_id not in self._actors:
-                raise ActorNotExist(f'Actor {actor_id} does not exist')
-            coro = self._actors[actor_id].__on_receive__(message.content)
-            with self._run_coro(message.message_id, coro) as future:
-                result = await future
-            processor.result = ResultMessage(message.message_id, result,
-                                             protocol=message.protocol)
-        return processor.result
-
-    @implements(AbstractActorPool.tell)
-    async def tell(self,
-                   message: TellMessage) -> result_message_type:
-        with _ErrorProcessor(message.message_id,
-                             message.protocol) as processor:
-            actor_id = message.actor_ref.uid
-            if actor_id not in self._actors:
-                raise ActorNotExist(f'Actor {actor_id} does not exist')
-            call = self._actors[actor_id].__on_receive__(message.content)
-            # asynchronously run, tell does not care about result
-            asyncio.create_task(call)
-            await asyncio.sleep(0)
-            processor.result = ResultMessage(message.message_id, None,
-                                             protocol=message.protocol)
-        return processor.result
-
-    @implements(AbstractActorPool.cancel)
-    async def cancel(self,
-                     message: CancelMessage) -> result_message_type:
-        with _ErrorProcessor(message.message_id,
-                             message.protocol) as processor:
-            future = self._process_messages.get(message.cancel_message_id)
-            if future is None:
-                raise ValueError('Task not exists, maybe it is done '
-                                 'or cancelled already')
-            future.cancel()
-            processor.result = ResultMessage(message.message_id, True,
-                                             protocol=message.protocol)
-        return processor.result
-
-    @staticmethod
-    def _set_global_router(router: Router):
-        # be cautious about setting global router
-        # for instance, multiple main pool may be created in the same process
-
-        # get default router or create an empty one
-        default_router = Router.get_instance_or_empty()
-        Router.set_instance(default_router)
-        # append this router to global
-        default_router.add_router(router)
-
-    @classmethod
-    @implements(AbstractActorPool.create)
-    async def create(cls, config: Dict) -> "AbstractActorPool":
-        config = config.copy()
-        kw = dict()
-        cls._parse_config(config, kw)
-        process_index: int = kw['process_index']
-        actor_pool_config = kw['config']
-        external_addresses = \
-            actor_pool_config.get_pool_config(process_index)['external_address']
-        internal_address = kw['internal_address']
-
-        # set default router
-        # actor context would be able to use exact client
-        cls._set_global_router(kw['router'])
-
-        def handle_channel(channel):
-            return pool.on_new_channel(channel)
-
-        # create servers
-        create_server_tasks = []
-        for addr in external_addresses + [internal_address, gen_local_address(process_index)]:
-            server_type = get_server_type(addr)
-            task = asyncio.create_task(
-                server_type.create(dict(address=addr,
-                                        handle_channel=handle_channel)))
-            create_server_tasks.append(task)
-        await asyncio.gather(*create_server_tasks)
-        kw['servers'] = [f.result() for f in create_server_tasks]
-
-        # create pool
-        pool = cls(**kw)
-        return pool
-
-
-@_register_message_handler
-class SubActorPool(ActorPoolBase):
-    __slots__ = '_main_address',
-
-    def __init__(self,
-                 process_index: int,
-                 label: str,
-                 external_address: str,
-                 internal_address: str,
-                 env: Dict,
-                 router: Router,
-                 config: ActorPoolConfig,
-                 servers: List[Server],
-                 main_address: str):
-        super().__init__(process_index, label,
-                         external_address,
-                         internal_address,
-                         env, router, config, servers)
-        self._main_address = main_address
-
-    async def notify_main_pool_to_destroy(self, message: DestroyActorMessage):
-        await self.call(self._main_address, message)
-
-    @implements(AbstractActorPool.actor_ref)
-    async def actor_ref(self,
-                        message: ActorRefMessage) -> result_message_type:
-        result = await super().actor_ref(message)
-        if isinstance(result, ErrorMessage):
-            message.actor_ref.address = self._main_address
-            result = await self.call(self._main_address, message)
-        return result
-
-    @implements(AbstractActorPool.destroy_actor)
-    async def destroy_actor(self,
-                            message: DestroyActorMessage) -> result_message_type:
-        result = await super().destroy_actor(message)
-        if isinstance(result, ResultMessage) and not message.from_main:
-            # sync back to main actor pool
-            await self.notify_main_pool_to_destroy(message)
-        return result
-
-    @staticmethod
-    def _parse_config(config: Dict, kw: Dict) -> Dict:
-        kw = AbstractActorPool._parse_config(config, kw)
-        config: ActorPoolConfig = kw['config']
-        main_process_index = config.get_process_indexes()[0]
-        kw['main_address'] = \
-            config.get_pool_config(main_process_index)['external_address'][0]
-        return kw
-
-
-async def _create_sub_pool(
-        actor_config: ActorPoolConfig,
-        process_index: int,
-        started: multiprocessing.Event):
-    try:
-        env = actor_config.get_pool_config(process_index)['env']
-        if env:
-            os.environ.update(env)
-        pool = await SubActorPool.create({
-            'actor_pool_config': actor_config,
-            'process_index': process_index
-        })
-        await pool.start()
-    finally:
-        started.set()
-    await pool.join()
-
-
-def _start_sub_pool(
-        actor_config: ActorPoolConfig,
-        process_index: int,
-        started: multiprocessing.Event):
-    asyncio.set_event_loop(asyncio.new_event_loop())
-    coro = _create_sub_pool(actor_config, process_index, started)
-    asyncio.run(coro)
-
->>>>>>> 701bd37e
 
 from mars.utils import get_next_port
 from ..config import ActorPoolConfig
@@ -696,6 +88,7 @@
             actor_config: ActorPoolConfig,
             process_index: int,
             started: multiprocessing.Event):
+        asyncio.set_event_loop(asyncio.new_event_loop())
         coro = cls._create_sub_pool(actor_config, process_index, started)
         asyncio.run(coro)
 
