--- conflicted
+++ resolved
@@ -185,23 +185,11 @@
 
     def _submit_task(self, message: Any, object_ref: "ray.ObjectRef"):
         async def handle_task(message: Any, object_ref: "ray.ObjectRef"):
+            # use `%.500` to avoid print too long messages
             with debug_async_timeout(
-                "ray_object_retrieval_timeout",
-                "Message that client sent to actor %s is %s and object_ref is %s",
-                self.dest_address,
-                message,
-                object_ref,
+                "ray_object_retrieval_timeout", "Client sent message is %.500s", message
             ):
-                try:
-                    result = await object_ref
-                except Exception as e:
-                    logger.exception(
-                        "Get object %s from %s failed, got exception %s.",
-                        object_ref,
-                        self.dest_address,
-                        e,
-                    )
-                    raise
+                result = await object_ref
             if isinstance(result, RayChannelException):
                 raise result.exc_value.with_traceback(result.exc_traceback)
             return result.message
@@ -230,22 +218,9 @@
         if self._closed.is_set():  # pragma: no cover
             raise ChannelClosed("Channel already closed, cannot recv message")
         try:
-<<<<<<< HEAD
             # Wait first done.
             future = await self._done.get()
             return future.result()
-=======
-            # Wait on ray object ref
-            message, object_ref = await self._in_queue.get()
-            # use `%.500` to avoid print too long messages
-            with debug_async_timeout(
-                "ray_object_retrieval_timeout", "Client sent message is %.500s", message
-            ):
-                result = await object_ref
-            if isinstance(result, RayChannelException):
-                raise result.exc_value.with_traceback(result.exc_traceback)
-            return result.message
->>>>>>> 7732192c
         except ray.exceptions.RayActorError:
             if not self._closed.is_set():
                 # raise a EOFError as the SocketChannel does
