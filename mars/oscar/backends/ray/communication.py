--- conflicted
+++ resolved
@@ -204,7 +204,7 @@
                     raise
             if isinstance(result, RayChannelException):
                 raise result.exc_value.with_traceback(result.exc_traceback)
-            return result
+            return result.message
 
         def _on_completion(future):
             self._todo.remove(future)
@@ -230,21 +230,9 @@
         if self._closed.is_set():  # pragma: no cover
             raise ChannelClosed("Channel already closed, cannot recv message")
         try:
-<<<<<<< HEAD
             # Wait first done.
             future = await self._done.get()
             return future.result()
-=======
-            # Wait on ray object ref
-            message, object_ref = await self._in_queue.get()
-            with debug_async_timeout(
-                "ray_object_retrieval_timeout", "Client sent message is %s", message
-            ):
-                result = await object_ref
-            if isinstance(result, RayChannelException):
-                raise result.exc_value.with_traceback(result.exc_traceback)
-            return result.message
->>>>>>> 5bdd17bc
         except ray.exceptions.RayActorError:
             if not self._closed.is_set():
                 # raise a EOFError as the SocketChannel does
