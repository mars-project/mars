--- conflicted
+++ resolved
@@ -859,7 +859,6 @@
         cut(s3, 3).execute()
 
 
-<<<<<<< HEAD
 def test_transpose_execution(setup):
     raw = pd.DataFrame({"a": ['1', '2', '3'], "b": ['5', '-6', '7'], "c": ['1', '2', '3']})
 
@@ -882,7 +881,7 @@
     df = from_pandas_df(raw, chunk_size=2)
     result = df.T.execute().fetch()
     pd.testing.assert_frame_equal(result, raw.transpose())
-=======
+
 def test_to_numeric_execition(setup):
     rs = np.random.RandomState(0)
     s = pd.Series(rs.randint(5, size=100))
@@ -924,7 +923,6 @@
     r = to_numeric(l)
     np.testing.assert_array_equal(r.execute().fetch(),
                                    pd.to_numeric(l))
->>>>>>> ec9a8541
 
 
 def test_q_cut_execution(setup):
