# Copyright 1999-2021 Alibaba Group Holding Ltd.
#
# Licensed under the Apache License, Version 2.0 (the "License");
# you may not use this file except in compliance with the License.
# You may obtain a copy of the License at
#
#      http://www.apache.org/licenses/LICENSE-2.0
#
# Unless required by applicable law or agreed to in writing, software
# distributed under the License is distributed on an "AS IS" BASIS,
# WITHOUT WARRANTIES OR CONDITIONS OF ANY KIND, either express or implied.
# See the License for the specific language governing permissions and
# limitations under the License.

import random
from collections import OrderedDict

import numpy as np
import pandas as pd
import pytest

import mars

try:
    import pyarrow as pa
except ImportError:  # pragma: no cover
    pa = None

from ....config import options, option_context
from ....dataframe import DataFrame
from ....tensor import arange, tensor
from ....tensor.random import rand
from ....tests.core import require_cudf
from ....utils import lazy_import, pd_release_version
from ... import eval as mars_eval, cut, qcut, get_dummies
from ...datasource.dataframe import from_pandas as from_pandas_df
from ...datasource.series import from_pandas as from_pandas_series
from ...datasource.index import from_pandas as from_pandas_index
from .. import to_gpu, to_cpu
from ..bloom_filter import filter_by_bloom_filter
from ..to_numeric import to_numeric
from ..rebalance import DataFrameRebalance

pytestmark = pytest.mark.pd_compat

cudf = lazy_import("cudf")

_explode_with_ignore_index = pd_release_version[:2] >= (1, 1)


@require_cudf
def test_to_gpu_execution(setup_gpu):
    pdf = pd.DataFrame(np.random.rand(20, 30), index=np.arange(20, 0, -1))
    df = from_pandas_df(pdf, chunk_size=(13, 21))
    cdf = to_gpu(df)

    res = cdf.execute().fetch()
    assert isinstance(res, cudf.DataFrame)
    pd.testing.assert_frame_equal(res.to_pandas(), pdf)

    pseries = pdf.iloc[:, 0]
    series = from_pandas_series(pseries)
    cseries = series.to_gpu()

    res = cseries.execute().fetch()
    assert isinstance(res, cudf.Series)
    pd.testing.assert_series_equal(res.to_pandas(), pseries)


@require_cudf
def test_to_cpu_execution(setup_gpu):
    pdf = pd.DataFrame(np.random.rand(20, 30), index=np.arange(20, 0, -1))
    df = from_pandas_df(pdf, chunk_size=(13, 21))
    cdf = to_gpu(df)
    df2 = to_cpu(cdf)

    res = df2.execute().fetch()
    assert isinstance(res, pd.DataFrame)
    pd.testing.assert_frame_equal(res, pdf)

    pseries = pdf.iloc[:, 0]
    series = from_pandas_series(pseries, chunk_size=(13, 21))
    cseries = to_gpu(series)
    series2 = to_cpu(cseries)

    res = series2.execute().fetch()
    assert isinstance(res, pd.Series)
    pd.testing.assert_series_equal(res, pseries)


def test_rechunk_execution(setup):
    data = pd.DataFrame(np.random.rand(8, 10))
    df = from_pandas_df(pd.DataFrame(data), chunk_size=3)
    df2 = df.rechunk((3, 4))
    res = df2.execute().fetch()
    pd.testing.assert_frame_equal(data, res)

    data = pd.DataFrame(
        np.random.rand(10, 10),
        index=np.random.randint(-100, 100, size=(10,)),
        columns=[np.random.bytes(10) for _ in range(10)],
    )
    df = from_pandas_df(data)
    df2 = df.rechunk(5)
    res = df2.execute().fetch()
    pd.testing.assert_frame_equal(data, res)

    # test Series rechunk execution.
    data = pd.Series(np.random.rand(10))
    series = from_pandas_series(data)
    series2 = series.rechunk(3)
    res = series2.execute().fetch()
    pd.testing.assert_series_equal(data, res)

    series2 = series.rechunk(1)
    res = series2.execute().fetch()
    pd.testing.assert_series_equal(data, res)

    # test index rechunk execution
    data = pd.Index(np.random.rand(10))
    index = from_pandas_index(data)
    index2 = index.rechunk(3)
    res = index2.execute().fetch()
    pd.testing.assert_index_equal(data, res)

    index2 = index.rechunk(1)
    res = index2.execute().fetch()
    pd.testing.assert_index_equal(data, res)

    # test rechunk on mixed typed columns
    data = pd.DataFrame({0: [1, 2], 1: [3, 4], "a": [5, 6]})
    df = from_pandas_df(data)
    df = df.rechunk((2, 2)).rechunk({1: 3})
    res = df.execute().fetch()
    pd.testing.assert_frame_equal(data, res)


def test_series_map_execution(setup):
    raw = pd.Series(np.arange(10))
    s = from_pandas_series(raw, chunk_size=7)

    with pytest.raises(ValueError):
        # cannot infer dtype, the inferred is int,
        # but actually it is float
        # just due to nan
        s.map({5: 10})

    r = s.map({5: 10}, dtype=float)
    result = r.execute().fetch()
    expected = raw.map({5: 10})
    pd.testing.assert_series_equal(result, expected)

    r = s.map({i: 10 + i for i in range(7)}, dtype=float)
    result = r.execute().fetch()
    expected = raw.map({i: 10 + i for i in range(7)})
    pd.testing.assert_series_equal(result, expected)

    r = s.map({5: 10}, dtype=float, na_action="ignore")
    result = r.execute().fetch()
    expected = raw.map({5: 10}, na_action="ignore")
    pd.testing.assert_series_equal(result, expected)

    # dtype can be inferred
    r = s.map({5: 10.0})
    result = r.execute().fetch()
    expected = raw.map({5: 10.0})
    pd.testing.assert_series_equal(result, expected)

    r = s.map(lambda x: x + 1, dtype=int)
    result = r.execute().fetch()
    expected = raw.map(lambda x: x + 1)
    pd.testing.assert_series_equal(result, expected)

    def f(x: int) -> float:
        return x + 1.0

    # dtype can be inferred for function
    r = s.map(f)
    result = r.execute().fetch()
    expected = raw.map(lambda x: x + 1.0)
    pd.testing.assert_series_equal(result, expected)

    def f(x: int):
        return x + 1.0

    # dtype can be inferred for function
    r = s.map(f)
    result = r.execute().fetch()
    expected = raw.map(lambda x: x + 1.0)
    pd.testing.assert_series_equal(result, expected)

    # test arg is a md.Series
    raw2 = pd.Series([10], index=[5])
    s2 = from_pandas_series(raw2)

    r = s.map(s2, dtype=float)
    result = r.execute().fetch()
    expected = raw.map(raw2)
    pd.testing.assert_series_equal(result, expected)

    # test arg is a md.Series, and dtype can be inferred
    raw2 = pd.Series([10.0], index=[5])
    s2 = from_pandas_series(raw2)

    r = s.map(s2)
    result = r.execute().fetch()
    expected = raw.map(raw2)
    pd.testing.assert_series_equal(result, expected)

    # test str
    raw = pd.Series(["a", "b", "c", "d"])
    s = from_pandas_series(raw, chunk_size=2)

    r = s.map({"c": "e"})
    result = r.execute().fetch()
    expected = raw.map({"c": "e"})
    pd.testing.assert_series_equal(result, expected)

    # test map index
    raw = pd.Index(np.random.rand(7))
    idx = from_pandas_index(pd.Index(raw), chunk_size=2)
    r = idx.map(f)
    result = r.execute().fetch()
    expected = raw.map(lambda x: x + 1.0)
    pd.testing.assert_index_equal(result, expected)


def test_describe_execution(setup):
    s_raw = pd.Series(np.random.rand(10))

    # test one chunk
    series = from_pandas_series(s_raw, chunk_size=10)

    r = series.describe()
    result = r.execute().fetch()
    expected = s_raw.describe()
    pd.testing.assert_series_equal(result, expected)

    r = series.describe(percentiles=[])
    result = r.execute().fetch()
    expected = s_raw.describe(percentiles=[])
    pd.testing.assert_series_equal(result, expected)

    # test multi chunks
    series = from_pandas_series(s_raw, chunk_size=3)

    r = series.describe()
    result = r.execute().fetch()
    expected = s_raw.describe()
    pd.testing.assert_series_equal(result, expected)

    r = series.describe(percentiles=[])
    result = r.execute().fetch()
    expected = s_raw.describe(percentiles=[])
    pd.testing.assert_series_equal(result, expected)

    rs = np.random.RandomState(5)
    df_raw = pd.DataFrame(rs.rand(10, 4), columns=list("abcd"))
    df_raw["e"] = rs.randint(100, size=10)

    # test one chunk
    df = from_pandas_df(df_raw, chunk_size=10)

    r = df.describe()
    result = r.execute().fetch()
    expected = df_raw.describe()
    pd.testing.assert_frame_equal(result, expected)

    r = series.describe(percentiles=[], include=np.float64)
    result = r.execute().fetch()
    expected = s_raw.describe(percentiles=[], include=np.float64)
    pd.testing.assert_series_equal(result, expected)

    # test multi chunks
    df = from_pandas_df(df_raw, chunk_size=3)

    r = df.describe()
    result = r.execute().fetch()
    expected = df_raw.describe()
    pd.testing.assert_frame_equal(result, expected)

    r = df.describe(percentiles=[], include=np.float64)
    result = r.execute().fetch()
    expected = df_raw.describe(percentiles=[], include=np.float64)
    pd.testing.assert_frame_equal(result, expected)

    # test skip percentiles
    r = df.describe(percentiles=False, include=np.float64)
    result = r.execute().fetch()
    expected = df_raw.describe(percentiles=[], include=np.float64)
    expected.drop(["50%"], axis=0, inplace=True)
    pd.testing.assert_frame_equal(result, expected)

    with pytest.raises(ValueError):
        df.describe(percentiles=[1.1])

    with pytest.raises(ValueError):
        # duplicated values
        df.describe(percentiles=[0.3, 0.5, 0.3])

    # test input dataframe which has unknown shape
    df = from_pandas_df(df_raw, chunk_size=3)
    df2 = df[df["a"] < 0.5]
    r = df2.describe()

    result = r.execute().fetch()
    expected = df_raw[df_raw["a"] < 0.5].describe()
    pd.testing.assert_frame_equal(result, expected)


def test_data_frame_apply_execute(setup):
    cols = [chr(ord("A") + i) for i in range(10)]
    df_raw = pd.DataFrame(dict((c, [i**2 for i in range(20)]) for c in cols))

    old_chunk_store_limit = options.chunk_store_limit
    try:
        options.chunk_store_limit = 20

        df = from_pandas_df(df_raw, chunk_size=5)

        r = df.apply("ffill")
        result = r.execute().fetch()
        expected = df_raw.apply("ffill")
        pd.testing.assert_frame_equal(result, expected)

        r = df.apply(["sum", "max"])
        result = r.execute().fetch()
        expected = df_raw.apply(["sum", "max"])
        pd.testing.assert_frame_equal(result, expected)

        r = df.apply(np.sqrt)
        result = r.execute().fetch()
        expected = df_raw.apply(np.sqrt)
        pd.testing.assert_frame_equal(result, expected)

        r = df.apply(lambda x: pd.Series([1, 2]))
        result = r.execute().fetch()
        expected = df_raw.apply(lambda x: pd.Series([1, 2]))
        pd.testing.assert_frame_equal(result, expected)

        r = df.apply(np.sum, axis="index")
        result = r.execute().fetch()
        expected = df_raw.apply(np.sum, axis="index")
        pd.testing.assert_series_equal(result, expected)

        r = df.apply(np.sum, axis="columns")
        result = r.execute().fetch()
        expected = df_raw.apply(np.sum, axis="columns")
        pd.testing.assert_series_equal(result, expected)

        r = df.apply(lambda x: [1, 2], axis=1)
        result = r.execute().fetch()
        expected = df_raw.apply(lambda x: [1, 2], axis=1)
        pd.testing.assert_series_equal(result, expected)

        r = df.apply(lambda x: pd.Series([1, 2], index=["foo", "bar"]), axis=1)
        result = r.execute().fetch()
        expected = df_raw.apply(
            lambda x: pd.Series([1, 2], index=["foo", "bar"]), axis=1
        )
        pd.testing.assert_frame_equal(result, expected)

        r = df.apply(lambda x: [1, 2], axis=1, result_type="expand")
        result = r.execute().fetch()
        expected = df_raw.apply(lambda x: [1, 2], axis=1, result_type="expand")
        pd.testing.assert_frame_equal(result, expected)

        r = df.apply(lambda x: list(range(10)), axis=1, result_type="reduce")
        result = r.execute().fetch()
        expected = df_raw.apply(lambda x: list(range(10)), axis=1, result_type="reduce")
        pd.testing.assert_series_equal(result, expected)

        r = df.apply(lambda x: list(range(10)), axis=1, result_type="broadcast")
        result = r.execute().fetch()
        expected = df_raw.apply(
            lambda x: list(range(10)), axis=1, result_type="broadcast"
        )
        pd.testing.assert_frame_equal(result, expected)
    finally:
        options.chunk_store_limit = old_chunk_store_limit


def test_data_frame_apply_closure_execute(setup):
    cols = [chr(ord("A") + i) for i in range(10)]
    df_raw = pd.DataFrame(dict((c, [i**2 for i in range(20)]) for c in cols))
    df = from_pandas_df(df_raw, chunk_size=5)

    x = pd.Series([i for i in range(10**4)])
    y = pd.Series([i for i in range(10**4)])

    def closure(z):
        return pd.concat([x, y], ignore_index=True)

    r = df.apply(closure, axis=1)
    result = r.execute().fetch()
    expected = df_raw.apply(closure, axis=1)
    pd.testing.assert_frame_equal(result, expected)


@pytest.mark.parametrize("multiplier", [1, 3, 4])
def test_data_frame_apply_callable_execute(setup, multiplier):
    cols = [chr(ord("A") + i) for i in range(10)]
    df_raw = pd.DataFrame(dict((c, [i**2 for i in range(20)]) for c in cols))
    df = from_pandas_df(df_raw, chunk_size=5)

    class callable_df:
        __slots__ = "x", "__dict__"

        def __init__(self, multiplier: int = 1):
            self.x = pd.Series([i for i in range(10**multiplier)])
            self.y = pd.Series([i for i in range(10**multiplier)])

        def __call__(self, pdf):
            return pd.concat([self.x, self.y], ignore_index=True)

    cdf_large = callable_df(multiplier=multiplier)
    r = df.apply(cdf_large, axis=1)
    result = r.execute().fetch()
    expected = df_raw.apply(cdf_large, axis=1)
    pd.testing.assert_frame_equal(result, expected)


def test_series_apply_execute(setup):
    idxes = [chr(ord("A") + i) for i in range(20)]
    s_raw = pd.Series([i**2 for i in range(20)], index=idxes)

    series = from_pandas_series(s_raw, chunk_size=5)

    r = series.apply("add", args=(1,))
    result = r.execute().fetch()
    expected = s_raw.apply("add", args=(1,))
    pd.testing.assert_series_equal(result, expected)

    r = series.apply(["sum", "max"])
    result = r.execute().fetch()
    expected = s_raw.apply(["sum", "max"])
    pd.testing.assert_series_equal(result, expected)

    r = series.apply(np.sqrt)
    result = r.execute().fetch()
    expected = s_raw.apply(np.sqrt)
    pd.testing.assert_series_equal(result, expected)

    r = series.apply("sqrt")
    result = r.execute().fetch()
    expected = s_raw.apply("sqrt")
    pd.testing.assert_series_equal(result, expected)

    r = series.apply(lambda x: [x, x + 1], convert_dtype=False)
    result = r.execute().fetch()
    expected = s_raw.apply(lambda x: [x, x + 1], convert_dtype=False)
    pd.testing.assert_series_equal(result, expected)

    s_raw2 = pd.Series([np.array([1, 2, 3]), np.array([4, 5, 6])])
    series = from_pandas_series(s_raw2)

    dtypes = pd.Series([np.dtype(float)] * 3)
    r = series.apply(pd.Series, output_type="dataframe", dtypes=dtypes)
    result = r.execute().fetch()
    expected = s_raw2.apply(pd.Series)
    pd.testing.assert_frame_equal(result, expected)


def test_series_apply_closure_execute(setup):
    idxes = [chr(ord("A") + i) for i in range(20)]
    s_raw = pd.Series([i**2 for i in range(20)], index=idxes)

    series = from_pandas_series(s_raw, chunk_size=5)

    x, y = 1, 2

    def closure(z):
        return [z + x, z + y]

    r = series.apply(closure, convert_dtype=False)
    result = r.execute().fetch()
    expected = s_raw.apply(closure, convert_dtype=False)
    pd.testing.assert_series_equal(result, expected)

    class callable_series:
        __slots__ = "x", "__dict__"

        def __init__(self):
            self.x = 1
            self.y = 2

        def __call__(self, z):
            return [z + self.x, z + self.y]

    cs = callable_series()
    r = series.apply(cs, convert_dtype=False)
    result = r.execute().fetch()
    expected = s_raw.apply(cs, convert_dtype=False)
    pd.testing.assert_series_equal(result, expected)


@pytest.mark.skipif(pa is None, reason="pyarrow not installed")
def test_apply_with_arrow_dtype_execution(setup):
    df1 = pd.DataFrame({"a": [1, 2, 1], "b": ["a", "b", "a"]})
    df = from_pandas_df(df1)
    df["b"] = df["b"].astype("Arrow[string]")

    r = df.apply(lambda row: str(row[0]) + row[1], axis=1)
    result = r.execute().fetch()
    expected = df1.apply(lambda row: str(row[0]) + row[1], axis=1)
    pd.testing.assert_series_equal(result, expected)

    s1 = df1["b"]
    s = from_pandas_series(s1)
    s = s.astype("arrow_string")

    r = s.apply(lambda x: x + "_suffix")
    result = r.execute().fetch()
    expected = s1.apply(lambda x: x + "_suffix")
    pd.testing.assert_series_equal(result, expected)


def test_transform_execute(setup):
    cols = [chr(ord("A") + i) for i in range(10)]
    df_raw = pd.DataFrame(dict((c, [i**2 for i in range(20)]) for c in cols))

    idx_vals = [chr(ord("A") + i) for i in range(20)]
    s_raw = pd.Series([i**2 for i in range(20)], index=idx_vals)

    def rename_fn(f, new_name):
        f.__name__ = new_name
        return f

    old_chunk_store_limit = options.chunk_store_limit
    try:
        options.chunk_store_limit = 20

        # DATAFRAME CASES
        df = from_pandas_df(df_raw, chunk_size=5)

        # test transform scenarios on data frames
        r = df.transform(lambda x: list(range(len(x))))
        result = r.execute().fetch()
        expected = df_raw.transform(lambda x: list(range(len(x))))
        pd.testing.assert_frame_equal(result, expected)

        r = df.transform(lambda x: list(range(len(x))), axis=1)
        result = r.execute().fetch()
        expected = df_raw.transform(lambda x: list(range(len(x))), axis=1)
        pd.testing.assert_frame_equal(result, expected)

        r = df.transform(["cumsum", "cummax", lambda x: x + 1])
        result = r.execute().fetch()
        expected = df_raw.transform(["cumsum", "cummax", lambda x: x + 1])
        pd.testing.assert_frame_equal(result, expected)

        fn_dict = OrderedDict(
            [
                ("A", "cumsum"),
                ("D", ["cumsum", "cummax"]),
                ("F", lambda x: x + 1),
            ]
        )
        r = df.transform(fn_dict)
        result = r.execute().fetch()
        expected = df_raw.transform(fn_dict)
        pd.testing.assert_frame_equal(result, expected)

        r = df.transform(lambda x: x.iloc[:-1], _call_agg=True)
        result = r.execute().fetch()
        expected = df_raw.agg(lambda x: x.iloc[:-1])
        pd.testing.assert_frame_equal(result, expected)

        r = df.transform(lambda x: x.iloc[:-1], axis=1, _call_agg=True)
        result = r.execute().fetch()
        expected = df_raw.agg(lambda x: x.iloc[:-1], axis=1)
        pd.testing.assert_frame_equal(result, expected)

        fn_list = [
            rename_fn(lambda x: x.iloc[1:].reset_index(drop=True), "f1"),
            lambda x: x.iloc[:-1].reset_index(drop=True),
        ]
        r = df.transform(fn_list, _call_agg=True)
        result = r.execute().fetch()
        expected = df_raw.agg(fn_list)
        pd.testing.assert_frame_equal(result, expected)

        r = df.transform(lambda x: x.sum(), _call_agg=True)
        result = r.execute().fetch()
        expected = df_raw.agg(lambda x: x.sum())
        pd.testing.assert_series_equal(result, expected)

        fn_dict = OrderedDict(
            [
                ("A", rename_fn(lambda x: x.iloc[1:].reset_index(drop=True), "f1")),
                (
                    "D",
                    [
                        rename_fn(lambda x: x.iloc[1:].reset_index(drop=True), "f1"),
                        lambda x: x.iloc[:-1].reset_index(drop=True),
                    ],
                ),
                ("F", lambda x: x.iloc[:-1].reset_index(drop=True)),
            ]
        )
        r = df.transform(fn_dict, _call_agg=True)
        result = r.execute().fetch()
        expected = df_raw.agg(fn_dict)
        pd.testing.assert_frame_equal(result, expected)

        # SERIES CASES
        series = from_pandas_series(s_raw, chunk_size=5)

        # test transform scenarios on series
        r = series.transform(lambda x: x + 1)
        result = r.execute().fetch()
        expected = s_raw.transform(lambda x: x + 1)
        pd.testing.assert_series_equal(result, expected)

        r = series.transform(["cumsum", lambda x: x + 1])
        result = r.execute().fetch()
        expected = s_raw.transform(["cumsum", lambda x: x + 1])
        pd.testing.assert_frame_equal(result, expected)

        # test transform on string dtype
        df_raw = pd.DataFrame({"col1": ["str"] * 10, "col2": ["string"] * 10})
        df = from_pandas_df(df_raw, chunk_size=3)

        r = df["col1"].transform(lambda x: x + "_suffix")
        result = r.execute().fetch()
        expected = df_raw["col1"].transform(lambda x: x + "_suffix")
        pd.testing.assert_series_equal(result, expected)

        r = df.transform(lambda x: x + "_suffix")
        result = r.execute().fetch()
        expected = df_raw.transform(lambda x: x + "_suffix")
        pd.testing.assert_frame_equal(result, expected)

        r = df["col2"].transform(lambda x: x + "_suffix", dtype=np.dtype("str"))
        result = r.execute().fetch()
        expected = df_raw["col2"].transform(lambda x: x + "_suffix")
        pd.testing.assert_series_equal(result, expected)
    finally:
        options.chunk_store_limit = old_chunk_store_limit


@pytest.mark.skipif(pa is None, reason="pyarrow not installed")
def test_transform_with_arrow_dtype_execution(setup):
    raw = pd.DataFrame({"a": [1, 2, 1], "b": ["a", "b", "a"]})
    df = from_pandas_df(raw)
    df["b"] = df["b"].astype("Arrow[string]")

    r = df.transform({"b": lambda x: x + "_suffix"})
    result = r.execute().fetch()
    result["b"] = result["b"].to_numpy()
    expected = raw.transform({"b": lambda x: x + "_suffix"})
    pd.testing.assert_frame_equal(result, expected)

    s1 = raw["b"]
    s = from_pandas_series(s1)
    s = s.astype("arrow_string")

    r = s.transform(lambda x: x + "_suffix")
    result = r.execute().fetch()
    result = pd.Series(result.to_numpy(), name=result.name, index=result.index)
    expected = s1.transform(lambda x: x + "_suffix")
    pd.testing.assert_series_equal(result, expected)


def test_string_method_execution(setup):
    s = pd.Series(["s1,s2", "ef,", "dd", np.nan])
    s2 = pd.concat([s, s, s])

    series = from_pandas_series(s, chunk_size=2)
    series2 = from_pandas_series(s2, chunk_size=2)

    # test getitem
    r = series.str[:3]
    result = r.execute().fetch()
    expected = s.str[:3]
    pd.testing.assert_series_equal(result, expected)

    # test split, expand=False
    r = series.str.split(",", n=2)
    result = r.execute().fetch()
    expected = s.str.split(",", n=2)
    pd.testing.assert_series_equal(result, expected)

    # test split, expand=True
    r = series.str.split(",", expand=True, n=1)
    result = r.execute().fetch()
    expected = s.str.split(",", expand=True, n=1)
    pd.testing.assert_frame_equal(result, expected)

    # test rsplit
    r = series.str.rsplit(",", expand=True, n=1)
    result = r.execute().fetch()
    expected = s.str.rsplit(",", expand=True, n=1)
    pd.testing.assert_frame_equal(result, expected)

    # test cat all data
    r = series2.str.cat(sep="/", na_rep="e")
    result = r.execute().fetch()
    expected = s2.str.cat(sep="/", na_rep="e")
    assert result == expected

    # test cat list
    r = series.str.cat(["a", "b", np.nan, "c"])
    result = r.execute().fetch()
    expected = s.str.cat(["a", "b", np.nan, "c"])
    pd.testing.assert_series_equal(result, expected)

    # test cat series
    r = series.str.cat(series.str.capitalize(), join="outer")
    result = r.execute().fetch()
    expected = s.str.cat(s.str.capitalize(), join="outer")
    pd.testing.assert_series_equal(result, expected)

    # test extractall
    r = series.str.extractall(r"(?P<letter>[ab])(?P<digit>\d)")
    result = r.execute().fetch()
    expected = s.str.extractall(r"(?P<letter>[ab])(?P<digit>\d)")
    pd.testing.assert_frame_equal(result, expected)

    # test extract, expand=False
    r = series.str.extract(r"[ab](\d)", expand=False)
    result = r.execute().fetch()
    expected = s.str.extract(r"[ab](\d)", expand=False)
    pd.testing.assert_series_equal(result, expected)

    # test extract, expand=True
    r = series.str.extract(r"[ab](\d)", expand=True)
    result = r.execute().fetch()
    expected = s.str.extract(r"[ab](\d)", expand=True)
    pd.testing.assert_frame_equal(result, expected)


def test_datetime_method_execution(setup):
    # test datetime
    s = pd.Series([pd.Timestamp("2020-1-1"), pd.Timestamp("2020-2-1"), np.nan])
    series = from_pandas_series(s, chunk_size=2)

    r = series.dt.year
    result = r.execute().fetch()
    expected = s.dt.year
    pd.testing.assert_series_equal(result, expected)

    r = series.dt.strftime("%m-%d-%Y")
    result = r.execute().fetch()
    expected = s.dt.strftime("%m-%d-%Y")
    pd.testing.assert_series_equal(result, expected)

    # test timedelta
    s = pd.Series([pd.Timedelta("1 days"), pd.Timedelta("3 days"), np.nan])
    series = from_pandas_series(s, chunk_size=2)

    r = series.dt.days
    result = r.execute().fetch()
    expected = s.dt.days
    pd.testing.assert_series_equal(result, expected)


def test_isin_execution(setup):
    # one chunk in multiple chunks
    a = pd.Series([0, 1, 2, 3, 4, 5, 6, 7, 8, 9])
    b = pd.Series([2, 1, 9, 3])
    sa = from_pandas_series(a, chunk_size=10)
    sb = from_pandas_series(b, chunk_size=2)

    result = sa.isin(sb).execute().fetch()
    expected = a.isin(b)
    pd.testing.assert_series_equal(result, expected)

    # multiple chunk in one chunks
    a = pd.Series([0, 1, 2, 3, 4, 5, 6, 7, 8, 9])
    b = pd.Series([2, 1, 9, 3])
    sa = from_pandas_series(a, chunk_size=2)
    sb = from_pandas_series(b, chunk_size=4)

    result = sa.isin(sb).execute().fetch()
    expected = a.isin(b)
    pd.testing.assert_series_equal(result, expected)

    # multiple chunk in multiple chunks
    a = pd.Series([0, 1, 2, 3, 4, 5, 6, 7, 8, 9])
    b = pd.Series([2, 1, 9, 3] * 2)
    sa = from_pandas_series(a, chunk_size=2)
    sb = from_pandas_series(b, chunk_size=2)

    result = sa.isin(sb).execute().fetch()
    expected = a.isin(b)
    pd.testing.assert_series_equal(result, expected)

    a = pd.Series([0, 1, 2, 3, 4, 5, 6, 7, 8, 9])
    b = pd.Series([2, 1, 9, 3])
    sa = from_pandas_series(a, chunk_size=2)

    result = sa.isin(sb).execute().fetch()
    expected = a.isin(b)
    pd.testing.assert_series_equal(result, expected)

    a = pd.Series([0, 1, 2, 3, 4, 5, 6, 7, 8, 9])
    b = np.array([2, 1, 9, 3])
    sa = from_pandas_series(a, chunk_size=2)
    sb = tensor(b, chunk_size=3)

    result = sa.isin(sb).execute().fetch()
    expected = a.isin(b)
    pd.testing.assert_series_equal(result, expected)

    a = pd.Series([0, 1, 2, 3, 4, 5, 6, 7, 8, 9])
    b = {2, 1, 9, 3}  # set
    sa = from_pandas_series(a, chunk_size=2)

    result = sa.isin(sb).execute().fetch()
    expected = a.isin(b)
    pd.testing.assert_series_equal(result, expected)

    rs = np.random.RandomState(0)
    raw = pd.DataFrame(rs.randint(1000, size=(10, 3)))
    df = from_pandas_df(raw, chunk_size=(5, 2))

    # set
    b = {2, 1, raw[1][0]}
    r = df.isin(b)
    result = r.execute().fetch()
    expected = raw.isin(b)
    pd.testing.assert_frame_equal(result, expected)

    # mars object
    b = tensor([2, 1, raw[1][0]] * 2, chunk_size=2)
    r = df.isin(b)
    result = r.execute().fetch()
    expected = raw.isin([2, 1, raw[1][0]])
    pd.testing.assert_frame_equal(result, expected)

    # mars object and trigger iterative tiling
    raw = pd.DataFrame(rs.randint(1000, size=(10, 3)))
    df = from_pandas_df(raw, chunk_size=(5, 2))

    b = from_pandas_series(pd.Series([raw[1][0]] + list(range(9))), chunk_size=2)
    r = df.isin(b)
    result = r.execute().fetch()
    expected = raw.isin([2, 1, raw[1][0]])
    pd.testing.assert_frame_equal(result, expected)

    # dict
    b = {1: tensor([2, 1, raw[1][0]], chunk_size=2), 2: [3, 10]}
    r = df.isin(b)
    result = r.execute().fetch()
    expected = raw.isin({1: [2, 1, raw[1][0]], 2: [3, 10]})
    pd.testing.assert_frame_equal(result, expected)


def test_cut_execution(setup):
    session = setup

    rs = np.random.RandomState(0)
    raw = rs.random(15) * 1000
    s = pd.Series(raw, index=[f"i{i}" for i in range(15)])
    bins = [10, 100, 500]
    ii = pd.interval_range(10, 500, 3)
    labels = ["a", "b"]

    t = tensor(raw, chunk_size=4)
    series = from_pandas_series(s, chunk_size=4)
    iii = from_pandas_index(ii, chunk_size=2)

    # cut on Series
    r = cut(series, bins)
    result = r.execute().fetch()
    pd.testing.assert_series_equal(result, pd.cut(s, bins))

    r, b = cut(series, bins, retbins=True)
    r_result = r.execute().fetch()
    b_result = b.execute().fetch()
    r_expected, b_expected = pd.cut(s, bins, retbins=True)
    pd.testing.assert_series_equal(r_result, r_expected)
    np.testing.assert_array_equal(b_result, b_expected)

    # cut on tensor
    r = cut(t, bins)
    # result and expected is array whose dtype is CategoricalDtype
    result = r.execute().fetch()
    expected = pd.cut(raw, bins)
    assert len(result) == len(expected)
    for r, e in zip(result, expected):
        np.testing.assert_equal(r, e)

    # one chunk
    r = cut(s, tensor(bins, chunk_size=2), right=False, include_lowest=True)
    result = r.execute().fetch()
    pd.testing.assert_series_equal(
        result, pd.cut(s, bins, right=False, include_lowest=True)
    )

    # test labels
    r = cut(t, bins, labels=labels)
    # result and expected is array whose dtype is CategoricalDtype
    result = r.execute().fetch()
    expected = pd.cut(raw, bins, labels=labels)
    assert len(result) == len(expected)
    for r, e in zip(result, expected):
        np.testing.assert_equal(r, e)

    r = cut(t, bins, labels=False)
    # result and expected is array whose dtype is CategoricalDtype
    result = r.execute().fetch()
    expected = pd.cut(raw, bins, labels=False)
    np.testing.assert_array_equal(result, expected)

    # test labels which is tensor
    labels_t = tensor(["a", "b"], chunk_size=1)
    r = cut(raw, bins, labels=labels_t, include_lowest=True)
    # result and expected is array whose dtype is CategoricalDtype
    result = r.execute().fetch()
    expected = pd.cut(raw, bins, labels=labels, include_lowest=True)
    assert len(result) == len(expected)
    for r, e in zip(result, expected):
        np.testing.assert_equal(r, e)

    # test labels=False
    r, b = cut(raw, ii, labels=False, retbins=True)
    # result and expected is array whose dtype is CategoricalDtype
    r_result, b_result = session.fetch(*session.execute(r, b))
    r_expected, b_expected = pd.cut(raw, ii, labels=False, retbins=True)
    for r, e in zip(r_result, r_expected):
        np.testing.assert_equal(r, e)
    pd.testing.assert_index_equal(b_result, b_expected)

    # test bins which is md.IntervalIndex
    r, b = cut(series, iii, labels=tensor(labels, chunk_size=1), retbins=True)
    r_result = r.execute().fetch()
    b_result = b.execute().fetch()
    r_expected, b_expected = pd.cut(s, ii, labels=labels, retbins=True)
    pd.testing.assert_series_equal(r_result, r_expected)
    pd.testing.assert_index_equal(b_result, b_expected)

    # test duplicates
    bins2 = [0, 2, 4, 6, 10, 10]
    r, b = cut(s, bins2, labels=False, retbins=True, right=False, duplicates="drop")
    r_result = r.execute().fetch()
    b_result = b.execute().fetch()
    r_expected, b_expected = pd.cut(
        s, bins2, labels=False, retbins=True, right=False, duplicates="drop"
    )
    pd.testing.assert_series_equal(r_result, r_expected)
    np.testing.assert_array_equal(b_result, b_expected)

    # test integer bins
    r = cut(series, 3)
    result = r.execute().fetch()
    pd.testing.assert_series_equal(result, pd.cut(s, 3))

    r, b = cut(series, 3, right=False, retbins=True)
    r_result, b_result = session.fetch(*session.execute(r, b))
    r_expected, b_expected = pd.cut(s, 3, right=False, retbins=True)
    pd.testing.assert_series_equal(r_result, r_expected)
    np.testing.assert_array_equal(b_result, b_expected)

    # test min max same
    s2 = pd.Series([1.1] * 15)
    r = cut(s2, 3)
    result = r.execute().fetch()
    pd.testing.assert_series_equal(result, pd.cut(s2, 3))

    # test inf exist
    s3 = s2.copy()
    s3[-1] = np.inf
    with pytest.raises(ValueError):
        cut(s3, 3).execute()


def test_transpose_execution(setup):
    raw = pd.DataFrame(
        {"a": ["1", "2", "3"], "b": ["5", "-6", "7"], "c": ["1", "2", "3"]}
    )

    # test 1 chunk
    df = from_pandas_df(raw)
    result = df.transpose().execute().fetch()
    pd.testing.assert_frame_equal(result, raw.transpose())

    # test multi chunks
    df = from_pandas_df(raw, chunk_size=2)
    result = df.transpose().execute().fetch()
    pd.testing.assert_frame_equal(result, raw.transpose())

    df = from_pandas_df(raw, chunk_size=2)
    result = df.T.execute().fetch()
    pd.testing.assert_frame_equal(result, raw.transpose())

    # dtypes are varied
    raw = pd.DataFrame({"a": [1.1, 2.2, 3.3], "b": [5, -6, 7], "c": [1, 2, 3]})

    df = from_pandas_df(raw, chunk_size=2)
    result = df.transpose().execute().fetch()
    pd.testing.assert_frame_equal(result, raw.transpose())

    raw = pd.DataFrame({"a": [1.1, 2.2, 3.3], "b": ["5", "-6", "7"]})

    df = from_pandas_df(raw, chunk_size=2)
    result = df.transpose().execute().fetch()
    pd.testing.assert_frame_equal(result, raw.transpose())

    # Transposing from results of other operands
    raw = pd.DataFrame(np.arange(0, 100).reshape(10, 10))
    df = DataFrame(arange(0, 100, chunk_size=5).reshape(10, 10))
    result = df.transpose().execute().fetch()
    pd.testing.assert_frame_equal(result, raw.transpose())

    df = DataFrame(rand(100, 100, chunk_size=10))
    raw = df.to_pandas()
    result = df.transpose().execute().fetch()
    pd.testing.assert_frame_equal(result, raw.transpose())


def test_get_dummies_execution(setup):
    raw = pd.DataFrame(
        {
            "a": [1.1, 2.1, 3.1],
            "b": ["5", "-6", "-7"],
            "c": [1, 2, 3],
            "d": ["2", "3", "4"],
        }
    )
    # test 1 chunk
    df = from_pandas_df(raw)
    r = get_dummies(df)
    pd.testing.assert_frame_equal(r.execute().fetch(), pd.get_dummies(raw))

    # test multi chunks
    df = from_pandas_df(raw, chunk_size=2)
    r = get_dummies(df)
    pd.testing.assert_frame_equal(r.execute().fetch(), pd.get_dummies(raw))

    # test prefix and prefix_sep
    df = from_pandas_df(raw, chunk_size=2)
    r = get_dummies(df, prefix=["col1", "col2"], prefix_sep="_")
    pd.testing.assert_frame_equal(
        r.execute().fetch(),
        pd.get_dummies(raw, prefix=["col1", "col2"], prefix_sep="_"),
    )

    r = get_dummies(df, prefix={"b": "col1", "d": "col2"}, prefix_sep="_")
    pd.testing.assert_frame_equal(
        r.execute().fetch(),
        pd.get_dummies(raw, prefix={"b": "col1", "d": "col2"}, prefix_sep="_"),
    )

    # test dummy_na
    raw = pd.Series(["a", "b", "c", np.nan])
    df = from_pandas_series(raw)
    r = get_dummies(df, dummy_na=False)
    pd.testing.assert_frame_equal(
        r.execute().fetch(), pd.get_dummies(raw, dummy_na=False)
    )

    # test columns
    raw = pd.DataFrame(
        {
            "a": [1.1, 2.1, 3.1],
            "b": ["5", "-6", "-7"],
            "c": [1, 2, 3],
            "d": ["2", "3", "4"],
        }
    )
    df = from_pandas_df(raw, chunk_size=2)
    r = get_dummies(df, columns=["c"])
    pd.testing.assert_frame_equal(
        r.execute().fetch(), pd.get_dummies(raw, columns=["c"])
    )

    r = get_dummies(df, columns=["c", "d"], prefix=["col1", "col2"])
    pd.testing.assert_frame_equal(
        r.execute().fetch(),
        pd.get_dummies(raw, columns=["c", "d"], prefix=["col1", "col2"]),
    )

    # test drop_first
    df = from_pandas_df(raw, chunk_size=2)
    r = get_dummies(df, drop_first=True)
    pd.testing.assert_frame_equal(
        r.execute().fetch(), pd.get_dummies(raw, drop_first=True)
    )

    # test dtype
    df = from_pandas_df(raw, chunk_size=2)
    r = get_dummies(df, dtype=float)
    pd.testing.assert_frame_equal(r.execute().fetch(), pd.get_dummies(raw, dtype=float))

    # test series
    raw = pd.Series([3, 4, 1, 2])
    series = from_pandas_series(raw, chunk_size=2)
    r = get_dummies(series)
    pd.testing.assert_frame_equal(r.execute().fetch(), pd.get_dummies(raw))

    # test other variable
    raw = [3, 4, 1, 2]
    r = get_dummies(raw)
    pd.testing.assert_frame_equal(r.execute().fetch(), pd.get_dummies(raw))

    raw = pd.Series([3, 4, 2, 1])
    r = get_dummies(raw)
    pd.testing.assert_frame_equal(r.execute().fetch(), pd.get_dummies(raw))

    raw = pd.DataFrame(
        {
            "a": [1.1, 2.1, 3.1],
            "b": ["5", "-6", "-7"],
            "c": [1, 2, 3],
            "d": ["2", "3", "4"],
        }
    )
    r = get_dummies(raw)
    pd.testing.assert_frame_equal(r.execute().fetch(), pd.get_dummies(raw))


def test_to_numeric_execution(setup):
    rs = np.random.RandomState(0)
    s = pd.Series(rs.randint(5, size=100))
    s[rs.randint(100)] = np.nan

    # test 1 chunk
    series = from_pandas_series(s)

    r = to_numeric(series)
    pd.testing.assert_series_equal(r.execute().fetch(), pd.to_numeric(s))

    # test multi chunks
    series = from_pandas_series(s, chunk_size=20)

    r = to_numeric(series)
    pd.testing.assert_series_equal(r.execute().fetch(), pd.to_numeric(s))

    # test object dtype
    s = pd.Series(["1.0", 2, -3, "2.0"])
    series = from_pandas_series(s)

    r = to_numeric(series)
    pd.testing.assert_series_equal(r.execute().fetch(), pd.to_numeric(s))

    # test errors and downcast
    s = pd.Series(["appple", 2, -3, "2.0"])
    series = from_pandas_series(s)

    r = to_numeric(series, errors="ignore", downcast="signed")
    pd.testing.assert_series_equal(
        r.execute().fetch(), pd.to_numeric(s, errors="ignore", downcast="signed")
    )

    # test list data
    l = ["1.0", 2, -3, "2.0"]

    r = to_numeric(l)
    np.testing.assert_array_equal(r.execute().fetch(), pd.to_numeric(l))


def test_q_cut_execution(setup):
    rs = np.random.RandomState(0)
    raw = rs.random(15) * 1000
    s = pd.Series(raw, index=[f"i{i}" for i in range(15)])

    series = from_pandas_series(s)
    r = qcut(series, 3)
    result = r.execute().fetch()
    expected = pd.qcut(s, 3)
    pd.testing.assert_series_equal(result, expected)

    r = qcut(s, 3)
    result = r.execute().fetch()
    expected = pd.qcut(s, 3)
    pd.testing.assert_series_equal(result, expected)

    series = from_pandas_series(s)
    r = qcut(series, [0.3, 0.5, 0.7])
    result = r.execute().fetch()
    expected = pd.qcut(s, [0.3, 0.5, 0.7])
    pd.testing.assert_series_equal(result, expected)

    r = qcut(range(5), 3)
    result = r.execute().fetch()
    expected = pd.qcut(range(5), 3)
    assert isinstance(result, type(expected))
    pd.testing.assert_series_equal(pd.Series(result), pd.Series(expected))

    r = qcut(range(5), [0.2, 0.5])
    result = r.execute().fetch()
    expected = pd.qcut(range(5), [0.2, 0.5])
    assert isinstance(result, type(expected))
    pd.testing.assert_series_equal(pd.Series(result), pd.Series(expected))

    r = qcut(range(5), tensor([0.2, 0.5]))
    result = r.execute().fetch()
    expected = pd.qcut(range(5), [0.2, 0.5])
    assert isinstance(result, type(expected))
    pd.testing.assert_series_equal(pd.Series(result), pd.Series(expected))


def test_shift_execution(setup):
    # test dataframe
    rs = np.random.RandomState(0)
    raw = pd.DataFrame(
        rs.randint(1000, size=(10, 8)), columns=["col" + str(i + 1) for i in range(8)]
    )

    df = from_pandas_df(raw, chunk_size=5)

    for periods in (2, -2, 6, -6):
        for axis in (0, 1):
            for fill_value in (None, 0, 1.0):
                r = df.shift(periods=periods, axis=axis, fill_value=fill_value)

                try:
                    result = r.execute().fetch()
                    expected = raw.shift(
                        periods=periods, axis=axis, fill_value=fill_value
                    )
                    pd.testing.assert_frame_equal(result, expected, check_dtype=False)
                except AssertionError as e:  # pragma: no cover
                    raise AssertionError(
                        f"Failed when periods: {periods}, axis: {axis}, fill_value: {fill_value}"
                    ) from e

    raw2 = raw.copy()
    raw2.index = pd.date_range("2020-1-1", periods=10)
    raw2.columns = pd.date_range("2020-3-1", periods=8)

    df2 = from_pandas_df(raw2, chunk_size=5)

    # test freq not None
    for periods in (2, -2):
        for axis in (0, 1):
            for fill_value in (None, 0, 1.0):
                r = df2.shift(
                    periods=periods, freq="D", axis=axis, fill_value=fill_value
                )

                try:
                    result = r.execute().fetch()
                    expected = raw2.shift(
                        periods=periods, freq="D", axis=axis, fill_value=fill_value
                    )
                    pd.testing.assert_frame_equal(result, expected)
                except AssertionError as e:  # pragma: no cover
                    raise AssertionError(
                        f"Failed when periods: {periods}, axis: {axis}, fill_value: {fill_value}"
                    ) from e

    # test tshift
    r = df2.tshift(periods=1)
    result = r.execute().fetch()
    expected = raw2.tshift(periods=1)
    pd.testing.assert_frame_equal(result, expected)

    with pytest.raises(ValueError):
        _ = df.tshift(periods=1)

    # test series
    s = raw.iloc[:, 0]

    series = from_pandas_series(s, chunk_size=5)
    for periods in (0, 2, -2, 6, -6):
        for fill_value in (None, 0, 1.0):
            r = series.shift(periods=periods, fill_value=fill_value)

            try:
                result = r.execute().fetch()
                expected = s.shift(periods=periods, fill_value=fill_value)
                pd.testing.assert_series_equal(result, expected)
            except AssertionError as e:  # pragma: no cover
                raise AssertionError(
                    f"Failed when periods: {periods}, fill_value: {fill_value}"
                ) from e

    s2 = raw2.iloc[:, 0]

    # test freq not None
    series2 = from_pandas_series(s2, chunk_size=5)
    for periods in (2, -2):
        for fill_value in (None, 0, 1.0):
            r = series2.shift(periods=periods, freq="D", fill_value=fill_value)

            try:
                result = r.execute().fetch()
                expected = s2.shift(periods=periods, freq="D", fill_value=fill_value)
                pd.testing.assert_series_equal(result, expected)
            except AssertionError as e:  # pragma: no cover
                raise AssertionError(
                    f"Failed when periods: {periods}, fill_value: {fill_value}"
                ) from e


def test_diff_execution(setup):
    rs = np.random.RandomState(0)
    raw = pd.DataFrame(
        rs.randint(1000, size=(10, 8)), columns=["col" + str(i + 1) for i in range(8)]
    )

    raw1 = raw.copy()
    raw1["col4"] = raw1["col4"] < 400

    r = from_pandas_df(raw1, chunk_size=(10, 5)).diff(-1)
    pd.testing.assert_frame_equal(r.execute().fetch(), raw1.diff(-1))

    r = from_pandas_df(raw1, chunk_size=5).diff(-1)
    pd.testing.assert_frame_equal(r.execute().fetch(), raw1.diff(-1))

    r = from_pandas_df(raw, chunk_size=(5, 8)).diff(1, axis=1)
    pd.testing.assert_frame_equal(r.execute().fetch(), raw.diff(1, axis=1))

    r = from_pandas_df(raw, chunk_size=5).diff(1, axis=1)
    pd.testing.assert_frame_equal(
        r.execute().fetch(), raw.diff(1, axis=1), check_dtype=False
    )

    # test series
    s = raw.iloc[:, 0]
    s1 = s.copy() < 400

    r = from_pandas_series(s, chunk_size=10).diff(-1)
    pd.testing.assert_series_equal(r.execute().fetch(), s.diff(-1))

    r = from_pandas_series(s, chunk_size=5).diff(-1)
    pd.testing.assert_series_equal(r.execute().fetch(), s.diff(-1))

    r = from_pandas_series(s1, chunk_size=5).diff(1)
    pd.testing.assert_series_equal(r.execute().fetch(), s1.diff(1))


def test_value_counts_execution(setup):
    rs = np.random.RandomState(0)
    s = pd.Series(rs.randint(5, size=100), name="s")
    s[rs.randint(100)] = np.nan

    # test 1 chunk
    series = from_pandas_series(s, chunk_size=100)

    r = series.value_counts()
    pd.testing.assert_series_equal(r.execute().fetch(), s.value_counts())

    r = series.value_counts(bins=5, normalize=True)
    pd.testing.assert_series_equal(
        r.execute().fetch(), s.value_counts(bins=5, normalize=True)
    )

    # test multi chunks
    series = from_pandas_series(s, chunk_size=30)

    r = series.value_counts(method="tree")
    pd.testing.assert_series_equal(r.execute().fetch(), s.value_counts())

    r = series.value_counts(method="tree", normalize=True)
    pd.testing.assert_series_equal(r.execute().fetch(), s.value_counts(normalize=True))

    # test bins and normalize
    r = series.value_counts(method="tree", bins=5, normalize=True)
    pd.testing.assert_series_equal(
        r.execute().fetch(), s.value_counts(bins=5, normalize=True)
    )


def test_astype(setup):
    rs = np.random.RandomState(0)
    raw = pd.DataFrame(
        rs.randint(1000, size=(20, 8)), columns=["c" + str(i + 1) for i in range(8)]
    )
    # single chunk
    df = from_pandas_df(raw)
    r = df.astype("int32")

    result = r.execute().fetch()
    expected = raw.astype("int32")
    pd.testing.assert_frame_equal(expected, result)

    # multiply chunks
    df = from_pandas_df(raw, chunk_size=6)
    r = df.astype("int32")

    result = r.execute().fetch()
    expected = raw.astype("int32")
    pd.testing.assert_frame_equal(expected, result)

    # dict type
    df = from_pandas_df(raw, chunk_size=5)
    r = df.astype({"c1": "int32", "c2": "float", "c8": "str"})

    result = r.execute().fetch()
    expected = raw.astype({"c1": "int32", "c2": "float", "c8": "str"})
    pd.testing.assert_frame_equal(expected, result)

    # test arrow_string dtype
    df = from_pandas_df(raw, chunk_size=8)
    r = df.astype({"c1": "arrow_string"})

    result = r.execute().fetch()
    expected = raw.astype({"c1": "arrow_string"})
    pd.testing.assert_frame_equal(expected, result)

    # test series
    s = pd.Series(rs.randint(5, size=20))
    series = from_pandas_series(s)
    r = series.astype("int32")

    result = r.execute().fetch()
    expected = s.astype("int32")
    pd.testing.assert_series_equal(result, expected)

    series = from_pandas_series(s, chunk_size=6)
    r = series.astype("arrow_string")

    result = r.execute().fetch()
    expected = s.astype("arrow_string")
    pd.testing.assert_series_equal(result, expected)

    # test index
    raw = pd.Index(rs.randint(5, size=20))
    mix = from_pandas_index(raw)
    r = mix.astype("int32")

    result = r.execute().fetch()
    expected = raw.astype("int32")
    pd.testing.assert_index_equal(result, expected)

    # multiply chunks
    series = from_pandas_series(s, chunk_size=6)
    r = series.astype("str")

    result = r.execute().fetch()
    expected = s.astype("str")
    pd.testing.assert_series_equal(result, expected)

    # test category
    raw = pd.DataFrame(
        rs.randint(3, size=(20, 8)), columns=["c" + str(i + 1) for i in range(8)]
    )

    df = from_pandas_df(raw)
    r = df.astype("category")

    result = r.execute().fetch()
    expected = raw.astype("category")
    pd.testing.assert_frame_equal(expected, result)

    df = from_pandas_df(raw)
    r = df.astype({"c1": "category", "c8": "int32", "c4": "str"})

    result = r.execute().fetch()
    expected = raw.astype({"c1": "category", "c8": "int32", "c4": "str"})
    pd.testing.assert_frame_equal(expected, result)

    df = from_pandas_df(raw, chunk_size=5)
    r = df.astype("category")

    result = r.execute().fetch()
    expected = raw.astype("category")
    pd.testing.assert_frame_equal(expected, result)

    df = from_pandas_df(raw, chunk_size=3)
    r = df.astype({"c1": "category", "c8": "int32", "c4": "str"})

    result = r.execute().fetch()
    expected = raw.astype({"c1": "category", "c8": "int32", "c4": "str"})
    pd.testing.assert_frame_equal(expected, result)

    df = from_pandas_df(raw, chunk_size=6)
    r = df.astype(
        {
            "c1": "category",
            "c5": "float",
            "c2": "int32",
            "c7": pd.CategoricalDtype([1, 3, 4, 2]),
            "c4": pd.CategoricalDtype([1, 3, 2]),
        }
    )
    result = r.execute().fetch()
    expected = raw.astype(
        {
            "c1": "category",
            "c5": "float",
            "c2": "int32",
            "c7": pd.CategoricalDtype([1, 3, 4, 2]),
            "c4": pd.CategoricalDtype([1, 3, 2]),
        }
    )
    pd.testing.assert_frame_equal(expected, result)

    df = from_pandas_df(raw, chunk_size=8)
    r = df.astype({"c2": "category"})
    result = r.execute().fetch()
    expected = raw.astype({"c2": "category"})
    pd.testing.assert_frame_equal(expected, result)

    # test series category
    raw = pd.Series(np.random.choice(["a", "b", "c"], size=(10,)))
    series = from_pandas_series(raw, chunk_size=4)
    result = series.astype("category").execute().fetch()
    expected = raw.astype("category")
    pd.testing.assert_series_equal(expected, result)

    series = from_pandas_series(raw, chunk_size=3)
    result = (
        series.astype(pd.CategoricalDtype(["a", "c", "b"]), copy=False)
        .execute()
        .fetch()
    )
    expected = raw.astype(pd.CategoricalDtype(["a", "c", "b"]), copy=False)
    pd.testing.assert_series_equal(expected, result)

    series = from_pandas_series(raw, chunk_size=6)
    result = series.astype(pd.CategoricalDtype(["a", "c", "b", "d"])).execute().fetch()
    expected = raw.astype(pd.CategoricalDtype(["a", "c", "b", "d"]))
    pd.testing.assert_series_equal(expected, result)


def test_drop(setup):
    # test dataframe drop
    rs = np.random.RandomState(0)
    raw = pd.DataFrame(
        rs.randint(1000, size=(20, 8)), columns=["c" + str(i + 1) for i in range(8)]
    )

    df = from_pandas_df(raw, chunk_size=3)

    columns = ["c2", "c4", "c5", "c6"]
    index = [3, 6, 7]
    r = df.drop(columns=columns, index=index)
    pd.testing.assert_frame_equal(
        r.execute().fetch(), raw.drop(columns=columns, index=index)
    )

    idx_series = from_pandas_series(pd.Series(index))
    r = df.drop(idx_series)
    pd.testing.assert_frame_equal(r.execute().fetch(), raw.drop(pd.Series(index)))

    df.drop(columns, axis=1, inplace=True)
    pd.testing.assert_frame_equal(df.execute().fetch(), raw.drop(columns, axis=1))

    del df["c3"]
    pd.testing.assert_frame_equal(
        df.execute().fetch(), raw.drop(columns + ["c3"], axis=1)
    )

    ps = df.pop("c8")
    pd.testing.assert_frame_equal(
        df.execute().fetch(), raw.drop(columns + ["c3", "c8"], axis=1)
    )
    pd.testing.assert_series_equal(ps.execute().fetch(), raw["c8"])

    # test series drop
    raw = pd.Series(rs.randint(1000, size=(20,)))

    series = from_pandas_series(raw, chunk_size=3)

    r = series.drop(index=index)
    pd.testing.assert_series_equal(r.execute().fetch(), raw.drop(index=index))

    # test index drop
    ser = pd.Series(range(20))
    rs.shuffle(ser)
    raw = pd.Index(ser)

    idx = from_pandas_index(raw)

    r = idx.drop(index)
    pd.testing.assert_index_equal(r.execute().fetch(), raw.drop(index))


def test_melt(setup):
    rs = np.random.RandomState(0)
    raw = pd.DataFrame(
        rs.randint(1000, size=(20, 8)), columns=["c" + str(i + 1) for i in range(8)]
    )

    df = from_pandas_df(raw, chunk_size=3)

    r = df.melt(id_vars=["c1"], value_vars=["c2", "c4"])
    pd.testing.assert_frame_equal(
        r.execute().fetch().sort_values(["c1", "variable"]).reset_index(drop=True),
        raw.melt(id_vars=["c1"], value_vars=["c2", "c4"])
        .sort_values(["c1", "variable"])
        .reset_index(drop=True),
    )


def test_drop_duplicates(setup):
    # test dataframe drop
    rs = np.random.RandomState(0)
    raw = pd.DataFrame(
        rs.randint(1000, size=(20, 5)),
        columns=["c" + str(i + 1) for i in range(5)],
        index=["i" + str(j) for j in range(20)],
    )
    duplicate_lines = rs.randint(1000, size=5)
    for i in [1, 3, 10, 11, 15]:
        raw.iloc[i] = duplicate_lines

    with option_context({"combine_size": 2}):
        # test dataframe
        for chunk_size in [(8, 3), (20, 5)]:
            df = from_pandas_df(raw, chunk_size=chunk_size)
            if chunk_size[0] < len(raw):
                methods = ["tree", "subset_tree", "shuffle"]
            else:
                # 1 chunk
                methods = [None]
            for method in methods:
                for subset in [None, "c1", ["c1", "c2"]]:
                    for keep in ["first", "last", False]:
                        for ignore_index in [True, False]:
                            try:
                                r = df.drop_duplicates(
                                    method=method,
                                    subset=subset,
                                    keep=keep,
                                    ignore_index=ignore_index,
                                )
                                result = r.execute().fetch()
                                try:
                                    expected = raw.drop_duplicates(
                                        subset=subset,
                                        keep=keep,
                                        ignore_index=ignore_index,
                                    )
                                except TypeError:
                                    # ignore_index is supported in pandas 1.0
                                    expected = raw.drop_duplicates(
                                        subset=subset, keep=keep
                                    )
                                    if ignore_index:
                                        expected.reset_index(drop=True, inplace=True)

                                pd.testing.assert_frame_equal(result, expected)
                            except Exception as e:  # pragma: no cover
                                raise AssertionError(
                                    f"failed when method={method}, subset={subset}, "
                                    f"keep={keep}, ignore_index={ignore_index}"
                                ) from e

        # test series and index
        s = raw["c3"]
        ind = pd.Index(s)

        for tp, obj in [("series", s), ("index", ind)]:
            for chunk_size in [8, 20]:
                to_m = from_pandas_series if tp == "series" else from_pandas_index
                mobj = to_m(obj, chunk_size=chunk_size)
                if chunk_size < len(obj):
                    methods = ["tree", "shuffle"]
                else:
                    # 1 chunk
                    methods = [None]
                for method in methods:
                    for keep in ["first", "last", False]:
                        try:
                            r = mobj.drop_duplicates(method=method, keep=keep)
                            result = r.execute().fetch()
                            expected = obj.drop_duplicates(keep=keep)

                            cmp = (
                                pd.testing.assert_series_equal
                                if tp == "series"
                                else pd.testing.assert_index_equal
                            )
                            cmp(result, expected)
                        except Exception as e:  # pragma: no cover
                            raise AssertionError(
                                f"failed when method={method}, keep={keep}"
                            ) from e

        # test inplace
        series = from_pandas_series(s, chunk_size=11)
        series.drop_duplicates(inplace=True)
        result = series.execute().fetch()
        expected = s.drop_duplicates()
        pd.testing.assert_series_equal(result, expected)


def test_duplicated(setup):
    # test dataframe drop
    rs = np.random.RandomState(0)
    raw = pd.DataFrame(
        rs.randint(1000, size=(20, 5)),
        columns=["c" + str(i + 1) for i in range(5)],
        index=["i" + str(j) for j in range(20)],
    )
    duplicate_lines = rs.randint(1000, size=5)
    for i in [1, 3, 10, 11, 15]:
        raw.iloc[i] = duplicate_lines

    with option_context({"combine_size": 2}):
        # test dataframe
        for chunk_size in [(8, 3), (20, 5)]:
            df = from_pandas_df(raw, chunk_size=chunk_size)
            if chunk_size[0] < len(raw):
                methods = ["tree", "subset_tree", "shuffle"]
            else:
                # 1 chunk
                methods = [None]
            for method in methods:
                for subset in [None, "c1", ["c1", "c2"]]:
                    for keep in ["first", "last", False]:
                        try:
                            r = df.duplicated(method=method, subset=subset, keep=keep)
                            result = r.execute().fetch()
                            expected = raw.duplicated(subset=subset, keep=keep)
                            pd.testing.assert_series_equal(result, expected)
                        except Exception as e:  # pragma: no cover
                            raise AssertionError(
                                f"failed when method={method}, subset={subset}, "
                                f"keep={keep}"
                            ) from e

        # test series
        s = raw["c3"]

        for tp, obj in [("series", s)]:
            for chunk_size in [8, 20]:
                to_m = from_pandas_series if tp == "series" else from_pandas_index
                mobj = to_m(obj, chunk_size=chunk_size)
                if chunk_size < len(obj):
                    methods = ["tree", "shuffle"]
                else:
                    # 1 chunk
                    methods = [None]
                for method in methods:
                    for keep in ["first", "last", False]:
                        try:
                            r = mobj.duplicated(method=method, keep=keep)
                            result = r.execute().fetch()
                            expected = obj.duplicated(keep=keep)

                            cmp = (
                                pd.testing.assert_series_equal
                                if tp == "series"
                                else pd.testing.assert_index_equal
                            )
                            cmp(result, expected)
                        except Exception as e:  # pragma: no cover
                            raise AssertionError(
                                f"failed when method={method}, keep={keep}"
                            ) from e


def test_memory_usage_execution(setup):
    dtypes = ["int64", "float64", "complex128", "object", "bool"]
    data = dict([(t, np.ones(shape=500).astype(t)) for t in dtypes])
    raw = pd.DataFrame(data)

    df = from_pandas_df(raw, chunk_size=(500, 2))
    r = df.memory_usage(index=False)
    pd.testing.assert_series_equal(r.execute().fetch(), raw.memory_usage(index=False))

    df = from_pandas_df(raw, chunk_size=(500, 2))
    r = df.memory_usage(index=True)
    pd.testing.assert_series_equal(r.execute().fetch(), raw.memory_usage(index=True))

    df = from_pandas_df(raw, chunk_size=(100, 3))
    r = df.memory_usage(index=False)
    pd.testing.assert_series_equal(r.execute().fetch(), raw.memory_usage(index=False))

    r = df.memory_usage(index=True)
    pd.testing.assert_series_equal(r.execute().fetch(), raw.memory_usage(index=True))

    raw = pd.DataFrame(data, index=np.arange(500).astype("object"))

    df = from_pandas_df(raw, chunk_size=(100, 3))
    r = df.memory_usage(index=True)
    pd.testing.assert_series_equal(r.execute().fetch(), raw.memory_usage(index=True))

    raw = pd.Series(np.ones(shape=500).astype("object"), name="s")

    series = from_pandas_series(raw)
    r = series.memory_usage(index=True)
    assert r.execute().fetch() == raw.memory_usage(index=True)

    series = from_pandas_series(raw, chunk_size=100)
    r = series.memory_usage(index=False)
    assert r.execute().fetch() == raw.memory_usage(index=False)

    series = from_pandas_series(raw, chunk_size=100)
    r = series.memory_usage(index=True)
    assert r.execute().fetch() == raw.memory_usage(index=True)

    raw = pd.Series(
        np.ones(shape=500).astype("object"),
        index=np.arange(500).astype("object"),
        name="s",
    )

    series = from_pandas_series(raw, chunk_size=100)
    r = series.memory_usage(index=True)
    assert r.execute().fetch() == raw.memory_usage(index=True)

    raw = pd.Index(np.arange(500), name="s")

    index = from_pandas_index(raw)
    r = index.memory_usage()
    assert r.execute().fetch() == raw.memory_usage()

    index = from_pandas_index(raw, chunk_size=100)
    r = index.memory_usage()
    assert r.execute().fetch() == raw.memory_usage()


def test_select_dtypes_execution(setup):
    raw = pd.DataFrame({"a": np.random.rand(10), "b": np.random.randint(10, size=10)})

    df = from_pandas_df(raw, chunk_size=5)
    r = df.select_dtypes(include=["float64"])

    result = r.execute().fetch()
    expected = raw.select_dtypes(include=["float64"])
    pd.testing.assert_frame_equal(result, expected)


def test_map_chunk_execution(setup):
    raw = pd.DataFrame(np.random.rand(10, 5), columns=[f"col{i}" for i in range(5)])

    df = from_pandas_df(raw, chunk_size=(5, 3))

    def f1(pdf):
        return pdf + 1

    r = df.map_chunk(f1)

    result = r.execute().fetch()
    expected = raw + 1
    pd.testing.assert_frame_equal(result, expected)

    raw_s = raw["col1"]
    series = from_pandas_series(raw_s, chunk_size=5)

    r = series.map_chunk(f1)

    result = r.execute().fetch()
    expected = raw_s + 1
    pd.testing.assert_series_equal(result, expected)

    def f2(pdf):
        return pdf.sum(axis=1)

    df = from_pandas_df(raw, chunk_size=5)
    r = df.map_chunk(f2, output_type="series")

    result = r.execute().fetch()
    expected = raw.sum(axis=1)
    pd.testing.assert_series_equal(result, expected)

    raw = pd.DataFrame({"a": [f"s{i}" for i in range(10)], "b": np.arange(10)})

    df = from_pandas_df(raw, chunk_size=5)

    def f3(pdf):
        return pdf["a"].str.slice(1).astype(int) + pdf["b"]

    with pytest.raises(TypeError):
        r = df.map_chunk(f3)
        _ = r.execute().fetch()

    r = df.map_chunk(f3, output_type="series")
    result = r.execute(extra_config={"check_dtypes": False}).fetch()
    expected = f3(raw)
    pd.testing.assert_series_equal(result, expected)

    def f4(pdf):
        ret = pd.DataFrame(columns=["a", "b"])
        ret["a"] = pdf["a"].str.slice(1).astype(int)
        ret["b"] = pdf["b"]
        return ret

    with pytest.raises(TypeError):
        r = df.map_chunk(f4, output_type="dataframe")
        _ = r.execute().fetch()

    r = df.map_chunk(
        f4,
        output_type="dataframe",
        dtypes=pd.Series([np.dtype(int), raw["b"].dtype], index=["a", "b"]),
    )
    result = r.execute().fetch()
    expected = f4(raw)
    pd.testing.assert_frame_equal(result, expected)

    raw2 = pd.DataFrame({"a": [np.array([1, 2, 3]), np.array([4, 5, 6])]})
    df2 = from_pandas_df(raw2)
    dtypes = pd.Series([np.dtype(float)] * 3)
    r = df2.map_chunk(
        lambda x: x["a"].apply(pd.Series), output_type="dataframe", dtypes=dtypes
    )
    assert r.shape == (np.nan, 3)
    pd.testing.assert_series_equal(r.dtypes, dtypes)
    result = r.execute().fetch()
    expected = raw2.apply(lambda x: x["a"], axis=1, result_type="expand")
    pd.testing.assert_frame_equal(result, expected)

    raw = pd.DataFrame(np.random.rand(10, 5), columns=[f"col{i}" for i in range(5)])

    df = from_pandas_df(raw, chunk_size=(5, 3))

    def f5(pdf, chunk_index):
        return pdf + 1 + chunk_index[0]

    r = df.map_chunk(f5, with_chunk_index=True)

    result = r.execute().fetch()
    expected = (raw + 1).add(np.arange(10) // 5, axis=0)
    pd.testing.assert_frame_equal(result, expected)

    raw_s = raw["col1"]
    series = from_pandas_series(raw_s, chunk_size=5)

    r = series.map_chunk(f5, with_chunk_index=True)

    result = r.execute().fetch()
    expected = raw_s + 1 + np.arange(10) // 5
    pd.testing.assert_series_equal(result, expected)


<<<<<<< HEAD
def test_map_chunk_closure_execute(setup):
    raw = pd.DataFrame(
        np.random.randint(10**3, size=(10, 5)), columns=[f"col{i}" for i in range(5)]
    )

    df = from_pandas_df(raw, chunk_size=5)
    num = 1
    dic = {i: -i for i in range(10**3)}

    def f1(pdf):
        return pdf + num

    r = df.map_chunk(f1)

    result = r.execute().fetch()
    expected = raw + num
    pd.testing.assert_frame_equal(result, expected)

    def f2(pdf):
        ret = pd.DataFrame(columns=["col1", "col2"])
        ret["col1"] = pdf["col1"].apply(lambda x: dic.get(x, 0))
        ret["col2"] = pdf["col2"]
        return ret

    r = df.map_chunk(f2, output_type="dataframe")

    result = r.execute().fetch()
    expected = f2(raw)
    pd.testing.assert_frame_equal(result, expected)

    class callable_df:
        def __init__(self, multiplier: int = 1):
            self.dic = {i: -i for i in range(10**multiplier)}

        def __call__(self, pdf):
            ret = pd.DataFrame(columns=["col1", "col2"])
            ret["col1"] = pdf["col1"].apply(lambda x: self.dic.get(x, 0))
            ret["col2"] = pdf["col2"]
            return ret

    cdf = callable_df(multiplier=4)
    r = df.map_chunk(cdf, output_type="dataframe")

    result = r.execute().fetch()
    expected = cdf(raw)
    pd.testing.assert_frame_equal(result, expected)


@pytest.mark.ray_dag
=======
>>>>>>> 67214626
def test_cartesian_chunk_execution(setup):
    rs = np.random.RandomState(0)
    raw1 = pd.DataFrame({"a": rs.randint(3, size=10), "b": rs.rand(10)})
    raw2 = pd.DataFrame(
        {"c": rs.randint(3, size=10), "d": rs.rand(10), "e": rs.rand(10)}
    )
    df1 = from_pandas_df(raw1, chunk_size=(5, 1))
    df2 = from_pandas_df(raw2, chunk_size=(5, 1))

    def f(c1, c2):
        c1, c2 = c1.copy(), c2.copy()
        c1["x"] = 1
        c2["x"] = 1
        r = c1.merge(c2, on="x")
        r = r[(r["b"] > r["d"]) & (r["b"] < r["e"])]
        return r[["a", "c"]]

    rr = df1.cartesian_chunk(df2, f)

    result = rr.execute().fetch()
    expected = f(raw1, raw2)
    pd.testing.assert_frame_equal(
        result.sort_values(by=["a", "c"]).reset_index(drop=True),
        expected.sort_values(by=["a", "c"]).reset_index(drop=True),
    )

    def f2(c1, c2):
        r = f(c1, c2)
        return r["a"] + r["c"]

    rr = df1.cartesian_chunk(df2, f2)

    result = rr.execute().fetch()
    expected = f2(raw1, raw2)
    pd.testing.assert_series_equal(
        result.sort_values().reset_index(drop=True),
        expected.sort_values().reset_index(drop=True),
    )

    # size_res = setup.executor.execute_dataframe(rr, mock=True)[0][0]
    # assert size_res > 0

    def f3(c1, c2):
        cr = pd.DataFrame()
        cr["a"] = c1.str.slice(1).astype(np.int64)
        cr["x"] = 1
        cr2 = pd.DataFrame()
        cr2["b"] = c2.str.slice(1).astype(np.int64)
        cr2["x"] = 1
        return cr.merge(cr2, on="x")[["a", "b"]]

    s_raw = pd.Series([f"s{i}" for i in range(10)])
    series = from_pandas_series(s_raw, chunk_size=5)

    rr = series.cartesian_chunk(
        series,
        f3,
        output_type="dataframe",
        dtypes=pd.Series([np.dtype(np.int64)] * 2, index=["a", "b"]),
    )

    result = rr.execute().fetch()
    expected = f3(s_raw, s_raw)
    pd.testing.assert_frame_equal(
        result.sort_values(by=["a", "b"]).reset_index(drop=True),
        expected.sort_values(by=["a", "b"]).reset_index(drop=True),
    )

    with pytest.raises(TypeError):
        _ = series.cartesian_chunk(series, f3)

    def f4(c1, c2):
        r = f3(c1, c2)
        return r["a"] + r["b"]

    rr = series.cartesian_chunk(
        series, f4, output_type="series", dtypes=np.dtype(np.int64)
    )

    result = rr.execute().fetch()
    expected = f4(s_raw, s_raw)
    pd.testing.assert_series_equal(
        result.sort_values().reset_index(drop=True),
        expected.sort_values().reset_index(drop=True),
    )


def test_rebalance_execution(setup):
    raw = pd.DataFrame(np.random.rand(10, 3), columns=list("abc"))
    df = from_pandas_df(raw)

    def _expect_count(n):
        def _tile_rebalance(op):
            tileable = yield from op.tile(op)
            assert len(tileable.chunks) == n
            return tileable

        return _tile_rebalance

    r = df.rebalance(num_partitions=3)
    extra_config = {"operand_tile_handlers": {DataFrameRebalance: _expect_count(3)}}
    result = r.execute(extra_config=extra_config).fetch()
    pd.testing.assert_frame_equal(result, raw)

    r = df.rebalance(factor=0.5)
    extra_config = {"operand_tile_handlers": {DataFrameRebalance: _expect_count(1)}}
    result = r.execute(extra_config=extra_config).fetch()
    pd.testing.assert_frame_equal(result, raw)

    # test worker has two cores
    r = df.rebalance()
    extra_config = {"operand_tile_handlers": {DataFrameRebalance: _expect_count(2)}}
    result = r.execute(extra_config=extra_config).fetch()
    pd.testing.assert_frame_equal(result, raw)


def test_stack_execution(setup):
    raw = pd.DataFrame(
        np.random.rand(10, 3), columns=list("abc"), index=[f"s{i}" for i in range(10)]
    )
    for loc in [(5, 1), (8, 2), (1, 0)]:
        raw.iloc[loc] = np.nan
    df = from_pandas_df(raw, chunk_size=(5, 2))

    for dropna in (True, False):
        r = df.stack(dropna=dropna)
        result = r.execute().fetch()
        expected = raw.stack(dropna=dropna)
        pd.testing.assert_series_equal(result, expected)

    cols = pd.MultiIndex.from_tuples([("c1", "cc1"), ("c1", "cc2"), ("c2", "cc3")])
    raw2 = raw.copy()
    raw2.columns = cols
    df = from_pandas_df(raw2, chunk_size=(5, 2))

    for level in [-1, 0, [0, 1]]:
        for dropna in (True, False):
            r = df.stack(level=level, dropna=dropna)
            result = r.execute().fetch()
            expected = raw2.stack(level=level, dropna=dropna)
            assert_method = (
                pd.testing.assert_series_equal
                if expected.ndim == 1
                else pd.testing.assert_frame_equal
            )
            assert_method(result, expected)


@pytest.mark.parametrize(
    "ignore_index", [False, True] if _explode_with_ignore_index else [False]
)
def test_explode_execution(setup, ignore_index):
    explode_kw = {"ignore_index": True} if ignore_index else {}

    raw = pd.DataFrame(
        {
            "a": np.random.rand(10),
            "b": [np.random.rand(random.randint(1, 10)) for _ in range(10)],
            "c": np.random.rand(10),
            "d": np.random.rand(10),
        }
    )
    df = from_pandas_df(raw, chunk_size=(4, 2))
    r = df.explode("b", ignore_index=ignore_index)
    pd.testing.assert_frame_equal(r.execute().fetch(), raw.explode("b", **explode_kw))

    series = from_pandas_series(raw.b, chunk_size=4)
    r = series.explode(ignore_index=ignore_index)
    pd.testing.assert_series_equal(r.execute().fetch(), raw.b.explode(**explode_kw))


def test_eval_query_execution(setup):
    rs = np.random.RandomState(0)
    raw = pd.DataFrame({"a": rs.rand(100), "b": rs.rand(100), "c c": rs.rand(100)})
    df = from_pandas_df(raw, chunk_size=(10, 2))

    r = mars_eval('c = df.a * 2 + df["c c"]', target=df)
    pd.testing.assert_frame_equal(
        r.execute().fetch(),
        pd.eval('c = raw.a * 2 + raw["c c"]', engine="python", target=raw),
    )

    r = df.eval("a + b")
    pd.testing.assert_series_equal(r.execute().fetch(), raw.eval("a + b"))

    _val = 5.0  # noqa: F841
    _val_array = [1, 2, 3]  # noqa: F841
    expr = """
    e = -a + b + 1
    f = b + `c c` + @_val + @_val_array[-1]
    """
    r = df.eval(expr)
    pd.testing.assert_frame_equal(r.execute().fetch(), raw.eval(expr))

    copied_df = df.copy()
    copied_df.eval("c = a + b", inplace=True)
    pd.testing.assert_frame_equal(copied_df.execute().fetch(), raw.eval("c = a + b"))

    expr = "a > b | a < `c c`"
    r = df.query(expr)
    pd.testing.assert_frame_equal(
        r.execute(extra_config={"check_index_value": False}).fetch(), raw.query(expr)
    )

    expr = "a > b & ~(a < `c c`)"
    r = df.query(expr)
    pd.testing.assert_frame_equal(
        r.execute(extra_config={"check_index_value": False}).fetch(), raw.query(expr)
    )

    expr = "a < b < `c c`"
    r = df.query(expr)
    pd.testing.assert_frame_equal(
        r.execute(extra_config={"check_index_value": False}).fetch(), raw.query(expr)
    )

    expr = "a < 0.5 and a != 0.1 and b != 0.2"
    r = df.query(expr)
    pd.testing.assert_frame_equal(
        r.execute(extra_config={"check_index_value": False}).fetch(), raw.query(expr)
    )

    expr = "(a < 0.5 or a > 0.7) and (b != 0.1 or `c c` > 0.2)"
    r = df.query(expr)
    pd.testing.assert_frame_equal(
        r.execute(extra_config={"check_index_value": False}).fetch(), raw.query(expr)
    )

    copied_df = df.copy()
    copied_df.query("a < b", inplace=True)
    pd.testing.assert_frame_equal(
        copied_df.execute(extra_config={"check_index_value": False}).fetch(),
        raw.query("a < b"),
    )


def test_check_monotonic_execution(setup):
    idx_value = pd.Index(list(range(1000)))

    idx_increase = from_pandas_index(idx_value, chunk_size=100)
    assert idx_increase.is_monotonic_increasing.execute().fetch() is True
    assert idx_increase.is_monotonic_decreasing.execute().fetch() is False

    idx_decrease = from_pandas_index(idx_value[::-1], chunk_size=100)
    assert idx_decrease.is_monotonic_increasing.execute().fetch() is False
    assert idx_decrease.is_monotonic_decreasing.execute().fetch() is True

    idx_mixed = from_pandas_index(
        pd.Index(list(range(500)) + list(range(500))), chunk_size=100
    )
    assert idx_mixed.is_monotonic_increasing.execute().fetch() is False
    assert idx_mixed.is_monotonic_decreasing.execute().fetch() is False

    ser_mixed = from_pandas_series(
        pd.Series(list(range(500)) + list(range(499, 999))), chunk_size=100
    )
    assert ser_mixed.is_monotonic_increasing.execute().fetch() is True
    assert ser_mixed.is_monotonic_decreasing.execute().fetch() is False


def test_pct_change_execution(setup):
    # test dataframe
    rs = np.random.RandomState(0)
    raw = pd.DataFrame(
        rs.randint(1000, size=(10, 8)),
        columns=["col" + str(i + 1) for i in range(8)],
        index=pd.date_range("2021-1-1", periods=10),
    )

    df = from_pandas_df(raw, chunk_size=5)
    r = df.pct_change()
    result = r.execute().fetch()
    expected = raw.pct_change()
    pd.testing.assert_frame_equal(expected, result)

    df = from_pandas_df(raw, chunk_size=5)
    r = df.pct_change(fill_method=None)
    result = r.execute().fetch()
    expected = raw.pct_change(fill_method=None)
    pd.testing.assert_frame_equal(expected, result)

    df = from_pandas_df(raw, chunk_size=5)
    r = df.pct_change(freq="D")
    result = r.execute().fetch()
    expected = raw.pct_change(freq="D")
    pd.testing.assert_frame_equal(expected, result)


def test_bloom_filter(setup):
    rs = np.random.RandomState(0)
    raw1 = pd.DataFrame(
        {"col1": rs.randint(0, 100, size=(100,)), "col2": rs.random(100)}
    )
    raw2 = pd.DataFrame(
        {"col1": rs.randint(0, 10, size=(100,)), "col2": rs.random(100)}
    )

    df1 = from_pandas_df(raw1, chunk_size=10)
    df2 = from_pandas_df(raw2, chunk_size=20)

    filtered = filter_by_bloom_filter(df1, df2, "col1", "col1")
    r1, r2, filtered_r = mars.fetch(mars.execute(df1, df2, filtered))
    assert r1.shape[0] > filtered_r.shape[0]
    assert len(filtered_r[filtered_r["col1"] > 10]) < 10

    pd.testing.assert_frame_equal(r1, raw1)
    pd.testing.assert_frame_equal(r2, raw2)
    pd.testing.assert_frame_equal(
        filtered_r[filtered_r["col1"] <= 10], raw1[raw1["col1"] <= 10]
    )<|MERGE_RESOLUTION|>--- conflicted
+++ resolved
@@ -1912,7 +1912,6 @@
     pd.testing.assert_series_equal(result, expected)
 
 
-<<<<<<< HEAD
 def test_map_chunk_closure_execute(setup):
     raw = pd.DataFrame(
         np.random.randint(10**3, size=(10, 5)), columns=[f"col{i}" for i in range(5)]
@@ -1962,8 +1961,6 @@
 
 
 @pytest.mark.ray_dag
-=======
->>>>>>> 67214626
 def test_cartesian_chunk_execution(setup):
     rs = np.random.RandomState(0)
     raw1 = pd.DataFrame({"a": rs.randint(3, size=10), "b": rs.rand(10)})
