--- conflicted
+++ resolved
@@ -23,22 +23,7 @@
 except ImportError:  # pragma: no cover
     pa = None
 
-<<<<<<< HEAD
-from mars.config import options, option_context
-from mars.dataframe import eval as mars_eval, cut, qcut
-from mars.dataframe.base import to_gpu, to_cpu
-from mars.dataframe.base.to_numeric import to_numeric
-from mars.dataframe.base.rebalance import DataFrameRebalance
-from mars.dataframe.datasource.dataframe import from_pandas as from_pandas_df
-from mars.dataframe.datasource.series import from_pandas as from_pandas_series
-from mars.dataframe.datasource.index import from_pandas as from_pandas_index
-from mars.tensor import tensor
-from mars.tests.core import require_cudf
-from mars.utils import lazy_import
-from ....tensor import arange
-from ....dataframe import DataFrame
-from ....tensor.random import rand
-=======
+
 from ....config import options, option_context
 from ....tensor import tensor
 from ....tests.core import require_cudf
@@ -50,7 +35,10 @@
 from .. import to_gpu, to_cpu
 from ..to_numeric import to_numeric
 from ..rebalance import DataFrameRebalance
->>>>>>> 35e83a09
+from ....tensor import arange
+from ....dataframe import DataFrame
+from ....tensor.random import rand
+
 
 cudf = lazy_import('cudf', globals=globals())
 
