# Copyright 1999-2021 Alibaba Group Holding Ltd.
#
# Licensed under the Apache License, Version 2.0 (the "License");
# you may not use this file except in compliance with the License.
# You may obtain a copy of the License at
#
#      http://www.apache.org/licenses/LICENSE-2.0
#
# Unless required by applicable law or agreed to in writing, software
# distributed under the License is distributed on an "AS IS" BASIS,
# WITHOUT WARRANTIES OR CONDITIONS OF ANY KIND, either express or implied.
# See the License for the specific language governing permissions and
# limitations under the License.

import numpy as np
import pandas as pd
import pytest

from mars import opcodes
from mars.config import options, option_context
from mars.core import OutputType, tile
from mars.core.operand import OperandStage
from mars.dataframe import eval as mars_eval, cut, to_numeric
from mars.dataframe.base import to_gpu, to_cpu, astype
from mars.dataframe.core import DATAFRAME_TYPE, SERIES_TYPE, SERIES_CHUNK_TYPE, \
    INDEX_TYPE, CATEGORICAL_TYPE, CATEGORICAL_CHUNK_TYPE
from mars.dataframe.datasource.dataframe import from_pandas as from_pandas_df
from mars.dataframe.datasource.series import from_pandas as from_pandas_series
from mars.dataframe.datasource.index import from_pandas as from_pandas_index
from mars.tensor.core import TENSOR_TYPE


def test_to_gpu():
    # test dataframe
    data = pd.DataFrame(np.random.rand(10, 10), index=np.random.randint(-100, 100, size=(10,)),
                        columns=[np.random.bytes(10) for _ in range(10)])
    df = from_pandas_df(data)
    cdf = to_gpu(df)

    assert df.index_value == cdf.index_value
    assert df.columns_value == cdf.columns_value
    assert cdf.op.gpu is True
    pd.testing.assert_series_equal(df.dtypes, cdf.dtypes)

    df, cdf = tile(df, cdf)

    assert df.nsplits == cdf.nsplits
    assert df.chunks[0].index_value == cdf.chunks[0].index_value
    assert df.chunks[0].columns_value == cdf.chunks[0].columns_value
    assert cdf.chunks[0].op.gpu is True
    pd.testing.assert_series_equal(df.chunks[0].dtypes, cdf.chunks[0].dtypes)

    assert cdf is to_gpu(cdf)

    # test series
    sdata = data.iloc[:, 0]
    series = from_pandas_series(sdata)
    cseries = to_gpu(series)

    assert series.index_value == cseries.index_value
    assert cseries.op.gpu is True

    series, cseries = tile(series, cseries)

    assert series.nsplits == cseries.nsplits
    assert series.chunks[0].index_value == cseries.chunks[0].index_value
    assert cseries.chunks[0].op.gpu is True

    assert cseries is to_gpu(cseries)


def test_to_cpu():
    data = pd.DataFrame(np.random.rand(10, 10), index=np.random.randint(-100, 100, size=(10,)),
                        columns=[np.random.bytes(10) for _ in range(10)])
    df = from_pandas_df(data)
    cdf = to_gpu(df)
    df2 = to_cpu(cdf)

    assert df.index_value == df2.index_value
    assert df.columns_value == df2.columns_value
    assert df2.op.gpu is False
    pd.testing.assert_series_equal(df.dtypes, df2.dtypes)

    df, df2 = tile(df, df2)

    assert df.nsplits == df2.nsplits
    assert df.chunks[0].index_value == df2.chunks[0].index_value
    assert df.chunks[0].columns_value == df2.chunks[0].columns_value
    assert df2.chunks[0].op.gpu is False
    pd.testing.assert_series_equal(df.chunks[0].dtypes, df2.chunks[0].dtypes)

    assert df2 is to_cpu(df2)


def test_rechunk():
    raw = pd.DataFrame(np.random.rand(10, 10))
    df = from_pandas_df(raw, chunk_size=3)
    df2 = tile(df.rechunk(4))

    assert df2.shape == (10, 10)
    assert len(df2.chunks) == 9

    assert df2.chunks[0].shape == (4, 4)
    pd.testing.assert_index_equal(df2.chunks[0].index_value.to_pandas(), pd.RangeIndex(4))
    pd.testing.assert_index_equal(df2.chunks[0].columns_value.to_pandas(), pd.RangeIndex(4))
    pd.testing.assert_series_equal(df2.chunks[0].dtypes, raw.dtypes[:4])

    assert df2.chunks[2].shape == (4, 2)
    pd.testing.assert_index_equal(df2.chunks[2].index_value.to_pandas(), pd.RangeIndex(4))
    pd.testing.assert_index_equal(df2.chunks[2].columns_value.to_pandas(), pd.RangeIndex(8, 10))
    pd.testing.assert_series_equal(df2.chunks[2].dtypes, raw.dtypes[-2:])

    assert df2.chunks[-1].shape == (2, 2)
    pd.testing.assert_index_equal(df2.chunks[-1].index_value.to_pandas(), pd.RangeIndex(8, 10))
    pd.testing.assert_index_equal(df2.chunks[-1].columns_value.to_pandas(), pd.RangeIndex(8, 10))
    pd.testing.assert_series_equal(df2.chunks[-1].dtypes, raw.dtypes[-2:])

    for c in df2.chunks:
        assert c.shape[1] == len(c.dtypes)
        assert len(c.columns_value.to_pandas()) == len(c.dtypes)

    columns = [np.random.bytes(10) for _ in range(10)]
    index = np.random.randint(-100, 100, size=(4,))
    raw = pd.DataFrame(np.random.rand(4, 10), index=index, columns=columns)
    df = from_pandas_df(raw, chunk_size=3)
    df2 = tile(df.rechunk(6))

    assert df2.shape == (4, 10)
    assert len(df2.chunks) == 2

    assert df2.chunks[0].shape == (4, 6)
    pd.testing.assert_index_equal(df2.chunks[0].index_value.to_pandas(), df.index_value.to_pandas())
    pd.testing.assert_index_equal(df2.chunks[0].columns_value.to_pandas(), pd.Index(columns[:6]))
    pd.testing.assert_series_equal(df2.chunks[0].dtypes, raw.dtypes[:6])

    assert df2.chunks[1].shape == (4, 4)
    pd.testing.assert_index_equal(df2.chunks[1].index_value.to_pandas(), df.index_value.to_pandas())
    pd.testing.assert_index_equal(df2.chunks[1].columns_value.to_pandas(), pd.Index(columns[6:]))
    pd.testing.assert_series_equal(df2.chunks[1].dtypes, raw.dtypes[-4:])

    for c in df2.chunks:
        assert c.shape[1] == len(c.dtypes)
        assert len(c.columns_value.to_pandas()) == len(c.dtypes)

    # test Series rechunk
    series = from_pandas_series(pd.Series(np.random.rand(10,)), chunk_size=3)
    series2 = tile(series.rechunk(4))

    assert series2.shape == (10,)
    assert len(series2.chunks) == 3
    pd.testing.assert_index_equal(series2.index_value.to_pandas(), pd.RangeIndex(10))

    assert series2.chunk_shape == (3,)
    assert series2.nsplits == ((4, 4, 2), )
    assert series2.chunks[0].shape == (4,)
    pd.testing.assert_index_equal(series2.chunks[0].index_value.to_pandas(), pd.RangeIndex(4))
    assert series2.chunks[1].shape == (4,)
    pd.testing.assert_index_equal(series2.chunks[1].index_value.to_pandas(), pd.RangeIndex(4, 8))
    assert series2.chunks[2].shape == (2,)
    pd.testing.assert_index_equal(series2.chunks[2].index_value.to_pandas(), pd.RangeIndex(8, 10))

    series2 = tile(series.rechunk(1))

    assert series2.shape == (10,)
    assert len(series2.chunks) == 10
    pd.testing.assert_index_equal(series2.index_value.to_pandas(), pd.RangeIndex(10))

    assert series2.chunk_shape == (10,)
    assert series2.nsplits == ((1,) * 10, )
    assert series2.chunks[0].shape == (1,)
    pd.testing.assert_index_equal(series2.chunks[0].index_value.to_pandas(), pd.RangeIndex(1))

    # no need to rechunk
    series2 = tile(series.rechunk(3))
    series = tile(series)
    assert series2.chunk_shape == series.chunk_shape
    assert series2.nsplits == series.nsplits


def test_data_frame_apply():
    cols = [chr(ord('A') + i) for i in range(10)]
    df_raw = pd.DataFrame(dict((c, [i ** 2 for i in range(20)]) for c in cols))

    old_chunk_store_limit = options.chunk_store_limit
    try:
        options.chunk_store_limit = 20

        df = from_pandas_df(df_raw, chunk_size=5)

        def df_func_with_err(v):
            assert len(v) > 2
            return v.sort_values()

        with pytest.raises(TypeError):
            df.apply(df_func_with_err)

        r = df.apply(df_func_with_err, output_type='dataframe',
                     dtypes=df_raw.dtypes)
        assert r.shape == (np.nan, df.shape[-1])
        assert r.op._op_type_ == opcodes.APPLY
        assert r.op.output_types[0] == OutputType.dataframe
        assert r.op.elementwise is False

        r = df.apply('ffill')
        assert r.op._op_type_ == opcodes.FILL_NA

        r = tile(df.apply(np.sqrt))
        assert all(v == np.dtype('float64') for v in r.dtypes) is True
        assert r.shape == df.shape
        assert r.op._op_type_ == opcodes.APPLY
        assert r.op.output_types[0] == OutputType.dataframe
        assert r.op.elementwise is True

        r = tile(df.apply(lambda x: pd.Series([1, 2])))
        assert all(v == np.dtype('int64') for v in r.dtypes) is True
        assert r.shape == (np.nan, df.shape[1])
        assert r.op.output_types[0] == OutputType.dataframe
        assert r.chunks[0].shape == (np.nan, 1)
        assert r.chunks[0].inputs[0].shape[0] == df_raw.shape[0]
        assert r.chunks[0].inputs[0].op._op_type_ == opcodes.CONCATENATE
        assert r.op.elementwise is False

        r = tile(df.apply(np.sum, axis='index'))
        assert np.dtype('int64') == r.dtype
        assert r.shape == (df.shape[1],)
        assert r.op.output_types[0] == OutputType.series
        assert r.chunks[0].shape == (20 // df.shape[0],)
        assert r.chunks[0].inputs[0].shape[0] == df_raw.shape[0]
        assert r.chunks[0].inputs[0].op._op_type_ == opcodes.CONCATENATE
        assert r.op.elementwise is False

        r = tile(df.apply(np.sum, axis='columns'))
        assert np.dtype('int64') == r.dtype
        assert r.shape == (df.shape[0],)
        assert r.op.output_types[0] == OutputType.series
        assert r.chunks[0].shape == (20 // df.shape[1],)
        assert r.chunks[0].inputs[0].shape[1] == df_raw.shape[1]
        assert r.chunks[0].inputs[0].op._op_type_ == opcodes.CONCATENATE
        assert r.op.elementwise is False

        r = tile(df.apply(lambda x: pd.Series([1, 2], index=['foo', 'bar']), axis=1))
        assert all(v == np.dtype('int64') for v in r.dtypes) is True
        assert r.shape == (df.shape[0], np.nan)
        assert r.op.output_types[0] == OutputType.dataframe
        assert r.chunks[0].shape == (20 // df.shape[1], np.nan)
        assert r.chunks[0].inputs[0].shape[1] == df_raw.shape[1]
        assert r.chunks[0].inputs[0].op._op_type_ == opcodes.CONCATENATE
        assert r.op.elementwise is False

        r = tile(df.apply(lambda x: [1, 2], axis=1, result_type='expand'))
        assert all(v == np.dtype('int64') for v in r.dtypes) is True
        assert r.shape == (df.shape[0], np.nan)
        assert r.op.output_types[0] == OutputType.dataframe
        assert r.chunks[0].shape == (20 // df.shape[1], np.nan)
        assert r.chunks[0].inputs[0].shape[1] == df_raw.shape[1]
        assert r.chunks[0].inputs[0].op._op_type_ == opcodes.CONCATENATE
        assert r.op.elementwise is False

        r = tile(df.apply(lambda x: list(range(10)), axis=1, result_type='reduce'))
        assert np.dtype('object') == r.dtype
        assert r.shape == (df.shape[0],)
        assert r.op.output_types[0] == OutputType.series
        assert r.chunks[0].shape == (20 // df.shape[1],)
        assert r.chunks[0].inputs[0].shape[1] == df_raw.shape[1]
        assert r.chunks[0].inputs[0].op._op_type_ == opcodes.CONCATENATE
        assert r.op.elementwise is False

        r = tile(df.apply(lambda x: list(range(10)), axis=1, result_type='broadcast'))
        assert all(v == np.dtype('int64') for v in r.dtypes) is True
        assert r.shape == (df.shape[0], np.nan)
        assert r.op.output_types[0] == OutputType.dataframe
        assert r.chunks[0].shape == (20 // df.shape[1], np.nan)
        assert r.chunks[0].inputs[0].shape[1] == df_raw.shape[1]
        assert r.chunks[0].inputs[0].op._op_type_ == opcodes.CONCATENATE
        assert r.op.elementwise is False
    finally:
        options.chunk_store_limit = old_chunk_store_limit

    raw = pd.DataFrame({'a': [np.array([1, 2, 3]), np.array([4, 5, 6])]})
    df = from_pandas_df(raw)
    df2 = df.apply(lambda x: x['a'].astype(pd.Series), axis=1,
                   output_type='dataframe', dtypes=pd.Series([np.dtype(float)] * 3))
    assert df2.ndim == 2


def test_series_apply():
    idxes = [chr(ord('A') + i) for i in range(20)]
    s_raw = pd.Series([i ** 2 for i in range(20)], index=idxes)

    series = from_pandas_series(s_raw, chunk_size=5)

    r = tile(series.apply('add', args=(1,)))
    assert r.op._op_type_ == opcodes.ADD

    r = tile(series.apply(np.sqrt))
    assert np.dtype('float64') == r.dtype
    assert r.shape == series.shape
    assert r.op._op_type_ == opcodes.APPLY
    assert r.op.output_types[0] == OutputType.series
    assert r.chunks[0].shape == (5,)
    assert r.chunks[0].inputs[0].shape == (5,)

    r = tile(series.apply('sqrt'))
    assert np.dtype('float64') == r.dtype
    assert r.shape == series.shape
    assert r.op._op_type_ == opcodes.APPLY
    assert r.op.output_types[0] == OutputType.series
    assert r.chunks[0].shape == (5,)
    assert r.chunks[0].inputs[0].shape == (5,)

    r = tile(series.apply(lambda x: [x, x + 1], convert_dtype=False))
    assert np.dtype('object') == r.dtype
    assert r.shape == series.shape
    assert r.op._op_type_ == opcodes.APPLY
    assert r.op.output_types[0] == OutputType.series
    assert r.chunks[0].shape == (5,)
    assert r.chunks[0].inputs[0].shape == (5,)

    s_raw2 = pd.Series([np.array([1, 2, 3]), np.array([4, 5, 6])])
    series = from_pandas_series(s_raw2)

    r = series.apply(np.sum)
    assert r.dtype == np.dtype(object)

    r = series.apply(lambda x: pd.Series([1]), output_type='dataframe')
    expected = s_raw2.apply(lambda x: pd.Series([1]))
    pd.testing.assert_series_equal(r.dtypes, expected.dtypes)

    dtypes = pd.Series([np.dtype(float)] * 3)
    r = series.apply(pd.Series, output_type='dataframe',
                     dtypes=dtypes)
    assert r.ndim == 2
    pd.testing.assert_series_equal(r.dtypes, dtypes)
    assert r.shape == (2, 3)

    r = series.apply(pd.Series, output_type='dataframe',
                     dtypes=dtypes, index=pd.RangeIndex(2))
    assert r.ndim == 2
    pd.testing.assert_series_equal(r.dtypes, dtypes)
    assert r.shape == (2, 3)

    with pytest.raises(AttributeError, match='abc'):
        series.apply('abc')

    with pytest.raises(TypeError):
        # dtypes not provided
        series.apply(lambda x: x.tolist(), output_type='dataframe')


def test_transform():
    cols = [chr(ord('A') + i) for i in range(10)]
    df_raw = pd.DataFrame(dict((c, [i ** 2 for i in range(20)]) for c in cols))
    df = from_pandas_df(df_raw, chunk_size=5)

    idxes = [chr(ord('A') + i) for i in range(20)]
    s_raw = pd.Series([i ** 2 for i in range(20)], index=idxes)
    series = from_pandas_series(s_raw, chunk_size=5)

    def rename_fn(f, new_name):
        f.__name__ = new_name
        return f

    old_chunk_store_limit = options.chunk_store_limit
    try:
        options.chunk_store_limit = 20

        # DATAFRAME CASES

        # test transform with infer failure
        def transform_df_with_err(v):
            assert len(v) > 2
            return v.sort_values()

        with pytest.raises(TypeError):
            df.transform(transform_df_with_err)

        r = tile(df.transform(transform_df_with_err, dtypes=df_raw.dtypes))
        assert r.shape == df.shape
        assert r.op._op_type_ == opcodes.TRANSFORM
        assert r.op.output_types[0] == OutputType.dataframe
        assert r.chunks[0].shape == (df.shape[0], 20 // df.shape[0])
        assert r.chunks[0].inputs[0].shape[0] == df_raw.shape[0]
        assert r.chunks[0].inputs[0].op._op_type_ == opcodes.CONCATENATE

        # test transform scenarios on data frames
        r = tile(df.transform(lambda x: list(range(len(x)))))
        assert all(v == np.dtype('int64') for v in r.dtypes) is True
        assert r.shape == df.shape
        assert r.op._op_type_ == opcodes.TRANSFORM
        assert r.op.output_types[0] == OutputType.dataframe
        assert r.chunks[0].shape == (df.shape[0], 20 // df.shape[0])
        assert r.chunks[0].inputs[0].shape[0] == df_raw.shape[0]
        assert r.chunks[0].inputs[0].op._op_type_ == opcodes.CONCATENATE

        r = tile(df.transform(lambda x: list(range(len(x))), axis=1))
        assert all(v == np.dtype('int64') for v in r.dtypes) is True
        assert r.shape == df.shape
        assert r.op._op_type_ == opcodes.TRANSFORM
        assert r.op.output_types[0] == OutputType.dataframe
        assert r.chunks[0].shape == (20 // df.shape[1], df.shape[1])
        assert r.chunks[0].inputs[0].shape[1] == df_raw.shape[1]
        assert r.chunks[0].inputs[0].op._op_type_ == opcodes.CONCATENATE

        r = tile(df.transform(['cumsum', 'cummax', lambda x: x + 1]))
        assert all(v == np.dtype('int64') for v in r.dtypes) is True
        assert r.shape == (df.shape[0], df.shape[1] * 3)
        assert r.op._op_type_ == opcodes.TRANSFORM
        assert r.op.output_types[0] == OutputType.dataframe
        assert r.chunks[0].shape == (df.shape[0], 20 // df.shape[0] * 3)
        assert r.chunks[0].inputs[0].shape[0] == df_raw.shape[0]
        assert r.chunks[0].inputs[0].op._op_type_ == opcodes.CONCATENATE

        r = tile(df.transform({'A': 'cumsum', 'D': ['cumsum', 'cummax'], 'F': lambda x: x + 1}))
        assert all(v == np.dtype('int64') for v in r.dtypes) is True
        assert r.shape == (df.shape[0], 4)
        assert r.op._op_type_ == opcodes.TRANSFORM
        assert r.op.output_types[0] == OutputType.dataframe
        assert r.chunks[0].shape == (df.shape[0], 1)
        assert r.chunks[0].inputs[0].shape[0] == df_raw.shape[0]
        assert r.chunks[0].inputs[0].op._op_type_ == opcodes.CONCATENATE

        # test agg scenarios on series
        r = tile(df.transform(lambda x: x.iloc[:-1], _call_agg=True))
        assert all(v == np.dtype('int64') for v in r.dtypes) is True
        assert r.shape == (np.nan, df.shape[1])
        assert r.op._op_type_ == opcodes.TRANSFORM
        assert r.op.output_types[0] == OutputType.dataframe
        assert r.chunks[0].shape == (np.nan, 1)
        assert r.chunks[0].inputs[0].shape[0] == df_raw.shape[0]
        assert r.chunks[0].inputs[0].op._op_type_ == opcodes.CONCATENATE

        r = tile(df.transform(lambda x: x.iloc[:-1], axis=1, _call_agg=True))
        assert all(v == np.dtype('int64') for v in r.dtypes) is True
        assert r.shape == (df.shape[0], np.nan)
        assert r.op._op_type_ == opcodes.TRANSFORM
        assert r.op.output_types[0] == OutputType.dataframe
        assert r.chunks[0].shape == (2, np.nan)
        assert r.chunks[0].inputs[0].shape[1] == df_raw.shape[1]
        assert r.chunks[0].inputs[0].op._op_type_ == opcodes.CONCATENATE

        fn_list = [rename_fn(lambda x: x.iloc[1:].reset_index(drop=True), 'f1'),
                   lambda x: x.iloc[:-1].reset_index(drop=True)]
        r = tile(df.transform(fn_list, _call_agg=True))
        assert all(v == np.dtype('int64') for v in r.dtypes) is True
        assert r.shape == (np.nan, df.shape[1] * 2)
        assert r.op._op_type_ == opcodes.TRANSFORM
        assert r.op.output_types[0] == OutputType.dataframe
        assert r.chunks[0].shape == (np.nan, 2)
        assert r.chunks[0].inputs[0].shape[0] == df_raw.shape[0]
        assert r.chunks[0].inputs[0].op._op_type_ == opcodes.CONCATENATE

        r = tile(df.transform(lambda x: x.sum(), _call_agg=True))
        assert r.dtype == np.dtype('int64')
        assert r.shape == (df.shape[1],)
        assert r.op._op_type_ == opcodes.TRANSFORM
        assert r.op.output_types[0] == OutputType.series
        assert r.chunks[0].shape == (20 // df.shape[0],)
        assert r.chunks[0].inputs[0].shape[0] == df_raw.shape[0]
        assert r.chunks[0].inputs[0].op._op_type_ == opcodes.CONCATENATE

        fn_dict = {
            'A': rename_fn(lambda x: x.iloc[1:].reset_index(drop=True), 'f1'),
            'D': [rename_fn(lambda x: x.iloc[1:].reset_index(drop=True), 'f1'),
                  lambda x: x.iloc[:-1].reset_index(drop=True)],
            'F': lambda x: x.iloc[:-1].reset_index(drop=True),
        }
        r = tile(df.transform(fn_dict, _call_agg=True))
        assert all(v == np.dtype('int64') for v in r.dtypes) is True
        assert r.shape == (np.nan, 4)
        assert r.op._op_type_ == opcodes.TRANSFORM
        assert r.op.output_types[0] == OutputType.dataframe
        assert r.chunks[0].shape == (np.nan, 1)
        assert r.chunks[0].inputs[0].shape[0] == df_raw.shape[0]
        assert r.chunks[0].inputs[0].op._op_type_ == opcodes.CONCATENATE

        # SERIES CASES
        # test transform scenarios on series
        r = tile(series.transform(lambda x: x + 1))
        assert np.dtype('int64') == r.dtype
        assert r.shape == series.shape
        assert r.op._op_type_ == opcodes.TRANSFORM
        assert r.op.output_types[0] == OutputType.series
        assert r.chunks[0].shape == (5,)
        assert r.chunks[0].inputs[0].shape == (5,)
    finally:
        options.chunk_store_limit = old_chunk_store_limit


def test_string_method():
    s = pd.Series(['a', 'b', 'c'], name='s')
    series = from_pandas_series(s, chunk_size=2)

    with pytest.raises(AttributeError):
        _ = series.str.non_exist

    r = series.str.contains('c')
    assert r.dtype == np.bool_
    assert r.name == s.name
    pd.testing.assert_index_equal(r.index_value.to_pandas(), s.index)
    assert r.shape == s.shape

    r = tile(r)
    for i, c in enumerate(r.chunks):
        assert c.index == (i,)
        assert c.dtype == np.bool_
        assert c.name == s.name
        pd.testing.assert_index_equal(c.index_value.to_pandas(),
                                      s.index[i * 2: (i + 1) * 2])
        assert c.shape == (2,) if i == 0 else (1,)

    r = series.str.split(',', expand=True, n=1)
    assert r.op.output_types[0] == OutputType.dataframe
    assert r.shape == (3, 2)
    pd.testing.assert_index_equal(r.index_value.to_pandas(), s.index)
    pd.testing.assert_index_equal(r.columns_value.to_pandas(), pd.RangeIndex(2))

    r = tile(r)
    for i, c in enumerate(r.chunks):
        assert c.index == (i, 0)
        pd.testing.assert_index_equal(c.index_value.to_pandas(),
                                      s.index[i * 2: (i + 1) * 2])
        pd.testing.assert_index_equal(c.columns_value.to_pandas(), pd.RangeIndex(2))
        assert c.shape == (2, 2) if i == 0 else (1, 2)

    with pytest.raises(TypeError):
        _ = series.str.cat([['1', '2']])

    with pytest.raises(ValueError):
        _ = series.str.cat(['1', '2'])

    with pytest.raises(ValueError):
        _ = series.str.cat(',')

    with pytest.raises(TypeError):
        _ = series.str.cat({'1', '2', '3'})

    r = series.str.cat(sep=',')
    assert r.op.output_types[0] == OutputType.scalar
    assert r.dtype == s.dtype

    r = tile(r)
    assert len(r.chunks) == 1
    assert r.chunks[0].op.output_types[0] == OutputType.scalar
    assert r.chunks[0].dtype == s.dtype

    r = series.str.extract(r'[ab](\d)', expand=False)
    assert r.op.output_types[0] == OutputType.series
    assert r.dtype == s.dtype

    r = tile(r)
    for i, c in enumerate(r.chunks):
        assert c.index == (i,)
        assert c.dtype == s.dtype
        assert c.name == s.name
        pd.testing.assert_index_equal(c.index_value.to_pandas(),
                                      s.index[i * 2: (i + 1) * 2])
        assert c.shape == (2,) if i == 0 else (1,)

    r = series.str.extract(r'[ab](\d)', expand=True)
    assert r.op.output_types[0] == OutputType.dataframe
    assert r.shape == (3, 1)
    pd.testing.assert_index_equal(r.index_value.to_pandas(), s.index)
    pd.testing.assert_index_equal(r.columns_value.to_pandas(), pd.RangeIndex(1))

    r = tile(r)
    for i, c in enumerate(r.chunks):
        assert c.index == (i, 0)
        pd.testing.assert_index_equal(c.index_value.to_pandas(),
                                      s.index[i * 2: (i + 1) * 2])
        pd.testing.assert_index_equal(c.columns_value.to_pandas(), pd.RangeIndex(1))
        assert c.shape == (2, 1) if i == 0 else (1, 1)

    assert 'lstrip' in dir(series.str)


def test_datetime_method():
    s = pd.Series([pd.Timestamp('2020-1-1'),
                   pd.Timestamp('2020-2-1'),
                   pd.Timestamp('2020-3-1')],
                  name='ss')
    series = from_pandas_series(s, chunk_size=2)

    r = series.dt.year
    assert r.dtype == s.dt.year.dtype
    pd.testing.assert_index_equal(r.index_value.to_pandas(), s.index)
    assert r.shape == s.shape
    assert r.op.output_types[0] == OutputType.series
    assert r.name == s.dt.year.name

    r = tile(r)
    for i, c in enumerate(r.chunks):
        assert c.index == (i,)
        assert c.dtype == s.dt.year.dtype
        assert c.op.output_types[0] == OutputType.series
        assert r.name == s.dt.year.name
        pd.testing.assert_index_equal(c.index_value.to_pandas(),
                                      s.index[i * 2: (i + 1) * 2])
        assert c.shape == (2,) if i == 0 else (1,)

    with pytest.raises(AttributeError):
        _ = series.dt.non_exist

    assert 'ceil' in dir(series.dt)


def test_series_isin():
    # one chunk in multiple chunks
    a = from_pandas_series(pd.Series([0, 1, 2, 3, 4, 5, 6, 7, 8, 9]), chunk_size=10)
    b = from_pandas_series(pd.Series([2, 1, 9, 3]), chunk_size=2)

    r = tile(a.isin(b))
    for i, c in enumerate(r.chunks):
        assert c.index == (i,)
        assert c.dtype == np.dtype('bool')
        assert c.shape == (10,)
        assert len(c.op.inputs) == 2
        assert c.op.output_types[0] == OutputType.series
        assert c.op.inputs[0].index == (i,)
        assert c.op.inputs[0].shape == (10,)
        assert c.op.inputs[1].index == (0,)
        assert c.op.inputs[1].shape == (4,)  # has been rechunked

    # multiple chunk in one chunks
    a = from_pandas_series(pd.Series([0, 1, 2, 3, 4, 5, 6, 7, 8, 9]), chunk_size=2)
    b = from_pandas_series(pd.Series([2, 1, 9, 3]), chunk_size=4)

    r = tile(a.isin(b))
    for i, c in enumerate(r.chunks):
        assert c.index == (i,)
        assert c.dtype == np.dtype('bool')
        assert c.shape == (2,)
        assert len(c.op.inputs) == 2
        assert c.op.output_types[0] == OutputType.series
        assert c.op.inputs[0].index == (i,)
        assert c.op.inputs[0].shape == (2,)
        assert c.op.inputs[1].index == (0,)
        assert c.op.inputs[1].shape == (4,)

    # multiple chunk in multiple chunks
    a = from_pandas_series(pd.Series([0, 1, 2, 3, 4, 5, 6, 7, 8, 9]), chunk_size=2)
    b = from_pandas_series(pd.Series([2, 1, 9, 3]), chunk_size=2)

    r = tile(a.isin(b))
    for i, c in enumerate(r.chunks):
        assert c.index == (i,)
        assert c.dtype == np.dtype('bool')
        assert c.shape == (2,)
        assert len(c.op.inputs) == 2
        assert c.op.output_types[0] == OutputType.series
        assert c.op.inputs[0].index == (i,)
        assert c.op.inputs[0].shape == (2,)
        assert c.op.inputs[1].index == (0,)
        assert c.op.inputs[1].shape == (4,)  # has been rechunked

    with pytest.raises(TypeError):
        _ = a.isin('sth')

    with pytest.raises(TypeError):
        _ = a.to_frame().isin('sth')


def test_cut():
    s = from_pandas_series(pd.Series([1., 2., 3., 4.]), chunk_size=2)

    with pytest.raises(ValueError):
        _ = cut(s, -1)

    with pytest.raises(ValueError):
        _ = cut([[1, 2], [3, 4]], 3)

    with pytest.raises(ValueError):
        _ = cut([], 3)

    r, b = cut(s, [1.5, 2.5], retbins=True)
    assert isinstance(r, SERIES_TYPE)
    assert isinstance(b, TENSOR_TYPE)

    r = tile(r)

    assert len(r.chunks) == 2
    for c in r.chunks:
        assert isinstance(c, SERIES_CHUNK_TYPE)
        assert c.shape == (2,)

    r = cut(s.to_tensor(), [1.5, 2.5])
    assert isinstance(r, CATEGORICAL_TYPE)
    assert len(r) == len(s)
    assert 'Categorical' in repr(r)

    r = tile(r)

    assert len(r.chunks) == 2
    for c in r.chunks:
        assert isinstance(c, CATEGORICAL_CHUNK_TYPE)
        assert c.shape == (2,)
        assert c.ndim == 1

    r = cut([0, 1, 1, 2], bins=4, labels=False)
    assert isinstance(r, TENSOR_TYPE)
    e = pd.cut([0, 1, 1, 2], bins=4, labels=False)
    assert r.dtype == e.dtype


<<<<<<< HEAD
def test_info():
    raw = pd.Series([1, 2, 3])
    series = from_pandas_series(raw)

    with pytest.raises(AttributeError):
        _ = series.info()

    raw = pd.DataFrame({"a": [1, 2, 3, 4], "b": [2, 3, 4, 5]})
    df = from_pandas_df(raw, chunk_size=2)
    op = DataFrameInfo()
    r = tile(op(df))
    assert len(r.chunks) == 1
    assert isinstance(r, SERIES_TYPE)

=======
def test_to_numeric():
    raw = pd.DataFrame({"a": [1.0, 2, 3, -3]})
    df = from_pandas_df(raw, chunk_size=2)

    with pytest.raises(ValueError):
        _ = to_numeric(df)

    with pytest.raises(ValueError):
        _ = to_numeric([['1.0', 1]])

    with pytest.raises(ValueError):
        _ = to_numeric([])

    s = from_pandas_series(pd.Series(['1.0', '2.0', 1, -2]), chunk_size=2)
    r = tile(to_numeric(s))
    assert len(r.chunks) == 2
    assert isinstance(r, SERIES_TYPE)

    r = tile(to_numeric(['1.0', '2.0', 1, -2]))
    assert isinstance(r, TENSOR_TYPE)

>>>>>>> ec9a8541

def test_astype():
    s = from_pandas_series(pd.Series([1, 2, 1, 2], name='a'), chunk_size=2)
    with pytest.raises(KeyError):
        astype(s, {'b': 'str'})

    df = from_pandas_df(pd.DataFrame({'a': [1, 2, 1, 2],
                                      'b': ['a', 'b', 'a', 'b']}), chunk_size=2)

    with pytest.raises(KeyError):
        astype(df, {'c': 'str', 'a': 'str'})


def test_drop():
    # test dataframe drop
    rs = np.random.RandomState(0)
    raw = pd.DataFrame(rs.randint(1000, size=(20, 8)),
                       columns=['c' + str(i + 1) for i in range(8)])

    df = from_pandas_df(raw, chunk_size=8)

    with pytest.raises(KeyError):
        df.drop(columns=['c9'])
    with pytest.raises(NotImplementedError):
        df.drop(columns=from_pandas_series(pd.Series(['c9'])))

    r = df.drop(columns=['c1'])
    pd.testing.assert_index_equal(r.index_value.to_pandas(), raw.index)

    tiled = tile(r)
    start = 0
    for c in tiled.chunks:
        raw_index = raw.index[start: start + c.shape[0]]
        start += c.shape[0]
        pd.testing.assert_index_equal(raw_index, c.index_value.to_pandas())

    df = from_pandas_df(raw, chunk_size=3)

    columns = ['c2', 'c4', 'c5', 'c6']
    index = [3, 6, 7]
    r = df.drop(columns=columns, index=index)
    assert isinstance(r, DATAFRAME_TYPE)

    # test series drop
    raw = pd.Series(rs.randint(1000, size=(20,)))
    series = from_pandas_series(raw, chunk_size=3)

    r = series.drop(index=index)
    assert isinstance(r, SERIES_TYPE)

    # test index drop
    ser = pd.Series(range(20))
    rs.shuffle(ser)
    raw = pd.Index(ser)

    idx = from_pandas_index(raw)

    r = idx.drop(index)
    assert isinstance(r, INDEX_TYPE)


def test_drop_duplicates():
    rs = np.random.RandomState(0)
    raw = pd.DataFrame(rs.randint(1000, size=(20, 7)),
                       columns=['c' + str(i + 1) for i in range(7)])
    raw['c7'] = [f's{j}' for j in range(20)]

    df = from_pandas_df(raw, chunk_size=10)
    with pytest.raises(ValueError):
        df.drop_duplicates(method='unknown')
    with pytest.raises(KeyError):
        df.drop_duplicates(subset='c8')

    # test auto method selection
    assert tile(df.drop_duplicates()).chunks[0].op.method == 'tree'
    # subset size less than chunk_store_limit
    assert tile(df.drop_duplicates(subset=['c1', 'c3'])).chunks[0].op.method == 'subset_tree'
    with option_context({'chunk_store_limit': 5}):
        # subset size greater than chunk_store_limit
        assert tile(df.drop_duplicates(subset=['c1', 'c3'])).chunks[0].op.method == 'tree'
    assert tile(df.drop_duplicates(subset=['c1', 'c7'])).chunks[0].op.method == 'tree'
    assert tile(df['c7'].drop_duplicates()).chunks[0].op.method == 'tree'

    s = df['c7']
    with pytest.raises(ValueError):
        s.drop_duplicates(method='unknown')


def test_memory_usage():
    dtypes = ['int64', 'float64', 'complex128', 'object', 'bool']
    data = dict([(t, np.ones(shape=500).astype(t))
                for t in dtypes])
    raw = pd.DataFrame(data)

    df = from_pandas_df(raw, chunk_size=(500, 2))
    r = tile(df.memory_usage())

    assert isinstance(r, SERIES_TYPE)
    assert r.shape == (6,)
    assert len(r.chunks) == 3
    assert r.chunks[0].op.stage is None

    df = from_pandas_df(raw, chunk_size=(100, 3))
    r = tile(df.memory_usage(index=True))

    assert isinstance(r, SERIES_TYPE)
    assert r.shape == (6,)
    assert len(r.chunks) == 2
    assert r.chunks[0].op.stage == OperandStage.reduce

    r = tile(df.memory_usage(index=False))

    assert isinstance(r, SERIES_TYPE)
    assert r.shape == (5,)
    assert len(r.chunks) == 2
    assert r.chunks[0].op.stage == OperandStage.reduce

    raw = pd.Series(np.ones(shape=500).astype('object'), name='s')

    series = from_pandas_series(raw)
    r = tile(series.memory_usage())

    assert isinstance(r, TENSOR_TYPE)
    assert r.shape == ()
    assert len(r.chunks) == 1
    assert r.chunks[0].op.stage is None

    series = from_pandas_series(raw, chunk_size=100)
    r = tile(series.memory_usage())

    assert isinstance(r, TENSOR_TYPE)
    assert r.shape == ()
    assert len(r.chunks) == 1
    assert r.chunks[0].op.stage == OperandStage.reduce


def test_shift():
    rs = np.random.RandomState(0)
    raw = pd.DataFrame(rs.randint(1000, size=(10, 8)),
                       columns=['col' + str(i + 1) for i in range(8)],
                       index=pd.date_range('2021-1-1', periods=10))
    df = from_pandas_df(raw, chunk_size=5)

    df2 = df.shift(1)
    df2 = tile(df2)

    for c in df2.chunks:
        pd.testing.assert_index_equal(c.dtypes.index, c.columns_value.to_pandas())

    df2 = df.shift(1, freq='D')
    df2 = tile(df2)

    for c in df2.chunks:
        pd.testing.assert_index_equal(c.dtypes.index, c.columns_value.to_pandas())


def test_eval_query():
    rs = np.random.RandomState(0)
    raw = pd.DataFrame({'a': rs.rand(100),
                        'b': rs.rand(100),
                        'c c': rs.rand(100)})
    df = from_pandas_df(raw, chunk_size=(10, 2))

    with pytest.raises(NotImplementedError):
        mars_eval('df.a * 2', engine='numexpr')
    with pytest.raises(NotImplementedError):
        mars_eval('df.a * 2', parser='pandas')
    with pytest.raises(TypeError):
        df.eval(df)
    with pytest.raises(SyntaxError):
        df.query("""
        a + b
        a + `c c`
        """)
    with pytest.raises(SyntaxError):
        df.eval("""
        def a():
            return v
        a()
        """)
    with pytest.raises(SyntaxError):
        df.eval("a + `c")
    with pytest.raises(KeyError):
        df.eval("a + c")
    with pytest.raises(ValueError):
        df.eval("p, q = a + c")
    with pytest.raises(ValueError):
        df.query("p = a + c")


def test_empty():
    # for DataFrame
    assert from_pandas_df(pd.DataFrame()).empty == pd.DataFrame().empty
    assert from_pandas_df(pd.DataFrame({})).empty == pd.DataFrame({}).empty
    assert from_pandas_df(pd.DataFrame({'a': []})).empty == pd.DataFrame({'a': []}).empty
    assert from_pandas_df(pd.DataFrame({'a': [1]})).empty == pd.DataFrame({'a': [1]}).empty
    assert from_pandas_df(
        pd.DataFrame({'a': [1], 'b': [2]})).empty == pd.DataFrame({'a': [1], 'b': [2]}).empty
    assert from_pandas_df(
        pd.DataFrame(np.empty(shape=(4, 0)))).empty == pd.DataFrame(np.empty(shape=(4, 0))).empty

    # for Series
    assert from_pandas_series(pd.Series()).empty == pd.Series().empty
    assert from_pandas_series(pd.Series({})).empty == pd.Series({}).empty
    assert from_pandas_series(pd.Series({'a': []})).empty == pd.Series({'a': []}).empty
    assert from_pandas_series(pd.Series({'a': [1]})).empty == pd.Series({'a': [1]}).empty

    # Maybe fail due to lazy evaluation
    with pytest.raises(ValueError):
        a = from_pandas_df(pd.DataFrame(np.random.rand(10, 2)))
        assert a[a > 0].empty
    with pytest.raises(ValueError):
        a = from_pandas_series(pd.Series(np.random.rand(10)))
        assert a[a > 0].empty<|MERGE_RESOLUTION|>--- conflicted
+++ resolved
@@ -700,8 +700,7 @@
     e = pd.cut([0, 1, 1, 2], bins=4, labels=False)
     assert r.dtype == e.dtype
 
-
-<<<<<<< HEAD
+    
 def test_info():
     raw = pd.Series([1, 2, 3])
     series = from_pandas_series(raw)
@@ -716,7 +715,7 @@
     assert len(r.chunks) == 1
     assert isinstance(r, SERIES_TYPE)
 
-=======
+
 def test_to_numeric():
     raw = pd.DataFrame({"a": [1.0, 2, 3, -3]})
     df = from_pandas_df(raw, chunk_size=2)
@@ -738,7 +737,6 @@
     r = tile(to_numeric(['1.0', '2.0', 1, -2]))
     assert isinstance(r, TENSOR_TYPE)
 
->>>>>>> ec9a8541
 
 def test_astype():
     s = from_pandas_series(pd.Series([1, 2, 1, 2], name='a'), chunk_size=2)
