--- conflicted
+++ resolved
@@ -239,11 +239,7 @@
                 kind=kind,
                 reducer_index=(i,),
                 reducer_ordinal=i,
-<<<<<<< HEAD
-                n_reducer=len(partition_chunks),
-=======
                 n_reducers=len(partition_chunks),
->>>>>>> 6ffc7b90
                 output_types=op.output_types,
                 **cls._collect_op_properties(op)
             )
