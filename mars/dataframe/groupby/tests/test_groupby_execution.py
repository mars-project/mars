# Copyright 1999-2021 Alibaba Group Holding Ltd.
#
# Licensed under the Apache License, Version 2.0 (the "License");
# you may not use this file except in compliance with the License.
# You may obtain a copy of the License at
#
#      http://www.apache.org/licenses/LICENSE-2.0
#
# Unless required by applicable law or agreed to in writing, software
# distributed under the License is distributed on an "AS IS" BASIS,
# WITHOUT WARRANTIES OR CONDITIONS OF ANY KIND, either express or implied.
# See the License for the specific language governing permissions and
# limitations under the License.

from collections import OrderedDict

import numpy as np
import pandas as pd
import pytest

try:
    import pyarrow as pa
except ImportError:  # pragma: no cover
    pa = None

from .... import dataframe as md
from ....core.operand import OperandStage
from ....tests.core import assert_groupby_equal, require_cudf
from ....utils import arrow_array_to_objects
from ..aggregation import DataFrameGroupByAgg


class MockReduction1(md.CustomReduction):
    def agg(self, v1):
        return v1.sum()


class MockReduction2(md.CustomReduction):
    def pre(self, value):
        return value + 1, value * 2

    def agg(self, v1, v2):
        return v1.sum(), v2.min()

    def post(self, v1, v2):
        return v1 + v2


def test_groupby(setup):
    rs = np.random.RandomState(0)
    data_size = 100
    data_dict = {
        "a": rs.randint(0, 10, size=(data_size,)),
        "b": rs.randint(0, 10, size=(data_size,)),
        "c": rs.choice(list("abcd"), size=(data_size,)),
    }

    # test groupby with DataFrames and RangeIndex
    df1 = pd.DataFrame(data_dict)
    mdf = md.DataFrame(df1, chunk_size=13)
    grouped = mdf.groupby("b")
    assert_groupby_equal(grouped.execute().fetch(), df1.groupby("b"))

    # test groupby with string index with duplications
    df2 = pd.DataFrame(data_dict, index=["i" + str(i % 3) for i in range(data_size)])
    mdf = md.DataFrame(df2, chunk_size=13)
    grouped = mdf.groupby("b")
    assert_groupby_equal(grouped.execute().fetch(), df2.groupby("b"))

    # test groupby with DataFrames by series
    grouped = mdf.groupby(mdf["b"])
    assert_groupby_equal(grouped.execute().fetch(), df2.groupby(df2["b"]))

    # test groupby with DataFrames by multiple series
    grouped = mdf.groupby(by=[mdf["b"], mdf["c"]])
    assert_groupby_equal(
        grouped.execute().fetch(), df2.groupby(by=[df2["b"], df2["c"]])
    )

    # test groupby with DataFrames with MultiIndex
    df3 = pd.DataFrame(
        data_dict,
        index=pd.MultiIndex.from_tuples(
            [(i % 3, "i" + str(i)) for i in range(data_size)]
        ),
    )
    mdf = md.DataFrame(df3, chunk_size=13)
    grouped = mdf.groupby(level=0)
    assert_groupby_equal(grouped.execute().fetch(), df3.groupby(level=0))

    # test groupby with DataFrames by integer columns
    df4 = pd.DataFrame(list(data_dict.values())).T
    mdf = md.DataFrame(df4, chunk_size=13)
    grouped = mdf.groupby(0)
    assert_groupby_equal(grouped.execute().fetch(), df4.groupby(0))

    series1 = pd.Series(data_dict["a"])
    ms1 = md.Series(series1, chunk_size=13)
    grouped = ms1.groupby(lambda x: x % 3)
    assert_groupby_equal(grouped.execute().fetch(), series1.groupby(lambda x: x % 3))

    # test groupby series
    grouped = ms1.groupby(ms1)
    assert_groupby_equal(grouped.execute().fetch(), series1.groupby(series1))

    series2 = pd.Series(data_dict["a"], index=["i" + str(i) for i in range(data_size)])
    ms2 = md.Series(series2, chunk_size=13)
    grouped = ms2.groupby(lambda x: int(x[1:]) % 3)
    assert_groupby_equal(
        grouped.execute().fetch(), series2.groupby(lambda x: int(x[1:]) % 3)
    )


def test_groupby_getitem(setup):
    rs = np.random.RandomState(0)
    data_size = 100
    raw = pd.DataFrame(
        {
            "a": rs.randint(0, 10, size=(data_size,)),
            "b": rs.randint(0, 10, size=(data_size,)),
            "c": rs.choice(list("abcd"), size=(data_size,)),
        },
        index=pd.MultiIndex.from_tuples(
            [(i % 3, "i" + str(i)) for i in range(data_size)]
        ),
    )
    mdf = md.DataFrame(raw, chunk_size=13)

    r = mdf.groupby(level=0)[["a", "b"]]
    assert_groupby_equal(
        r.execute().fetch(), raw.groupby(level=0)[["a", "b"]], with_selection=True
    )

    for method in ("tree", "shuffle"):
        r = mdf.groupby(level=0)[["a", "b"]].sum(method=method)
        pd.testing.assert_frame_equal(
            r.execute().fetch().sort_index(),
            raw.groupby(level=0)[["a", "b"]].sum().sort_index(),
        )

    r = mdf.groupby(level=0)[["a", "b"]].apply(lambda x: x + 1)
    pd.testing.assert_frame_equal(
        r.execute().fetch().sort_index(),
        raw.groupby(level=0)[["a", "b"]].apply(lambda x: x + 1).sort_index(),
    )

    r = mdf.groupby("b")[["a", "b"]]
    assert_groupby_equal(
        r.execute().fetch(), raw.groupby("b")[["a", "b"]], with_selection=True
    )

    r = mdf.groupby("b")[["a", "c"]]
    assert_groupby_equal(
        r.execute().fetch(), raw.groupby("b")[["a", "c"]], with_selection=True
    )

    for method in ("tree", "shuffle"):
        r = mdf.groupby("b")[["a", "b"]].sum(method=method)
        pd.testing.assert_frame_equal(
            r.execute().fetch().sort_index(),
            raw.groupby("b")[["a", "b"]].sum().sort_index(),
        )

        r = mdf.groupby("b")[["a", "b"]].agg(["sum", "count"], method=method)
        pd.testing.assert_frame_equal(
            r.execute().fetch().sort_index(),
            raw.groupby("b")[["a", "b"]].agg(["sum", "count"]).sort_index(),
        )

        r = mdf.groupby("b")[["a", "c"]].agg(["sum", "count"], method=method)
        pd.testing.assert_frame_equal(
            r.execute().fetch().sort_index(),
            raw.groupby("b")[["a", "c"]].agg(["sum", "count"]).sort_index(),
        )

    r = mdf.groupby("b")[["a", "b"]].apply(lambda x: x + 1)
    pd.testing.assert_frame_equal(
        r.execute().fetch().sort_index(),
        raw.groupby("b")[["a", "b"]].apply(lambda x: x + 1).sort_index(),
    )

    r = mdf.groupby("b")[["a", "b"]].transform(lambda x: x + 1)
    pd.testing.assert_frame_equal(
        r.execute().fetch().sort_index(),
        raw.groupby("b")[["a", "b"]].transform(lambda x: x + 1).sort_index(),
    )

    r = mdf.groupby("b")[["a", "b"]].cumsum()
    pd.testing.assert_frame_equal(
        r.execute().fetch().sort_index(),
        raw.groupby("b")[["a", "b"]].cumsum().sort_index(),
    )

    r = mdf.groupby("b").a
    assert_groupby_equal(r.execute().fetch(), raw.groupby("b").a, with_selection=True)

    for method in ("shuffle", "tree"):
        r = mdf.groupby("b").a.sum(method=method)
        pd.testing.assert_series_equal(
            r.execute().fetch().sort_index(), raw.groupby("b").a.sum().sort_index()
        )

        r = mdf.groupby("b").a.agg(["sum", "mean", "var"], method=method)
        pd.testing.assert_frame_equal(
            r.execute().fetch().sort_index(),
            raw.groupby("b").a.agg(["sum", "mean", "var"]).sort_index(),
        )

        r = mdf.groupby("b", as_index=False).a.sum(method=method)
        pd.testing.assert_frame_equal(
            r.execute().fetch().sort_values("b", ignore_index=True),
            raw.groupby("b", as_index=False)
            .a.sum()
            .sort_values("b", ignore_index=True),
        )

        r = mdf.groupby("b", as_index=False).b.count(method=method)
        pd.testing.assert_frame_equal(
            r.execute().fetch().sort_values("b", ignore_index=True),
            raw.groupby("b", as_index=False)
            .b.count()
            .sort_values("b", ignore_index=True),
        )

        r = mdf.groupby("b", as_index=False).b.agg({"cnt": "count"}, method=method)
        pd.testing.assert_frame_equal(
            r.execute().fetch().sort_values("b", ignore_index=True),
            raw.groupby("b", as_index=False)
            .b.agg({"cnt": "count"})
            .sort_values("b", ignore_index=True),
        )

    r = mdf.groupby("b").a.apply(lambda x: x + 1)
    pd.testing.assert_series_equal(
        r.execute().fetch().sort_index(),
        raw.groupby("b").a.apply(lambda x: x + 1).sort_index(),
    )

    r = mdf.groupby("b").a.transform(lambda x: x + 1)
    pd.testing.assert_series_equal(
        r.execute().fetch().sort_index(),
        raw.groupby("b").a.transform(lambda x: x + 1).sort_index(),
    )

    r = mdf.groupby("b").a.cumsum()
    pd.testing.assert_series_equal(
        r.execute().fetch().sort_index(), raw.groupby("b").a.cumsum().sort_index()
    )

    # special test for selection key == 0
    raw = pd.DataFrame(rs.rand(data_size, 10))
    raw[0] = 0
    mdf = md.DataFrame(raw, chunk_size=13)
    r = mdf.groupby(0, as_index=False)[0].agg({"cnt": "count"}, method="tree")
    pd.testing.assert_frame_equal(
        r.execute().fetch().sort_index(),
        raw.groupby(0, as_index=False)[0].agg({"cnt": "count"}),
    )


def test_dataframe_groupby_agg(setup):
    agg_funs = [
        "std",
        "mean",
        "var",
        "max",
        "count",
        "size",
        "all",
        "any",
        "skew",
        "kurt",
        "sem",
    ]

    rs = np.random.RandomState(0)
    raw = pd.DataFrame(
        {
            "c1": np.arange(100).astype(np.int64),
            "c2": rs.choice(["a", "b", "c"], (100,)),
            "c3": rs.rand(100),
        }
    )
    mdf = md.DataFrame(raw, chunk_size=13)

    for method in ["tree", "shuffle"]:
        r = mdf.groupby("c2").agg("size", method=method)
        pd.testing.assert_series_equal(
            r.execute().fetch().sort_index(), raw.groupby("c2").agg("size").sort_index()
        )

        for agg_fun in agg_funs:
            if agg_fun == "size":
                continue
            r = mdf.groupby("c2").agg(agg_fun, method=method)
            pd.testing.assert_frame_equal(
                r.execute().fetch().sort_index(),
                raw.groupby("c2").agg(agg_fun).sort_index(),
            )

        r = mdf.groupby("c2").agg(agg_funs, method=method)
        pd.testing.assert_frame_equal(
            r.execute().fetch().sort_index(),
            raw.groupby("c2").agg(agg_funs).sort_index(),
        )

        agg = OrderedDict([("c1", ["min", "mean"]), ("c3", "std")])
        r = mdf.groupby("c2").agg(agg, method=method)
        pd.testing.assert_frame_equal(
            r.execute().fetch().sort_index(), raw.groupby("c2").agg(agg).sort_index()
        )

        agg = OrderedDict([("c1", "min"), ("c3", "sum")])
        r = mdf.groupby("c2").agg(agg, method=method)
        pd.testing.assert_frame_equal(
            r.execute().fetch().sort_index(), raw.groupby("c2").agg(agg).sort_index()
        )

        r = mdf.groupby("c2").agg({"c1": "min", "c3": "min"}, method=method)
        pd.testing.assert_frame_equal(
            r.execute().fetch().sort_index(),
            raw.groupby("c2").agg({"c1": "min", "c3": "min"}).sort_index(),
        )

        r = mdf.groupby("c2").agg({"c1": "min"}, method=method)
        pd.testing.assert_frame_equal(
            r.execute().fetch().sort_index(),
            raw.groupby("c2").agg({"c1": "min"}).sort_index(),
        )

        # test groupby series
        r = mdf.groupby(mdf["c2"]).sum(method=method)
        pd.testing.assert_frame_equal(
            r.execute().fetch().sort_index(), raw.groupby(raw["c2"]).sum().sort_index()
        )

    r = mdf.groupby("c2").size(method="tree")
    pd.testing.assert_series_equal(r.execute().fetch(), raw.groupby("c2").size())

    # test inserted kurt method
    r = mdf.groupby("c2").kurtosis(method="tree")
    pd.testing.assert_frame_equal(r.execute().fetch(), raw.groupby("c2").kurtosis())

    for agg_fun in agg_funs:
        if agg_fun == "size" or callable(agg_fun):
            continue
        r = getattr(mdf.groupby("c2"), agg_fun)(method="tree")
        pd.testing.assert_frame_equal(
            r.execute().fetch(), getattr(raw.groupby("c2"), agg_fun)()
        )

    # test as_index=False
<<<<<<< HEAD
    for method in ["tree", "shuffle"]:
        r = mdf.groupby("c2", as_index=False).agg("mean", method=method)
=======
    for method in ['tree', 'shuffle']:
        r = mdf.groupby('c2', as_index=False).agg('size', method=method)
        pd.testing.assert_frame_equal(
            r.execute().fetch().sort_values('c2', ignore_index=True),
            raw.groupby('c2', as_index=False).agg('size').sort_values('c2', ignore_index=True))

        r = mdf.groupby('c2', as_index=False).agg('mean', method=method)
>>>>>>> 4e170679
        pd.testing.assert_frame_equal(
            r.execute().fetch().sort_values("c2", ignore_index=True),
            raw.groupby("c2", as_index=False)
            .agg("mean")
            .sort_values("c2", ignore_index=True),
        )
        assert r.op.groupby_params["as_index"] is False

        r = mdf.groupby(["c1", "c2"], as_index=False).agg("mean", method=method)
        pd.testing.assert_frame_equal(
            r.execute().fetch().sort_values(["c1", "c2"], ignore_index=True),
            raw.groupby(["c1", "c2"], as_index=False)
            .agg("mean")
            .sort_values(["c1", "c2"], ignore_index=True),
        )
        assert r.op.groupby_params["as_index"] is False

    # test as_index=False takes no effect
    r = mdf.groupby(["c1", "c2"], as_index=False).agg(["mean", "count"])
    pd.testing.assert_frame_equal(
        r.execute().fetch(),
        raw.groupby(["c1", "c2"], as_index=False).agg(["mean", "count"]),
    )
    assert r.op.groupby_params["as_index"] is True

    r = mdf.groupby("c2").agg(["cumsum", "cumcount"])
    pd.testing.assert_frame_equal(
        r.execute().fetch().sort_index(),
        raw.groupby("c2").agg(["cumsum", "cumcount"]).sort_index(),
    )

    r = mdf[["c1", "c3"]].groupby(mdf["c2"]).agg(MockReduction2())
    pd.testing.assert_frame_equal(
        r.execute().fetch(), raw[["c1", "c3"]].groupby(raw["c2"]).agg(MockReduction2())
    )

    r = mdf.groupby("c2").agg(
        sum_c1=md.NamedAgg("c1", "sum"),
        min_c1=md.NamedAgg("c1", "min"),
        mean_c3=md.NamedAgg("c3", "mean"),
        method="tree",
    )
    pd.testing.assert_frame_equal(
        r.execute().fetch(),
        raw.groupby("c2").agg(
            sum_c1=md.NamedAgg("c1", "sum"),
            min_c1=md.NamedAgg("c1", "min"),
            mean_c3=md.NamedAgg("c3", "mean"),
        ),
    )


def test_series_groupby_agg(setup):
    rs = np.random.RandomState(0)
    series1 = pd.Series(rs.rand(10))
    ms1 = md.Series(series1, chunk_size=3)

    agg_funs = [
        "std",
        "mean",
        "var",
        "max",
        "count",
        "size",
        "all",
        "any",
        "skew",
        "kurt",
        "sem",
    ]

    for method in ["tree", "shuffle"]:
        for agg_fun in agg_funs:
            r = ms1.groupby(lambda x: x % 2).agg(agg_fun, method=method)
            pd.testing.assert_series_equal(
                r.execute().fetch(), series1.groupby(lambda x: x % 2).agg(agg_fun)
            )

        r = ms1.groupby(lambda x: x % 2).agg(agg_funs, method=method)
        pd.testing.assert_frame_equal(
            r.execute().fetch(), series1.groupby(lambda x: x % 2).agg(agg_funs)
        )

        # test groupby series
        r = ms1.groupby(ms1).sum(method=method)
        pd.testing.assert_series_equal(
            r.execute().fetch().sort_index(),
            series1.groupby(series1).sum().sort_index(),
        )

        r = ms1.groupby(ms1).sum(method=method)
        pd.testing.assert_series_equal(
            r.execute().fetch().sort_index(),
            series1.groupby(series1).sum().sort_index(),
        )

    # test inserted kurt method
    r = ms1.groupby(ms1).kurtosis(method="tree")
    pd.testing.assert_series_equal(
        r.execute().fetch(), series1.groupby(series1).kurtosis()
    )

    for agg_fun in agg_funs:
        r = getattr(ms1.groupby(lambda x: x % 2), agg_fun)(method="tree")
        pd.testing.assert_series_equal(
            r.execute().fetch(), getattr(series1.groupby(lambda x: x % 2), agg_fun)()
        )

    r = ms1.groupby(lambda x: x % 2).agg(["cumsum", "cumcount"], method="tree")
    pd.testing.assert_frame_equal(
        r.execute().fetch().sort_index(),
        series1.groupby(lambda x: x % 2).agg(["cumsum", "cumcount"]).sort_index(),
    )

    r = ms1.groupby(lambda x: x % 2).agg(MockReduction2(name="custom_r"), method="tree")
    pd.testing.assert_series_equal(
        r.execute().fetch(),
        series1.groupby(lambda x: x % 2).agg(MockReduction2(name="custom_r")),
    )

    r = ms1.groupby(lambda x: x % 2).agg(col_var="var", col_skew="skew", method="tree")
    pd.testing.assert_frame_equal(
        r.execute().fetch(),
        series1.groupby(lambda x: x % 2).agg(col_var="var", col_skew="skew"),
    )


def test_groupby_agg_auto_method(setup):
    rs = np.random.RandomState(0)
    raw = pd.DataFrame(
        {
            "c1": rs.randint(20, size=100),
            "c2": rs.choice(["a", "b", "c"], (100,)),
            "c3": rs.rand(100),
        }
    )
    mdf = md.DataFrame(raw, chunk_size=20)

    def _disallow_reduce(ctx, op):
        assert op.stage != OperandStage.reduce
        op.execute(ctx, op)

    r = mdf.groupby("c2").agg("sum")
    operand_executors = {DataFrameGroupByAgg: _disallow_reduce}
    result = r.execute(
        extra_config={"operand_executors": operand_executors, "check_all": False}
    ).fetch()
    pd.testing.assert_frame_equal(result.sort_index(), raw.groupby("c2").agg("sum"))

    def _disallow_combine_and_agg(ctx, op):
        assert op.stage not in (OperandStage.combine, OperandStage.agg)
        op.execute(ctx, op)

    r = mdf.groupby("c1").agg("sum")
    operand_executors = {DataFrameGroupByAgg: _disallow_combine_and_agg}
    result = r.execute(
        extra_config={"operand_executors": operand_executors, "check_all": False}
    ).fetch()
    pd.testing.assert_frame_equal(result.sort_index(), raw.groupby("c1").agg("sum"))


def test_groupby_agg_str_cat(setup):
    agg_fun = lambda x: x.str.cat(sep="_", na_rep="NA")

    rs = np.random.RandomState(0)
    raw_df = pd.DataFrame(
        {
            "a": rs.choice(["A", "B", "C"], size=(100,)),
            "b": rs.choice([None, "alfa", "bravo", "charlie"], size=(100,)),
        }
    )

    mdf = md.DataFrame(raw_df, chunk_size=13)

    r = mdf.groupby("a").agg(agg_fun, method="tree")
    pd.testing.assert_frame_equal(r.execute().fetch(), raw_df.groupby("a").agg(agg_fun))

    raw_series = pd.Series(rs.choice([None, "alfa", "bravo", "charlie"], size=(100,)))

    ms = md.Series(raw_series, chunk_size=13)

    r = ms.groupby(lambda x: x % 2).agg(agg_fun, method="tree")
    pd.testing.assert_series_equal(
        r.execute().fetch(), raw_series.groupby(lambda x: x % 2).agg(agg_fun)
    )


@require_cudf
def test_gpu_groupby_agg(setup_gpu):
    rs = np.random.RandomState(0)
    df1 = pd.DataFrame(
        {"a": rs.choice([2, 3, 4], size=(100,)), "b": rs.choice([2, 3, 4], size=(100,))}
    )
    mdf = md.DataFrame(df1, chunk_size=13).to_gpu()

    r = mdf.groupby("a").sum()
    pd.testing.assert_frame_equal(
        r.execute().fetch().to_pandas(), df1.groupby("a").sum()
    )

    r = mdf.groupby("a").kurt()
    pd.testing.assert_frame_equal(
        r.execute().fetch().to_pandas(), df1.groupby("a").kurt()
    )

    r = mdf.groupby("a").agg(["sum", "var"])
    pd.testing.assert_frame_equal(
        r.execute().fetch().to_pandas(), df1.groupby("a").agg(["sum", "var"])
    )

    rs = np.random.RandomState(0)
    idx = pd.Index(np.where(rs.rand(10) > 0.5, "A", "B"))
    series1 = pd.Series(rs.rand(10), index=idx)
    ms = md.Series(series1, index=idx, chunk_size=3).to_gpu().to_gpu()

    r = ms.groupby(level=0).sum()
    pd.testing.assert_series_equal(
        r.execute().fetch().to_pandas(), series1.groupby(level=0).sum()
    )

    r = ms.groupby(level=0).kurt()
    pd.testing.assert_series_equal(
        r.execute().fetch().to_pandas(), series1.groupby(level=0).kurt()
    )

    r = ms.groupby(level=0).agg(["sum", "var"])
    pd.testing.assert_frame_equal(
        r.execute().fetch().to_pandas(), series1.groupby(level=0).agg(["sum", "var"])
    )


def test_groupby_apply(setup):
    df1 = pd.DataFrame(
        {
            "a": [3, 4, 5, 3, 5, 4, 1, 2, 3],
            "b": [1, 3, 4, 5, 6, 5, 4, 4, 4],
            "c": list("aabaaddce"),
        }
    )

    def apply_df(df, ret_series=False):
        df = df.sort_index()
        df.a += df.b
        if len(df.index) > 0:
            if not ret_series:
                df = df.iloc[:-1, :]
            else:
                df = df.iloc[-1, :]
        return df

    def apply_series(s, truncate=True):
        s = s.sort_index()
        if truncate and len(s.index) > 0:
            s = s.iloc[:-1]
        return s

    mdf = md.DataFrame(df1, chunk_size=3)

    applied = mdf.groupby("b").apply(lambda df: None)
    pd.testing.assert_frame_equal(
        applied.execute().fetch(), df1.groupby("b").apply(lambda df: None)
    )

    applied = mdf.groupby("b").apply(apply_df)
    pd.testing.assert_frame_equal(
        applied.execute().fetch().sort_index(),
        df1.groupby("b").apply(apply_df).sort_index(),
    )

    applied = mdf.groupby("b").apply(apply_df, ret_series=True)
    pd.testing.assert_frame_equal(
        applied.execute().fetch().sort_index(),
        df1.groupby("b").apply(apply_df, ret_series=True).sort_index(),
    )

    applied = mdf.groupby("b").apply(lambda df: df.a, output_type="series")
    pd.testing.assert_series_equal(
        applied.execute().fetch().sort_index(),
        df1.groupby("b").apply(lambda df: df.a).sort_index(),
    )

    applied = mdf.groupby("b").apply(lambda df: df.a.sum())
    pd.testing.assert_series_equal(
        applied.execute().fetch().sort_index(),
        df1.groupby("b").apply(lambda df: df.a.sum()).sort_index(),
    )

    series1 = pd.Series([3, 4, 5, 3, 5, 4, 1, 2, 3])
    ms1 = md.Series(series1, chunk_size=3)

    applied = ms1.groupby(lambda x: x % 3).apply(lambda df: None)
    pd.testing.assert_series_equal(
        applied.execute().fetch(),
        series1.groupby(lambda x: x % 3).apply(lambda df: None),
    )

    applied = ms1.groupby(lambda x: x % 3).apply(apply_series)
    pd.testing.assert_series_equal(
        applied.execute().fetch().sort_index(),
        series1.groupby(lambda x: x % 3).apply(apply_series).sort_index(),
    )

    sindex2 = pd.MultiIndex.from_arrays([list(range(9)), list("ABCDEFGHI")])
    series2 = pd.Series(list("CDECEDABC"), index=sindex2)
    ms2 = md.Series(series2, chunk_size=3)

    applied = ms2.groupby(lambda x: x[0] % 3).apply(apply_series)
    pd.testing.assert_series_equal(
        applied.execute().fetch().sort_index(),
        series2.groupby(lambda x: x[0] % 3).apply(apply_series).sort_index(),
    )


def test_groupby_transform(setup):
    df1 = pd.DataFrame(
        {
            "a": [3, 4, 5, 3, 5, 4, 1, 2, 3],
            "b": [1, 3, 4, 5, 6, 5, 4, 4, 4],
            "c": list("aabaaddce"),
            "d": [3, 4, 5, 3, 5, 4, 1, 2, 3],
            "e": [1, 3, 4, 5, 6, 5, 4, 4, 4],
            "f": list("aabaaddce"),
        }
    )

    def transform_series(s, truncate=True):
        s = s.sort_index()
        if truncate and len(s.index) > 1:
            s = s.iloc[:-1].reset_index(drop=True)
        return s

    mdf = md.DataFrame(df1, chunk_size=3)

    r = mdf.groupby("b").transform(transform_series, truncate=False)
    pd.testing.assert_frame_equal(
        r.execute().fetch().sort_index(),
        df1.groupby("b").transform(transform_series, truncate=False).sort_index(),
    )

    if pd.__version__ != "1.1.0":
        r = mdf.groupby("b").transform(["cummax", "cumsum"], _call_agg=True)
        pd.testing.assert_frame_equal(
            r.execute().fetch().sort_index(),
            df1.groupby("b").agg(["cummax", "cumsum"]).sort_index(),
        )

        agg_list = ["cummax", "cumsum"]
        r = mdf.groupby("b").transform(agg_list, _call_agg=True)
        pd.testing.assert_frame_equal(
            r.execute().fetch().sort_index(),
            df1.groupby("b").agg(agg_list).sort_index(),
        )

        agg_dict = OrderedDict([("d", "cummax"), ("b", "cumsum")])
        r = mdf.groupby("b").transform(agg_dict, _call_agg=True)
        pd.testing.assert_frame_equal(
            r.execute().fetch().sort_index(),
            df1.groupby("b").agg(agg_dict).sort_index(),
        )

    agg_list = ["sum", lambda s: s.sum()]
    r = mdf.groupby("b").transform(agg_list, _call_agg=True)
    pd.testing.assert_frame_equal(
        r.execute().fetch().sort_index(), df1.groupby("b").agg(agg_list).sort_index()
    )

    series1 = pd.Series([3, 4, 5, 3, 5, 4, 1, 2, 3])
    ms1 = md.Series(series1, chunk_size=3)

    r = ms1.groupby(lambda x: x % 3).transform(lambda x: x + 1)
    pd.testing.assert_series_equal(
        r.execute().fetch().sort_index(),
        series1.groupby(lambda x: x % 3).transform(lambda x: x + 1).sort_index(),
    )

    r = ms1.groupby(lambda x: x % 3).transform("cummax", _call_agg=True)
    pd.testing.assert_series_equal(
        r.execute().fetch().sort_index(),
        series1.groupby(lambda x: x % 3).agg("cummax").sort_index(),
    )

    agg_list = ["cummax", "cumcount"]
    r = ms1.groupby(lambda x: x % 3).transform(agg_list, _call_agg=True)
    pd.testing.assert_frame_equal(
        r.execute().fetch().sort_index(),
        series1.groupby(lambda x: x % 3).agg(agg_list).sort_index(),
    )


def test_groupby_cum(setup):
    df1 = pd.DataFrame(
        {
            "a": [3, 5, 2, 7, 1, 2, 4, 6, 2, 4],
            "b": [8, 3, 4, 1, 8, 2, 2, 2, 2, 3],
            "c": [1, 8, 8, 5, 3, 5, 0, 0, 5, 4],
        }
    )
    mdf = md.DataFrame(df1, chunk_size=3)

    for fun in ["cummin", "cummax", "cumprod", "cumsum"]:
        r1 = getattr(mdf.groupby("b"), fun)()
        pd.testing.assert_frame_equal(
            r1.execute().fetch().sort_index(),
            getattr(df1.groupby("b"), fun)().sort_index(),
        )

        r2 = getattr(mdf.groupby("b"), fun)(axis=1)
        pd.testing.assert_frame_equal(
            r2.execute().fetch().sort_index(),
            getattr(df1.groupby("b"), fun)(axis=1).sort_index(),
        )

    r3 = mdf.groupby("b").cumcount()
    pd.testing.assert_series_equal(
        r3.execute().fetch().sort_index(), df1.groupby("b").cumcount().sort_index()
    )

    series1 = pd.Series([3, 4, 5, 3, 5, 4, 1, 2, 3])
    ms1 = md.Series(series1, chunk_size=3)

    for fun in ["cummin", "cummax", "cumprod", "cumsum", "cumcount"]:
        r1 = getattr(ms1.groupby(lambda x: x % 2), fun)()
        pd.testing.assert_series_equal(
            r1.execute().fetch().sort_index(),
            getattr(series1.groupby(lambda x: x % 2), fun)().sort_index(),
        )


def test_groupby_head(setup):
    df1 = pd.DataFrame(
        {
            "a": [3, 5, 2, 7, 1, 2, 4, 6, 2, 4],
            "b": [8, 3, 4, 1, 8, 2, 2, 2, 2, 3],
            "c": [1, 8, 8, 5, 3, 5, 0, 0, 5, 4],
            "d": [9, 7, 6, 3, 6, 3, 2, 1, 5, 8],
        }
    )
    # test single chunk
    mdf = md.DataFrame(df1)

    r = mdf.groupby("b").head(1)
    pd.testing.assert_frame_equal(
        r.execute().fetch().sort_index(), df1.groupby("b").head(1)
    )
    r = mdf.groupby("b").head(-1)
    pd.testing.assert_frame_equal(
        r.execute().fetch().sort_index(), df1.groupby("b").head(-1)
    )
    r = mdf.groupby("b")["a", "c"].head(1)
    pd.testing.assert_frame_equal(
        r.execute().fetch().sort_index(), df1.groupby("b")["a", "c"].head(1)
    )

    # test multiple chunks
    mdf = md.DataFrame(df1, chunk_size=3)

    r = mdf.groupby("b").head(1)
    pd.testing.assert_frame_equal(
        r.execute().fetch().sort_index(), df1.groupby("b").head(1)
    )

    # test head with selection
    r = mdf.groupby("b")["a", "d"].head(1)
    pd.testing.assert_frame_equal(
        r.execute().fetch().sort_index(), df1.groupby("b")["a", "d"].head(1)
    )
    r = mdf.groupby("b")["c", "a", "d"].head(1)
    pd.testing.assert_frame_equal(
        r.execute().fetch().sort_index(), df1.groupby("b")["c", "a", "d"].head(1)
    )
    r = mdf.groupby("b")["c"].head(1)
    pd.testing.assert_series_equal(
        r.execute().fetch().sort_index(), df1.groupby("b")["c"].head(1)
    )

    # test single chunk
    series1 = pd.Series([3, 4, 5, 3, 5, 4, 1, 2, 3])
    ms = md.Series(series1)

    r = ms.groupby(lambda x: x % 2).head(1)
    pd.testing.assert_series_equal(
        r.execute().fetch().sort_index(), series1.groupby(lambda x: x % 2).head(1)
    )
    r = ms.groupby(lambda x: x % 2).head(-1)
    pd.testing.assert_series_equal(
        r.execute().fetch().sort_index(), series1.groupby(lambda x: x % 2).head(-1)
    )

    # test multiple chunk
    ms = md.Series(series1, chunk_size=3)

    r = ms.groupby(lambda x: x % 2).head(1)
    pd.testing.assert_series_equal(
        r.execute().fetch().sort_index(), series1.groupby(lambda x: x % 2).head(1)
    )

    # test with special index
    series1 = pd.Series([3, 4, 5, 3, 5, 4, 1, 2, 3], index=[4, 1, 2, 3, 5, 8, 6, 7, 9])
    ms = md.Series(series1, chunk_size=3)

    r = ms.groupby(lambda x: x % 2).head(1)
    pd.testing.assert_series_equal(
        r.execute().fetch().sort_index(),
        series1.groupby(lambda x: x % 2).head(1).sort_index(),
    )


def test_groupby_sample(setup):
    rs = np.random.RandomState(0)
    sample_count = 10
    src_data_list = []
    for b in range(5):
        data_count = int(rs.randint(20, 100))
        src_data_list.append(
            pd.DataFrame(
                {
                    "a": rs.randint(0, 100, size=data_count),
                    "b": np.array([b] * data_count),
                    "c": rs.randint(0, 100, size=data_count),
                    "d": rs.randint(0, 100, size=data_count),
                }
            )
        )
    df1 = pd.concat(src_data_list)
    shuffle_idx = np.arange(len(df1))
    rs.shuffle(shuffle_idx)
    df1 = df1.iloc[shuffle_idx].reset_index(drop=True)

    # test single chunk
    mdf = md.DataFrame(df1)

    r1 = mdf.groupby("b").sample(sample_count, random_state=rs)
    result1 = r1.execute().fetch()
    r2 = mdf.groupby("b").sample(sample_count, random_state=rs)
    result2 = r2.execute().fetch()
    pd.testing.assert_frame_equal(result1, result2)
    assert not (result1.groupby("b").count() - sample_count).any()[0]

    r1 = mdf.groupby("b").sample(
        sample_count, weights=df1["c"] / df1["c"].sum(), random_state=rs
    )
    result1 = r1.execute().fetch()
    r2 = mdf.groupby("b").sample(
        sample_count, weights=df1["c"] / df1["c"].sum(), random_state=rs
    )
    result2 = r2.execute().fetch()
    pd.testing.assert_frame_equal(result1, result2)
    assert not (result1.groupby("b").count() - sample_count).any()[0]

    r1 = mdf.groupby("b")[["b", "c"]].sample(sample_count, random_state=rs)
    result1 = r1.execute().fetch()
    r2 = mdf.groupby("b")[["b", "c"]].sample(sample_count, random_state=rs)
    result2 = r2.execute().fetch()
    pd.testing.assert_frame_equal(result1, result2)
    assert len(result1.columns) == 2
    assert not (result1.groupby("b").count() - sample_count).any()[0]

    r1 = mdf.groupby("b").c.sample(sample_count, random_state=rs)
    result1 = r1.execute().fetch()
    r2 = mdf.groupby("b").c.sample(sample_count, random_state=rs)
    result2 = r2.execute().fetch()
    pd.testing.assert_series_equal(result1, result2)

    r1 = mdf.groupby("b").c.sample(len(df1), random_state=rs)
    result1 = r1.execute().fetch()
    assert len(result1) == len(df1)

    with pytest.raises(ValueError):
        r1 = mdf.groupby("b").c.sample(len(df1), random_state=rs, errors="raises")
        r1.execute().fetch()

    # test multiple chunks
    mdf = md.DataFrame(df1, chunk_size=47)

    r1 = mdf.groupby("b").sample(sample_count, random_state=rs)
    result1 = r1.execute().fetch()
    r2 = mdf.groupby("b").sample(sample_count, random_state=rs)
    result2 = r2.execute().fetch()
    pd.testing.assert_frame_equal(result1, result2)
    assert not (result1.groupby("b").count() - sample_count).any()[0]

    r1 = mdf.groupby("b").sample(
        sample_count, weights=df1["c"] / df1["c"].sum(), random_state=rs
    )
    result1 = r1.execute().fetch()
    r2 = mdf.groupby("b").sample(
        sample_count, weights=df1["c"] / df1["c"].sum(), random_state=rs
    )
    result2 = r2.execute().fetch()
    pd.testing.assert_frame_equal(result1, result2)
    assert not (result1.groupby("b").count() - sample_count).any()[0]

    r1 = mdf.groupby("b")[["b", "c"]].sample(sample_count, random_state=rs)
    result1 = r1.execute().fetch()
    r2 = mdf.groupby("b")[["b", "c"]].sample(sample_count, random_state=rs)
    result2 = r2.execute().fetch()
    pd.testing.assert_frame_equal(result1, result2)
    assert len(result1.columns) == 2
    assert not (result1.groupby("b").count() - sample_count).any()[0]

    r1 = mdf.groupby("b").c.sample(sample_count, random_state=rs)
    result1 = r1.execute().fetch()
    r2 = mdf.groupby("b").c.sample(sample_count, random_state=rs)
    result2 = r2.execute().fetch()
    pd.testing.assert_series_equal(result1, result2)

    r1 = mdf.groupby("b").c.sample(len(df1), random_state=rs)
    result1 = r1.execute().fetch()
    assert len(result1) == len(df1)

    with pytest.raises(ValueError):
        r1 = mdf.groupby("b").c.sample(len(df1), random_state=rs, errors="raises")
        r1.execute().fetch()


@pytest.mark.skipif(pa is None, reason="pyarrow not installed")
def test_groupby_agg_with_arrow_dtype(setup):
    df1 = pd.DataFrame({"a": [1, 2, 1], "b": ["a", "b", "a"]})
    mdf = md.DataFrame(df1)
    mdf["b"] = mdf["b"].astype("Arrow[string]")

    r = mdf.groupby("a").count()
    result = r.execute().fetch()
    expected = df1.groupby("a").count()
    pd.testing.assert_frame_equal(result, expected)

    r = mdf.groupby("b").count()
    result = r.execute().fetch()
    expected = df1.groupby("b").count()
    pd.testing.assert_frame_equal(result, expected)

    series1 = df1["b"]
    mseries = md.Series(series1).astype("Arrow[string]")

    r = mseries.groupby(mseries).count()
    result = r.execute().fetch()
    expected = series1.groupby(series1).count()
    pd.testing.assert_series_equal(result, expected)

    series2 = series1.copy()
    series2.index = pd.MultiIndex.from_tuples([(0, 1), (2, 3), (4, 5)])
    mseries = md.Series(series2).astype("Arrow[string]")

    r = mseries.groupby(mseries).count()
    result = r.execute().fetch()
    expected = series2.groupby(series2).count()
    pd.testing.assert_series_equal(result, expected)


@pytest.mark.skipif(pa is None, reason="pyarrow not installed")
def test_groupby_apply_with_arrow_dtype(setup):
    df1 = pd.DataFrame({"a": [1, 2, 1], "b": ["a", "b", "a"]})
    mdf = md.DataFrame(df1)
    mdf["b"] = mdf["b"].astype("Arrow[string]")

    applied = mdf.groupby("b").apply(lambda df: df.a.sum())
    result = applied.execute().fetch()
    expected = df1.groupby("b").apply(lambda df: df.a.sum())
    pd.testing.assert_series_equal(result, expected)

    series1 = df1["b"]
    mseries = md.Series(series1).astype("Arrow[string]")

    applied = mseries.groupby(mseries).apply(lambda s: s)
    result = applied.execute().fetch()
    expected = series1.groupby(series1).apply(lambda s: s)
    pd.testing.assert_series_equal(arrow_array_to_objects(result), expected)<|MERGE_RESOLUTION|>--- conflicted
+++ resolved
@@ -350,18 +350,13 @@
         )
 
     # test as_index=False
-<<<<<<< HEAD
     for method in ["tree", "shuffle"]:
-        r = mdf.groupby("c2", as_index=False).agg("mean", method=method)
-=======
-    for method in ['tree', 'shuffle']:
-        r = mdf.groupby('c2', as_index=False).agg('size', method=method)
+        r = mdf.groupby("c2", as_index=False).agg('size', method=method)
         pd.testing.assert_frame_equal(
             r.execute().fetch().sort_values('c2', ignore_index=True),
             raw.groupby('c2', as_index=False).agg('size').sort_values('c2', ignore_index=True))
 
-        r = mdf.groupby('c2', as_index=False).agg('mean', method=method)
->>>>>>> 4e170679
+        r = mdf.groupby('c2', as_index=False).agg("mean", method=method)
         pd.testing.assert_frame_equal(
             r.execute().fetch().sort_values("c2", ignore_index=True),
             raw.groupby("c2", as_index=False)
