--- conflicted
+++ resolved
@@ -14,11 +14,7 @@
 
 import functools
 import itertools
-<<<<<<< HEAD
-import threading
-=======
 import logging
->>>>>>> 4ae67fbd
 import typing
 import uuid
 from typing import List
@@ -228,10 +224,7 @@
 
         shape = (np.nan, agg_df.shape[1])
         index_value = parse_index(agg_df.index, groupby.key, groupby.index_value.key)
-<<<<<<< HEAD
         # index_value.value.should_be_monotonic = True
-=======
->>>>>>> 4ae67fbd
 
         # make sure if as_index=False takes effect
         self._fix_as_index(agg_df.index)
@@ -259,10 +252,7 @@
         index_value = parse_index(
             agg_result.index, groupby.key, groupby.index_value.key
         )
-<<<<<<< HEAD
         # index_value.value.should_be_monotonic = True
-=======
->>>>>>> 4ae67fbd
 
         inputs = self._get_inputs([in_series])
 
@@ -811,7 +801,6 @@
             return cls._combine_tree(op, chunks + left_chunks, out_df, func_infos)
         else:
             # otherwise, use shuffle
-<<<<<<< HEAD
             pivot_chunk = None
             if op.groupby_params['sort'] and len(in_df.chunks) > 1:
                 out_idx = (0,) if in_df.ndim == 2 else (),
@@ -819,9 +808,7 @@
                 sample_chunks = cls._sample_chunks(op, chunks + left_chunks)
                 pivot_chunk = cls._gen_pivot_chunk(op, sample_chunks, out_idx, agg_chunk_len)
 
-=======
             logger.debug("Choose shuffle method for groupby operand %s", op)
->>>>>>> 4ae67fbd
             return cls._perform_shuffle(
                 op, chunks + left_chunks, in_df, out_df, func_infos, pivot_chunk
             )
