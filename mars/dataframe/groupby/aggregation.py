# Copyright 1999-2021 Alibaba Group Holding Ltd.
#
# Licensed under the Apache License, Version 2.0 (the "License");
# you may not use this file except in compliance with the License.
# You may obtain a copy of the License at
#
#      http://www.apache.org/licenses/LICENSE-2.0
#
# Unless required by applicable law or agreed to in writing, software
# distributed under the License is distributed on an "AS IS" BASIS,
# WITHOUT WARRANTIES OR CONDITIONS OF ANY KIND, either express or implied.
# See the License for the specific language governing permissions and
# limitations under the License.

import functools
import itertools
import logging
import uuid
from typing import Callable, Dict, List

import numpy as np
import pandas as pd
from scipy.stats import variation

from .preserve_order import DataFrameGroupbyOrderPresShuffle, DataFrameOrderPreserveIndexOperand, \
    DataFrameOrderPreservePivotOperand
from .sort import (
    DataFramePSRSGroupbySample,
    DataFrameGroupbyConcatPivot,
    DataFrameGroupbySortShuffle,
)
from ... import opcodes as OperandDef
from ...config import options
from ...core.custom_log import redirect_custom_log
from ...core import ENTITY_TYPE, OutputType
from ...core.context import get_context
from ...core.operand import OperandStage
from ...serialization.serializables import (
    Int32Field,
    Int64Field,
    AnyField,
    BoolField,
    StringField,
    ListField,
    DictField,
)
from ...typing import ChunkType, TileableType
from ...utils import (
    enter_current_session,
    lazy_import,
    pd_release_version,
    estimate_pandas_size,
)
from ..core import GROUPBY_TYPE
from ..merge import DataFrameConcat
from ..operands import DataFrameOperand, DataFrameOperandMixin, DataFrameShuffleProxy
from ..reduction.core import (
    ReductionCompiler,
    ReductionSteps,
    ReductionAggStep,
)
from ..reduction.aggregation import is_funcs_aggregate, normalize_reduction_funcs
from ..utils import parse_index, build_concatenated_rows_frame, is_cudf
from .core import DataFrameGroupByOperand

cp = lazy_import("cupy", globals=globals(), rename="cp")
cudf = lazy_import("cudf", globals=globals())

logger = logging.getLogger(__name__)

_support_get_group_without_as_index = pd_release_version[:2] > (1, 0)


class SizeRecorder:
    def __init__(self):
        self._raw_records = []
        self._agg_records = []

    def record(self, raw_record: int, agg_record: int):
        self._raw_records.append(raw_record)
        self._agg_records.append(agg_record)

    def get(self):
        return self._raw_records, self._agg_records


_agg_functions = {
    "sum": lambda x: x.sum(),
    "prod": lambda x: x.prod(),
    "product": lambda x: x.product(),
    "min": lambda x: x.min(),
    "max": lambda x: x.max(),
    "all": lambda x: x.all(),
    "any": lambda x: x.any(),
    "count": lambda x: x.count(),
    "size": lambda x: x._reduction_size(),
    "mean": lambda x: x.mean(),
    "var": lambda x, ddof=1: x.var(ddof=ddof),
    "std": lambda x, ddof=1: x.std(ddof=ddof),
    "sem": lambda x, ddof=1: x.sem(ddof=ddof),
    "skew": lambda x, bias=False: x.skew(bias=bias),
    "kurt": lambda x, bias=False: x.kurt(bias=bias),
    "kurtosis": lambda x, bias=False: x.kurtosis(bias=bias),
}
_series_col_name = "col_name"


def _patch_groupby_kurt():
    try:
        from pandas.core.groupby import DataFrameGroupBy, SeriesGroupBy

        if not hasattr(DataFrameGroupBy, "kurt"):  # pragma: no branch

            def _kurt_by_frame(a, *args, **kwargs):
                data = a.to_frame().kurt(*args, **kwargs).iloc[0]
                if is_cudf(data):  # pragma: no cover
                    data = data.copy()
                return data

            def _group_kurt(x, *args, **kwargs):
                if kwargs.get("numeric_only") is not None:
                    return x.agg(functools.partial(_kurt_by_frame, *args, **kwargs))
                else:
                    return x.agg(functools.partial(pd.Series.kurt, *args, **kwargs))

            DataFrameGroupBy.kurt = DataFrameGroupBy.kurtosis = _group_kurt
            SeriesGroupBy.kurt = SeriesGroupBy.kurtosis = _group_kurt
    except (AttributeError, ImportError):  # pragma: no cover
        pass


_patch_groupby_kurt()
del _patch_groupby_kurt


def build_mock_agg_result(
    groupby: GROUPBY_TYPE,
    groupby_params: Dict,
    raw_func: Callable,
    **raw_func_kw,
):
    try:
        agg_result = groupby.op.build_mock_groupby().aggregate(raw_func, **raw_func_kw)
    except ValueError:
        if (
            groupby_params.get("as_index") or _support_get_group_without_as_index
        ):  # pragma: no cover
            raise
        agg_result = (
            groupby.op.build_mock_groupby(as_index=True)
            .aggregate(raw_func, **raw_func_kw)
            .to_frame()
        )
        agg_result.index.names = [None] * agg_result.index.nlevels
    return agg_result


class DataFrameGroupByAgg(DataFrameOperand, DataFrameOperandMixin):
    _op_type_ = OperandDef.GROUPBY_AGG

    raw_func = AnyField("raw_func")
    raw_func_kw = DictField("raw_func_kw")
    func = AnyField("func")
    func_rename = ListField("func_rename")

    groupby_params = DictField("groupby_params")
    preserve_order = BoolField("preserve_order")

    method = StringField("method")
    use_inf_as_na = BoolField("use_inf_as_na")

    # for chunk
    combine_size = Int32Field("combine_size")
    chunk_store_limit = Int64Field("chunk_store_limit")
    pre_funcs = ListField("pre_funcs")
    agg_funcs = ListField("agg_funcs")
    post_funcs = ListField("post_funcs")
    index_levels = Int32Field("index_levels")
    size_recorder_name = StringField("size_recorder_name")

    def _set_inputs(self, inputs):
        super()._set_inputs(inputs)
        inputs_iter = iter(self._inputs[1:])
        if len(self._inputs) > 1:
            by = []
            for v in self.groupby_params["by"]:
                if isinstance(v, ENTITY_TYPE):
                    by.append(next(inputs_iter))
                else:
                    by.append(v)
            self.groupby_params["by"] = by

    def _get_inputs(self, inputs):
        if isinstance(self.groupby_params["by"], list):
            for v in self.groupby_params["by"]:
                if isinstance(v, ENTITY_TYPE):
                    inputs.append(v)
        return inputs

    def _get_index_levels(self, groupby, mock_index):
        if not self.groupby_params["as_index"]:
            try:
                as_index_agg_df = groupby.op.build_mock_groupby(
                    as_index=True
                ).aggregate(self.raw_func, **self.raw_func_kw)
            except:  # noqa: E722  # nosec  # pylint: disable=bare-except
                # handling cases like mdf.groupby("b", as_index=False).b.agg({"c": "count"})
                if isinstance(self.groupby_params["by"], list):
                    return len(self.groupby_params["by"])
                raise  # pragma: no cover
            pd_index = as_index_agg_df.index
        else:
            pd_index = mock_index
        return 1 if not isinstance(pd_index, pd.MultiIndex) else len(pd_index.levels)

    def _fix_as_index(self, result_index: pd.Index):
        # make sure if as_index=False takes effect
        if isinstance(result_index, pd.MultiIndex):
            # if MultiIndex, as_index=False definitely takes no effect
            self.groupby_params["as_index"] = True
        elif result_index.name is not None:
            # if not MultiIndex and agg_df.index has a name
            # means as_index=False takes no effect
            self.groupby_params["as_index"] = True

    def _call_dataframe(self, groupby, input_df):
        agg_df = build_mock_agg_result(
            groupby, groupby.op.groupby_params, self.raw_func, **self.raw_func_kw
        )

        shape = (np.nan, agg_df.shape[1])
        index_value = parse_index(agg_df.index, groupby.key, groupby.index_value.key)

        # make sure if as_index=False takes effect
        self._fix_as_index(agg_df.index)

        # determine num of indices to group in intermediate steps
        self.index_levels = self._get_index_levels(groupby, agg_df.index)

        inputs = self._get_inputs([input_df])
        return self.new_dataframe(
            inputs,
            shape=shape,
            dtypes=agg_df.dtypes,
            index_value=index_value,
            columns_value=parse_index(agg_df.columns, store_data=True),
        )

    def _call_series(self, groupby, in_series):
        agg_result = build_mock_agg_result(
            groupby, self.groupby_params, self.raw_func, **self.raw_func_kw
        )

        # make sure if as_index=False takes effect
        self._fix_as_index(agg_result.index)

        index_value = parse_index(
            agg_result.index, groupby.key, groupby.index_value.key
        )

        inputs = self._get_inputs([in_series])

        # determine num of indices to group in intermediate steps
        self.index_levels = self._get_index_levels(groupby, agg_result.index)

        # update value type
        if isinstance(agg_result, pd.DataFrame):
            return self.new_dataframe(
                inputs,
                shape=(np.nan, len(agg_result.columns)),
                dtypes=agg_result.dtypes,
                index_value=index_value,
                columns_value=parse_index(agg_result.columns, store_data=True),
            )
        else:
            return self.new_series(
                inputs,
                shape=(np.nan,),
                dtype=agg_result.dtype,
                name=agg_result.name,
                index_value=index_value,
            )

    def __call__(self, groupby):
        self.preserve_order = groupby.op.preserve_order
        normalize_reduction_funcs(self, ndim=groupby.ndim)
        df = groupby
        while df.op.output_types[0] not in (OutputType.dataframe, OutputType.series):
            df = df.inputs[0]

        if self.raw_func == "size":
            self.output_types = [OutputType.series]
        else:
            self.output_types = (
                [OutputType.dataframe]
                if groupby.op.output_types[0] == OutputType.dataframe_groupby
                else [OutputType.series]
            )

        if self.output_types[0] == OutputType.dataframe:
            return self._call_dataframe(groupby, df)
        else:
            return self._call_series(groupby, df)

    @classmethod
    def partition_merge_data(cls, op, partition_chunks, proxy_chunk, in_df):
        # stage 4: all *ith* classes are gathered and merged
        partition_sort_chunks = []
        properties = dict(by=op.groupby_params["by"], gpu=op.is_gpu())
        out_df = op.outputs[0]

        for i, partition_chunk in enumerate(partition_chunks):
            output_types = (
                [OutputType.dataframe_groupby]
                if out_df.ndim == 2
                else [OutputType.series_groupby]
            )
            partition_shuffle_reduce = DataFrameGroupbySortShuffle(
                stage=OperandStage.reduce,
                reducer_index=(i, 0),
                output_types=output_types,
                **properties,
            )
            chunk_shape = list(partition_chunk.shape)
            chunk_shape[0] = np.nan

            kw = dict(
                shape=tuple(chunk_shape),
                index=partition_chunk.index,
                index_value=partition_chunk.index_value,
            )
<<<<<<< HEAD
=======
            if op.outputs[0].ndim == 2:
                kw.update(
                    dict(
                        columns_value=partition_chunk.columns_value,
                        dtypes=partition_chunk.dtypes,
                    )
                )
            else:
                kw.update(dict(dtype=partition_chunk.dtype, name=partition_chunk.name))
>>>>>>> 59c447f9
            cs = partition_shuffle_reduce.new_chunks([proxy_chunk], **kw)
            partition_sort_chunks.append(cs[0])
        return partition_sort_chunks

    @classmethod
    def partition_local_data(cls, op, sorted_chunks, concat_pivot_chunk, in_df):
        # properties = dict(by=op.groupby_params["by"], gpu=op.is_gpu())
        out_df = op.outputs[0]
        map_chunks = []
        chunk_shape = (in_df.chunk_shape[0], 1)
        for chunk in sorted_chunks:
            chunk_inputs = [chunk, concat_pivot_chunk]
            output_types = (
                [OutputType.dataframe_groupby]
                if out_df.ndim == 2
                else [OutputType.series_groupby]
            )
            map_chunk_op = DataFrameGroupbySortShuffle(
                shuffle_size=chunk_shape[0],
                stage=OperandStage.map,
                n_partition=len(sorted_chunks),
                output_types=output_types,
            )
<<<<<<< HEAD
=======
            kw = dict()
            if out_df.ndim == 2:
                kw.update(
                    dict(
                        columns_value=chunk_inputs[0].columns_value,
                        dtypes=chunk_inputs[0].dtypes,
                    )
                )
            else:
                kw.update(dict(dtype=chunk_inputs[0].dtype, name=chunk_inputs[0].name))
>>>>>>> 59c447f9

            map_chunks.append(
                map_chunk_op.new_chunk(
                    chunk_inputs,
                    shape=chunk_shape,
                    index=chunk.index,
                    index_value=chunk_inputs[0].index_value,
                    # **kw
                )
            )

        return map_chunks

    @classmethod
    def _gen_shuffle_chunks_order_preserve(cls, op, in_df, chunks, pivot, index_table):
        properties = dict(
            by=op.groupby_params['by'],
            gpu=op.is_gpu()
        )

        map_chunks = []
        chunk_shape = (in_df.chunk_shape[0], 1)
        for chunk in chunks:
            chunk_inputs = [chunk, pivot, index_table]
            map_chunk_op = DataFrameGroupbyOrderPresShuffle(
                shuffle_size=chunk_shape[0],
                stage=OperandStage.map,
                n_partition=len(chunks),
                output_types=[OutputType.dataframe_groupby],
                # columns_value=chunk_inputs[0].columns_value,
            )

            map_chunks.append(
                map_chunk_op.new_chunk(
                    chunk_inputs,
                    shape=chunk_shape,
                    index=chunk.index,
                    index_value=chunk.index_value,
                    # **kw
                )
            )

        proxy_chunk = DataFrameShuffleProxy(output_types=[OutputType.dataframe]).new_chunk(
            map_chunks, shape=()
        )

        partition_sort_chunks = []
        properties = dict(
            by=op.groupby_params['by'],
            gpu=op.is_gpu()
        )

        for i, partition_chunk in enumerate(map_chunks):
            partition_shuffle_reduce = DataFrameGroupbyOrderPresShuffle(
                stage=OperandStage.reduce,
                reducer_index=(i, 0),
                output_types=[OutputType.dataframe_groupby],
                **properties
            )
            chunk_shape = list(partition_chunk.shape)
            chunk_shape[0] = np.nan

            kw = dict(
                shape=tuple(chunk_shape),
                index=partition_chunk.index,
                index_value=partition_chunk.index_value,
            )
            cs = partition_shuffle_reduce.new_chunks([proxy_chunk], **kw)
            partition_sort_chunks.append(cs[0])

        return partition_sort_chunks

    @classmethod
    def _gen_shuffle_chunks_with_pivot(cls, op, in_df, chunks, pivot):
        map_chunks = cls.partition_local_data(op, chunks, pivot, in_df)

        proxy_chunk = DataFrameShuffleProxy(
            output_types=[OutputType.dataframe]
        ).new_chunk(map_chunks, shape=())

        partition_sort_chunks = cls.partition_merge_data(
            op, map_chunks, proxy_chunk, in_df
        )

        return partition_sort_chunks

    @classmethod
    def _gen_shuffle_chunks(cls, op, in_df, chunks):
        # generate map chunks
        map_chunks = []
        chunk_shape = (in_df.chunk_shape[0], 1)
        for chunk in chunks:
            # no longer consider as_index=False for the intermediate phases,
            # will do reset_index at last if so
            map_op = DataFrameGroupByOperand(
                stage=OperandStage.map,
                shuffle_size=chunk_shape[0],
                output_types=[OutputType.dataframe_groupby],
            )
            map_chunks.append(
                map_op.new_chunk(
                    [chunk],
                    shape=(np.nan, np.nan),
                    index=chunk.index,
                    index_value=op.outputs[0].index_value,
                )
            )

        proxy_chunk = DataFrameShuffleProxy(
            output_types=[OutputType.dataframe]
        ).new_chunk(map_chunks, shape=())

        # generate reduce chunks
        reduce_chunks = []
        for out_idx in itertools.product(*(range(s) for s in chunk_shape)):
            reduce_op = DataFrameGroupByOperand(
                stage=OperandStage.reduce, output_types=[OutputType.dataframe_groupby]
            )
            reduce_chunks.append(
                reduce_op.new_chunk(
                    [proxy_chunk],
                    shape=(np.nan, np.nan),
                    index=out_idx,
                    index_value=None,
                )
            )
        return reduce_chunks

    @classmethod
    def _gen_map_chunks(
        cls,
        op: "DataFrameGroupByAgg",
        in_chunks: List[ChunkType],
        out_df: TileableType,
        func_infos: ReductionSteps,
    ):
        map_chunks = []
        for chunk in in_chunks:
            chunk_inputs = [chunk]
            map_op = op.copy().reset_key()
            # force as_index=True for map phase
            map_op.output_types = op.output_types
            map_op.groupby_params = map_op.groupby_params.copy()
            map_op.groupby_params["as_index"] = True
            if isinstance(map_op.groupby_params["by"], list):
                by = []
                for v in map_op.groupby_params["by"]:
                    if isinstance(v, ENTITY_TYPE):
                        by_chunk = v.cix[
                            chunk.index[0],
                        ]
                        chunk_inputs.append(by_chunk)
                        by.append(by_chunk)
                    else:
                        by.append(v)
                map_op.groupby_params["by"] = by
            map_op.stage = OperandStage.map
            map_op.pre_funcs = func_infos.pre_funcs
            map_op.agg_funcs = func_infos.agg_funcs
            new_index = chunk.index if len(chunk.index) == 2 else (chunk.index[0],)
            if out_df.ndim == 2:
                new_index = (new_index[0], 0) if len(new_index) == 1 else new_index
                map_chunk = map_op.new_chunk(
                    chunk_inputs,
                    shape=out_df.shape,
                    index=new_index,
                    index_value=out_df.index_value,
                    columns_value=out_df.columns_value,
                    dtypes=out_df.dtypes,
                )
            else:
                new_index = new_index[:1] if len(new_index) == 2 else new_index
                map_chunk = map_op.new_chunk(
                    chunk_inputs,
                    shape=(out_df.shape[0],),
                    index=new_index,
                    index_value=out_df.index_value,
                    dtype=out_df.dtype,
                )
            map_chunks.append(map_chunk)
        return map_chunks

    @classmethod
    def _compile_funcs(cls, op: "DataFrameGroupByAgg", in_df) -> ReductionSteps:
        compiler = ReductionCompiler(store_source=True)
        if isinstance(op.func, list):
            func_iter = ((None, f) for f in op.func)
        else:
            func_iter = ((col, f) for col, funcs in op.func.items() for f in funcs)

        func_renames = (
            op.func_rename
            if getattr(op, "func_rename", None) is not None
            else itertools.repeat(None)
        )
        for func_rename, (col, f) in zip(func_renames, func_iter):
            func_name = None
            if isinstance(f, str):
                f, func_name = _agg_functions[f], f
            if func_rename is not None:
                func_name = func_rename

            func_cols = None
            if col is not None:
                func_cols = [col]
            compiler.add_function(f, in_df.ndim, cols=func_cols, func_name=func_name)
        return compiler.compile()

    @classmethod
    def _tile_with_shuffle(
        cls,
        op: "DataFrameGroupByAgg",
        in_df: TileableType,
        out_df: TileableType,
        func_infos: ReductionSteps,
    ):
        # First, perform groupby and aggregation on each chunk.
        agg_chunks = cls._gen_map_chunks(op, in_df.chunks, out_df, func_infos)
        pivot_chunk = None
        index_table = None
        agg_chunk_len = len(agg_chunks)

        if op.groupby_params['sort'] and len(in_df.chunks) > 1:
            sample_chunks = cls._sample_chunks(op, agg_chunks)
            pivot_chunk = cls._gen_pivot_chunk(
                    op, sample_chunks, agg_chunk_len
            )

        if op.preserve_order and len(in_df.chunks) > 1:
            # add min col to in_df
            index_chunks = cls._gen_index_chunks(op, agg_chunks)
            # concat and get table and pivot
            index_table, pivot_chunk = cls._find_index_table_and_pivot(op, index_chunks, agg_chunk_len)

        return cls._perform_shuffle(op, agg_chunks, in_df, out_df, func_infos, pivot_chunk, index_table)

    @classmethod
    def _find_index_table_and_pivot(cls, op, chunks, agg_chunk_len):
        output_types = [OutputType.dataframe, OutputType.tensor]
        properties = dict(
            gpu=op.is_gpu(),
        )
        pivot_op = DataFrameOrderPreservePivotOperand(
            n_partition=agg_chunk_len,
            output_types=output_types,
            by=op.groupby_params['by'],
            **properties
        )

        kws = []
        shape = 0
        for c in chunks:
            shape += c.shape[0]
        kws.append(
            {
                "shape": (shape, c.shape[1]) if c.shape[1] is not None else (shape, )
            }
        )
        kws.append(
            {
                "shape": (agg_chunk_len,),
                "dtype": object
            }
        )

        chunks = pivot_op.new_chunks(chunks, kws=kws, output_limit=2)
        index_table, pivot_chunk = chunks
        return index_table, pivot_chunk

    @classmethod
    def _gen_index_chunks(cls, op, agg_chunks):
        chunk_shape = len(agg_chunks)
        index_chunks = []

        properties = dict(
            gpu=op.is_gpu(),
        )

        for i, chunk in enumerate(agg_chunks):
            chunk_op = DataFrameOrderPreserveIndexOperand(
                output_types=[OutputType.dataframe],
                index_prefix=i,
                **properties
            )
            kws = []
            shape = (chunk_shape, 1)
            kws.append(
                {
                    "shape": shape,
                    "index_value": chunk.index_value,
                    "index": (i, 0),
                }
            )

            chunk = chunk_op.new_chunk([chunk], kws=kws)
            index_chunks.append(chunk)

        return index_chunks

    @classmethod
    def _gen_pivot_chunk(cls, op, sample_chunks, agg_chunk_len):

        properties = dict(
            by=op.groupby_params["by"],
            gpu=op.is_gpu(),
        )

        # stage 2: gather and merge samples, choose and broadcast p-1 pivots
        kind = "quicksort"
        output_types = [OutputType.tensor]

        concat_pivot_op = DataFrameGroupbyConcatPivot(
            kind=kind,
            n_partition=agg_chunk_len,
            output_types=output_types,
            **properties,
        )

        concat_pivot_chunk = concat_pivot_op.new_chunk(
            sample_chunks,
            shape=(agg_chunk_len,),
            dtype=object,
        )
        return concat_pivot_chunk

    @classmethod
    def _sample_chunks(cls, op, agg_chunks):
        chunk_shape = len(agg_chunks)
        sampled_chunks = []

        properties = dict(
            by=op.groupby_params["by"],
            gpu=op.is_gpu(),
        )

        for i, chunk in enumerate(agg_chunks):
            kws = []
            sampled_shape = (
                (chunk_shape, chunk.shape[1]) if chunk.ndim == 2 else (chunk_shape,)
            )
            chunk_index = (i, 0) if chunk.ndim == 2 else (i,)
            chunk_op = DataFramePSRSGroupbySample(
                kind="quicksort",
                n_partition=chunk_shape,
                output_types=op.output_types,
                **properties,
            )
            if op.output_types[0] == OutputType.dataframe:
                kws.append(
                    {
                        "shape": sampled_shape,
                        "index_value": chunk.index_value,
                        "index": chunk_index,
                        "type": "regular_sampled",
                    }
                )
            else:
                kws.append(
                    {
                        "shape": sampled_shape,
                        "index_value": chunk.index_value,
                        "index": chunk_index,
                        "type": "regular_sampled",
                        "dtype": chunk.dtype,
                    }
                )
            chunk = chunk_op.new_chunk([chunk], kws=kws)
            sampled_chunks.append(chunk)

        return sampled_chunks

    @classmethod
    def _perform_shuffle(
            cls,
            op: "DataFrameGroupByAgg",
            agg_chunks: List[ChunkType],
            in_df: TileableType,
            out_df: TileableType,
            func_infos: ReductionSteps,
            pivot_chunk,
            index_table,
    ):
        # Shuffle the aggregation chunk.
        if op.groupby_params["sort"] and pivot_chunk is not None:
            reduce_chunks = cls._gen_shuffle_chunks_with_pivot(
                op, in_df, agg_chunks, pivot_chunk
            )
        elif op.preserve_order and index_table is not None:
            reduce_chunks = cls._gen_shuffle_chunks_order_preserve(op, in_df, agg_chunks, pivot_chunk, index_table)
        else:
            reduce_chunks = cls._gen_shuffle_chunks(op, in_df, agg_chunks)

        # Combine groups
        agg_chunks = []
        for chunk in reduce_chunks:
            agg_op = op.copy().reset_key()
            agg_op.tileable_op_key = op.key
            agg_op.groupby_params = agg_op.groupby_params.copy()
            agg_op.groupby_params.pop("selection", None)
            # use levels instead of by for reducer
            agg_op.groupby_params.pop("by", None)
            agg_op.groupby_params["level"] = list(range(op.index_levels))
            agg_op.stage = OperandStage.agg
            agg_op.agg_funcs = func_infos.agg_funcs
            agg_op.post_funcs = func_infos.post_funcs
            if op.output_types[0] == OutputType.dataframe:
                agg_chunk = agg_op.new_chunk(
                    [chunk],
                    shape=out_df.shape,
                    index=chunk.index,
                    index_value=out_df.index_value,
                    dtypes=out_df.dtypes,
                    columns_value=out_df.columns_value,
                )
            else:
                agg_chunk = agg_op.new_chunk(
                    [chunk],
                    shape=out_df.shape,
                    index=(chunk.index[0],),
                    dtype=out_df.dtype,
                    index_value=out_df.index_value,
                    name=out_df.name,
                )
            agg_chunks.append(agg_chunk)

        new_op = op.copy()
        if op.output_types[0] == OutputType.dataframe:
            nsplits = ((np.nan,) * len(agg_chunks), (out_df.shape[1],))
        else:
            nsplits = ((np.nan,) * len(agg_chunks),)
        kw = out_df.params.copy()
        kw.update(dict(chunks=agg_chunks, nsplits=nsplits))
        return new_op.new_tileables([in_df], **kw)

    @classmethod
    def _tile_with_tree(
        cls,
        op: "DataFrameGroupByAgg",
        in_df: TileableType,
        out_df: TileableType,
        func_infos: ReductionSteps,
    ):
        chunks = cls._gen_map_chunks(op, in_df.chunks, out_df, func_infos)
        return cls._combine_tree(op, chunks, out_df, func_infos)

    @classmethod
    def _combine_tree(
        cls,
        op: "DataFrameGroupByAgg",
        chunks: List[ChunkType],
        out_df: TileableType,
        func_infos: ReductionSteps,
    ):
        combine_size = op.combine_size
        while len(chunks) > combine_size:
            new_chunks = []
            for idx, i in enumerate(range(0, len(chunks), combine_size)):
                chks = chunks[i : i + combine_size]
                if len(chks) == 1:
                    chk = chks[0]
                else:
                    concat_op = DataFrameConcat(output_types=out_df.op.output_types)
                    # Change index for concatenate
                    for j, c in enumerate(chks):
                        c._index = (j, 0)
                    if out_df.ndim == 2:
                        chk = concat_op.new_chunk(chks, dtypes=chks[0].dtypes)
                    else:
                        chk = concat_op.new_chunk(chks, dtype=chunks[0].dtype)
                chunk_op = op.copy().reset_key()
                chunk_op.tileable_op_key = None
                chunk_op.output_types = out_df.op.output_types
                chunk_op.stage = OperandStage.combine
                chunk_op.groupby_params = chunk_op.groupby_params.copy()
                chunk_op.groupby_params.pop("selection", None)
                # use levels instead of by for agg
                chunk_op.groupby_params.pop("by", None)
                chunk_op.groupby_params["level"] = list(range(op.index_levels))
                chunk_op.agg_funcs = func_infos.agg_funcs

                new_shape = (
                    (np.nan, out_df.shape[1]) if len(out_df.shape) == 2 else (np.nan,)
                )

                new_chunks.append(
                    chunk_op.new_chunk(
                        [chk],
                        index=(idx, 0),
                        shape=new_shape,
                        index_value=chks[0].index_value,
                        columns_value=getattr(out_df, "columns_value", None),
                    )
                )
            chunks = new_chunks

        concat_op = DataFrameConcat(output_types=out_df.op.output_types)
        if out_df.ndim == 2:
            chk = concat_op.new_chunk(chunks, dtypes=chunks[0].dtypes)
        else:
            chk = concat_op.new_chunk(chunks, dtype=chunks[0].dtype)
        chunk_op = op.copy().reset_key()
        chunk_op.tileable_op_key = op.key
        chunk_op.stage = OperandStage.agg
        chunk_op.groupby_params = chunk_op.groupby_params.copy()
        chunk_op.groupby_params.pop("selection", None)
        # use levels instead of by for agg
        chunk_op.groupby_params.pop("by", None)
        chunk_op.groupby_params["level"] = list(range(op.index_levels))
        chunk_op.agg_funcs = func_infos.agg_funcs
        chunk_op.post_funcs = func_infos.post_funcs
        kw = out_df.params.copy()
        kw["index"] = (0, 0) if op.output_types[0] == OutputType.dataframe else (0,)
        chunk = chunk_op.new_chunk([chk], **kw)
        new_op = op.copy()
        if op.output_types[0] == OutputType.dataframe:
            nsplits = ((out_df.shape[0],), (out_df.shape[1],))
        else:
            nsplits = ((out_df.shape[0],),)

        kw = out_df.params.copy()
        kw.update(dict(chunks=[chunk], nsplits=nsplits))
        return new_op.new_tileables(op.inputs, **kw)

    @classmethod
    def _choose_tree_method(
        cls, raw_sizes, agg_sizes, sample_count, total_count, chunk_store_limit
    ):
        # calculate the coefficient of variation of aggregation sizes,
        # if the CV is less than 0.2 and the mean of agg_size/raw_size
        # is less than 0.8, we suppose the single chunk's aggregation size
        # almost equals to the tileable's, then use tree method
        # as combine aggregation results won't lead to a rapid expansion.
        ratios = [
            agg_size / raw_size for agg_size, raw_size in zip(agg_sizes, raw_sizes)
        ]
        cv = variation(agg_sizes)
        mean_ratio = np.mean(ratios)
        if mean_ratio <= 1 / sample_count:
            # if mean of ratio is less than 0.25, use tree
            return True
        if cv <= 0.2 and mean_ratio <= 2 / 3:
            # check CV and mean of ratio
            return True
        elif sum(agg_sizes) / sample_count * total_count <= chunk_store_limit:
            # if estimated size less than `chunk_store_limit`, use tree.
            return True
        return False

    @classmethod
    def _tile_auto(
        cls,
        op: "DataFrameGroupByAgg",
        in_df: TileableType,
        out_df: TileableType,
        func_infos: ReductionSteps,
    ):
        ctx = get_context()
        combine_size = op.combine_size
        size_recorder_name = str(uuid.uuid4())
        size_recorder = ctx.create_remote_object(size_recorder_name, SizeRecorder)

        # collect the first combine_size chunks, run it
        # to get the size before and after agg
        chunks = in_df.chunks[:combine_size]
        chunks = cls._gen_map_chunks(op, chunks, out_df, func_infos)
        for chunk in chunks:
            chunk.op.size_recorder_name = size_recorder_name
        # yield to trigger execution
        yield chunks

        raw_sizes, agg_sizes = size_recorder.get()
        # destroy size recorder
        ctx.destroy_remote_object(size_recorder_name)

        left_chunks = in_df.chunks[combine_size:]
        left_chunks = cls._gen_map_chunks(op, left_chunks, out_df, func_infos)
        if cls._choose_tree_method(
            raw_sizes, agg_sizes, len(chunks), len(in_df.chunks), op.chunk_store_limit
        ):
            logger.debug("Choose tree method for groupby operand %s", op)
            return cls._combine_tree(op, chunks + left_chunks, out_df, func_infos)
        else:
            # otherwise, use shuffle
            pivot_chunk = None
            index_table = None
            if op.groupby_params['sort'] and len(in_df.chunks) > 1:
                agg_chunk_len = len(chunks + left_chunks)
                sample_chunks = cls._sample_chunks(op, chunks + left_chunks)
                pivot_chunk = cls._gen_pivot_chunk(
                    op, sample_chunks, agg_chunk_len
                )

            if op.preserve_order and len(in_df.chunks) > 1:
                # add min col to in_df
                index_chunks = cls._gen_index_chunks(op, chunks + left_chunks)
                # concat and get table and pivot
                index_table, pivot_chunk = cls._find_index_table_and_pivot(op, index_chunks, agg_chunk_len)

            logger.debug("Choose shuffle method for groupby operand %s", op)
            return cls._perform_shuffle(
                op, chunks + left_chunks, in_df, out_df, func_infos, pivot_chunk, index_table
            )

    @classmethod
    def tile(cls, op: "DataFrameGroupByAgg"):
        in_df = op.inputs[0]
        if len(in_df.shape) > 1:
            in_df = build_concatenated_rows_frame(in_df)
        out_df = op.outputs[0]

        func_infos = cls._compile_funcs(op, in_df)

        if op.method == "auto":
            if len(in_df.chunks) <= op.combine_size:
                return cls._tile_with_tree(op, in_df, out_df, func_infos)
            else:
                return (yield from cls._tile_auto(op, in_df, out_df, func_infos))
        if op.method == "shuffle":
            return cls._tile_with_shuffle(op, in_df, out_df, func_infos)
        elif op.method == "tree":
            return cls._tile_with_tree(op, in_df, out_df, func_infos)
        else:  # pragma: no cover
            raise NotImplementedError

    @classmethod
    def _get_grouped(cls, op: "DataFrameGroupByAgg", df, ctx, copy=False, grouper=None):
        if copy:
            df = df.copy()

        params = op.groupby_params.copy()
        params.pop("as_index", None)
        selection = params.pop("selection", None)

        if grouper is not None:
            params["by"] = grouper
            params.pop("level", None)
        elif isinstance(params.get("by"), list):
            new_by = []
            for v in params["by"]:
                if isinstance(v, ENTITY_TYPE):
                    new_by.append(ctx[v.key])
                else:
                    new_by.append(v)
            params["by"] = new_by

        if op.stage == OperandStage.agg:
            grouped = df.groupby(**params)
        else:
            grouped = df.groupby(**params)

        if selection is not None:
            grouped = grouped[selection]
        return grouped

    @staticmethod
    def _pack_inputs(agg_funcs: List[ReductionAggStep], in_data):
        pos = 0
        out_dict = dict()
        for step in agg_funcs:
            if step.custom_reduction is None:
                out_dict[step.output_key] = in_data[pos]
            else:
                out_dict[step.output_key] = tuple(
                    in_data[pos : pos + step.output_limit]
                )
            pos += step.output_limit
        return out_dict

    @staticmethod
    def _do_custom_agg(op, custom_reduction, *input_objs):
        xdf = cudf if op.gpu else pd
        results = []
        out = op.outputs[0]
        for group_key in input_objs[0].groups.keys():
            group_objs = [o.get_group(group_key) for o in input_objs]
            agg_done = False
            if op.stage == OperandStage.map:
                result = custom_reduction.pre(group_objs[0])
                agg_done = custom_reduction.pre_with_agg
                if not isinstance(result, tuple):
                    result = (result,)
            else:
                result = group_objs

            if not agg_done:
                result = custom_reduction.agg(*result)
                if not isinstance(result, tuple):
                    result = (result,)

            if op.stage == OperandStage.agg:
                result = custom_reduction.post(*result)
                if not isinstance(result, tuple):
                    result = (result,)

            if out.ndim == 2:
                result = tuple(r.to_frame().T for r in result)
                if op.stage == OperandStage.agg:
                    result = tuple(r.astype(out.dtypes) for r in result)
            else:
                result = tuple(xdf.Series(r) for r in result)

            for r in result:
                if len(input_objs[0].grouper.names) == 1:
                    r.index = xdf.Index(
                        [group_key], name=input_objs[0].grouper.names[0]
                    )
                else:
                    r.index = xdf.MultiIndex.from_tuples(
                        [group_key], names=input_objs[0].grouper.names
                    )
            results.append(result)
        if not results and op.stage == OperandStage.agg:
            empty_df = pd.DataFrame(
                [], columns=out.dtypes.index, index=out.index_value.to_pandas()[:0]
            )
            concat_result = (empty_df.astype(out.dtypes),)
        else:
            concat_result = tuple(xdf.concat(parts) for parts in zip(*results))
        return concat_result

    @staticmethod
    def _do_predefined_agg(input_obj, agg_func, single_func=False, **kwds):
        ndim = getattr(input_obj, "ndim", None) or input_obj.obj.ndim
        if agg_func == "str_concat":
            agg_func = lambda x: x.str.cat(**kwds)
        elif isinstance(agg_func, str) and not kwds.get("skipna", True):
            func_name = agg_func
            agg_func = lambda x: getattr(x, func_name)(skipna=False)
            agg_func.__name__ = func_name

        if ndim == 2:
            if single_func:
                result = input_obj.agg(agg_func)
                if result.ndim == 1:
                    # when agg_func == size, agg only returns one single series.
                    result = result.to_frame(agg_func)
            else:
                result = input_obj.agg([agg_func])
                result.columns = result.columns.droplevel(-1)
            return result
        else:
            return input_obj.agg(agg_func)

    @staticmethod
    def _series_to_df(in_series, gpu):
        xdf = cudf if gpu else pd

        in_df = in_series.to_frame()
        if in_series.name is not None:
            in_df.columns = xdf.Index([in_series.name])
        return in_df

    @classmethod
    def _execute_map(cls, ctx, op: "DataFrameGroupByAgg"):
        xdf = cudf if op.gpu else pd

        in_data = ctx[op.inputs[0].key]
        if (
            isinstance(in_data, xdf.Series)
            and op.output_types[0] == OutputType.dataframe
        ):
            in_data = cls._series_to_df(in_data, op.gpu)

        # map according to map groups
        ret_map_groupbys = dict()
        grouped = cls._get_grouped(op, in_data, ctx)
        grouper = None
        drop_names = False

        for input_key, output_key, cols, func in op.pre_funcs:
            if input_key == output_key:
                if cols is None or grouped._selection is not None:
                    ret_map_groupbys[output_key] = grouped
                else:
                    ret_map_groupbys[output_key] = grouped[cols]
            else:

                def _wrapped_func(col):
                    try:
                        return func(col, gpu=op.is_gpu())
                    except TypeError:
                        return col

                pre_df = in_data if cols is None else in_data[cols]
                try:
                    pre_df = func(pre_df, gpu=op.is_gpu())
                except TypeError:
                    pre_df = pre_df.transform(_wrapped_func)

                if grouper is None:
                    try:
                        grouper = grouped.grouper
                    except AttributeError:  # cudf does not have GroupBy.grouper
                        grouper = xdf.Series(
                            grouped.grouping.keys, index=grouped.obj.index
                        )
                        if in_data.ndim == 2:
                            drop_names = True

                if drop_names:
                    pre_df = pre_df.drop(
                        columns=grouped.grouping.names, errors="ignore"
                    )
                ret_map_groupbys[output_key] = cls._get_grouped(
                    op, pre_df, ctx, grouper=grouper
                )

        agg_dfs = []
        for (
            input_key,
            map_func_name,
            _agg_func_name,
            custom_reduction,
            _output_key,
            _output_limit,
            kwds,
        ) in op.agg_funcs:
            input_obj = ret_map_groupbys[input_key]
            if map_func_name == "custom_reduction":
                agg_dfs.extend(cls._do_custom_agg(op, custom_reduction, input_obj))
            else:
                single_func = map_func_name == op.raw_func
                agg_dfs.append(
                    cls._do_predefined_agg(
                        input_obj, map_func_name, single_func, **kwds
                    )
                )

        if getattr(op, "size_recorder_name", None) is not None:
            # record_size
            raw_size = estimate_pandas_size(in_data)
            agg_size = estimate_pandas_size(agg_dfs[0])
            size_recorder = ctx.get_remote_object(op.size_recorder_name)
            size_recorder.record(raw_size, agg_size)

        ctx[op.outputs[0].key] = tuple(agg_dfs)

    @classmethod
    def _execute_combine(cls, ctx, op: "DataFrameGroupByAgg"):
        xdf = cudf if op.gpu else pd

        in_data_tuple = ctx[op.inputs[0].key]
        in_data_list = []
        for in_data in in_data_tuple:
            if (
                isinstance(in_data, xdf.Series)
                and op.output_types[0] == OutputType.dataframe
            ):
                in_data = cls._series_to_df(in_data, op.gpu)
            in_data_list.append(cls._get_grouped(op, in_data, ctx))
        in_data_tuple = tuple(in_data_list)
        in_data_dict = cls._pack_inputs(op.agg_funcs, in_data_tuple)

        combines = []
        for (
            _input_key,
            _map_func_name,
            agg_func_name,
            custom_reduction,
            output_key,
            _output_limit,
            kwds,
        ) in op.agg_funcs:
            input_obj = in_data_dict[output_key]
            if agg_func_name == "custom_reduction":
                combines.extend(cls._do_custom_agg(op, custom_reduction, *input_obj))
            else:
                combines.append(
                    cls._do_predefined_agg(input_obj, agg_func_name, **kwds)
                )
        ctx[op.outputs[0].key] = tuple(combines)

    @classmethod
    def _execute_agg(cls, ctx, op: "DataFrameGroupByAgg"):
        xdf = cudf if op.gpu else pd
        out_chunk = op.outputs[0]
        col_value = (
            out_chunk.columns_value.to_pandas()
            if hasattr(out_chunk, "columns_value")
            else None
        )

        in_data_tuple = ctx[op.inputs[0].key]
        in_data_list = []
        for in_data in in_data_tuple:
            if (
                isinstance(in_data, xdf.Series)
                and op.output_types[0] == OutputType.dataframe
            ):
                in_data = cls._series_to_df(in_data, op.gpu)
            in_data_list.append(in_data)
        in_data_tuple = tuple(in_data_list)
        in_data_dict = cls._pack_inputs(op.agg_funcs, in_data_tuple)

        for (
            _input_key,
            _map_func_name,
            agg_func_name,
            custom_reduction,
            output_key,
            _output_limit,
            kwds,
        ) in op.agg_funcs:
            if agg_func_name == "custom_reduction":
                input_obj = tuple(
                    cls._get_grouped(op, o, ctx) for o in in_data_dict[output_key]
                )
                in_data_dict[output_key] = cls._do_custom_agg(
                    op, custom_reduction, *input_obj
                )[0]
            else:
                input_obj = cls._get_grouped(op, in_data_dict[output_key], ctx)
                in_data_dict[output_key] = cls._do_predefined_agg(
                    input_obj, agg_func_name, **kwds
                )

        aggs = []
        for input_keys, _output_key, func_name, cols, func in op.post_funcs:
            if cols is None:
                func_inputs = [in_data_dict[k] for k in input_keys]
            else:
                func_inputs = [in_data_dict[k][cols] for k in input_keys]

            if (
                func_inputs[0].ndim == 2
                and len(set(inp.shape[1] for inp in func_inputs)) > 1
            ):
                common_cols = func_inputs[0].columns
                for inp in func_inputs[1:]:
                    common_cols = common_cols.join(inp.columns, how="inner")
                func_inputs = [inp[common_cols] for inp in func_inputs]

            agg_df = func(*func_inputs, gpu=op.is_gpu())
            if isinstance(agg_df, np.ndarray):
                agg_df = xdf.DataFrame(agg_df, index=func_inputs[0].index)

            new_cols = None
            if out_chunk.ndim == 2 and col_value is not None:
                if col_value.nlevels > agg_df.columns.nlevels:
                    new_cols = xdf.MultiIndex.from_product(
                        [agg_df.columns, [func_name]]
                    )
                elif agg_df.shape[-1] == 1 and func_name in col_value:
                    new_cols = xdf.Index([func_name])
            aggs.append((agg_df, new_cols))

        for agg_df, new_cols in aggs:
            if new_cols is not None:
                agg_df.columns = new_cols
        aggs = [item[0] for item in aggs]

        if out_chunk.ndim == 2:
            result = xdf.concat(aggs, axis=1)
            if (
                not op.groupby_params.get("as_index", True)
                and col_value.nlevels == result.columns.nlevels
            ):
                result.reset_index(
                    inplace=True, drop=result.index.name in result.columns
                )
            result = result.reindex(col_value, axis=1)

            if result.ndim == 2 and len(result) == 0:
                result = result.astype(out_chunk.dtypes)
        else:
            result = xdf.concat(aggs)
            if result.ndim == 2:
                result = result.iloc[:, 0]
                if is_cudf(result):  # pragma: no cover
                    result = result.copy()
            result.name = out_chunk.name

        ctx[out_chunk.key] = result

    @classmethod
    @redirect_custom_log
    @enter_current_session
    def execute(cls, ctx, op: "DataFrameGroupByAgg"):
        try:
            pd.set_option("mode.use_inf_as_na", op.use_inf_as_na)
            if op.stage == OperandStage.map:
                cls._execute_map(ctx, op)
            elif op.stage == OperandStage.combine:
                cls._execute_combine(ctx, op)
            elif op.stage == OperandStage.agg:
                cls._execute_agg(ctx, op)
            else:  # pragma: no cover
                raise ValueError("Aggregation operand not executable")
        finally:
            pd.reset_option("mode.use_inf_as_na")


def agg(groupby, func=None, method="auto", combine_size=None, *args, **kwargs):
    """
    Aggregate using one or more operations on grouped data.

    Parameters
    ----------
    groupby : Mars Groupby
        Groupby data.
    func : str or list-like
        Aggregation functions.
    method : {'auto', 'shuffle', 'tree'}, default 'auto'
        'tree' method provide a better performance, 'shuffle' is recommended
        if aggregated result is very large, 'auto' will use 'shuffle' method
        in distributed mode and use 'tree' in local mode.
    combine_size : int
        The number of chunks to combine when method is 'tree'


    Returns
    -------
    Series or DataFrame
        Aggregated result.
    """

    # When perform a computation on the grouped data, we won't shuffle
    # the data in the stage of groupby and do shuffle after aggregation.
    if not isinstance(groupby, GROUPBY_TYPE):
        raise TypeError(f"Input should be type of groupby, not {type(groupby)}")

    if method is None:
        method = "auto"
    if method not in ["shuffle", "tree", "auto"]:
        raise ValueError(
            f"Method {method} is not available, please specify 'tree' or 'shuffle"
        )

    if not is_funcs_aggregate(func, ndim=groupby.ndim):
        # pass index to transform, otherwise it will lose name info for index
        agg_result = build_mock_agg_result(
            groupby, groupby.op.groupby_params, func, **kwargs
        )
        if isinstance(agg_result.index, pd.RangeIndex):
            # set -1 to represent unknown size for RangeIndex
            index_value = parse_index(
                pd.RangeIndex(-1), groupby.key, groupby.index_value.key
            )
        else:
            index_value = parse_index(
                agg_result.index, groupby.key, groupby.index_value.key
            )
        return groupby.transform(
            func, *args, _call_agg=True, index=index_value, **kwargs
        )

    use_inf_as_na = kwargs.pop("_use_inf_as_na", options.dataframe.mode.use_inf_as_na)
    agg_op = DataFrameGroupByAgg(
        raw_func=func,
        raw_func_kw=kwargs,
        method=method,
        groupby_params=groupby.op.groupby_params,
        combine_size=combine_size or options.combine_size,
        chunk_store_limit=options.chunk_store_limit,
        use_inf_as_na=use_inf_as_na,
        preserve_order=groupby.op.preserve_order,
    )
    return agg_op(groupby)<|MERGE_RESOLUTION|>--- conflicted
+++ resolved
@@ -329,8 +329,6 @@
                 index=partition_chunk.index,
                 index_value=partition_chunk.index_value,
             )
-<<<<<<< HEAD
-=======
             if op.outputs[0].ndim == 2:
                 kw.update(
                     dict(
@@ -340,7 +338,6 @@
                 )
             else:
                 kw.update(dict(dtype=partition_chunk.dtype, name=partition_chunk.name))
->>>>>>> 59c447f9
             cs = partition_shuffle_reduce.new_chunks([proxy_chunk], **kw)
             partition_sort_chunks.append(cs[0])
         return partition_sort_chunks
@@ -364,8 +361,7 @@
                 n_partition=len(sorted_chunks),
                 output_types=output_types,
             )
-<<<<<<< HEAD
-=======
+
             kw = dict()
             if out_df.ndim == 2:
                 kw.update(
@@ -376,7 +372,6 @@
                 )
             else:
                 kw.update(dict(dtype=chunk_inputs[0].dtype, name=chunk_inputs[0].name))
->>>>>>> 59c447f9
 
             map_chunks.append(
                 map_chunk_op.new_chunk(
