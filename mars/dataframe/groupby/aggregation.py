# Copyright 1999-2021 Alibaba Group Holding Ltd.
#
# Licensed under the Apache License, Version 2.0 (the "License");
# you may not use this file except in compliance with the License.
# You may obtain a copy of the License at
#
#      http://www.apache.org/licenses/LICENSE-2.0
#
# Unless required by applicable law or agreed to in writing, software
# distributed under the License is distributed on an "AS IS" BASIS,
# WITHOUT WARRANTIES OR CONDITIONS OF ANY KIND, either express or implied.
# See the License for the specific language governing permissions and
# limitations under the License.

import functools
import itertools
import uuid
from typing import List, Dict

import numpy as np
import pandas as pd

from ... import opcodes as OperandDef
from ...config import options
from ...core.custom_log import redirect_custom_log
from ...core import ENTITY_TYPE, OutputType
from ...core.context import get_context
from ...core.operand import OperandStage
from ...serialization.serializables import (
    Int32Field,
    AnyField,
    BoolField,
    StringField,
    ListField,
    DictField,
)
from ...typing import ChunkType, TileableType
from ...utils import enter_current_session, lazy_import
from ..core import GROUPBY_TYPE
from ..merge import DataFrameConcat
from ..operands import DataFrameOperand, DataFrameOperandMixin, DataFrameShuffleProxy
from ..reduction.core import (
    ReductionCompiler,
    ReductionSteps,
    ReductionPreStep,
    ReductionAggStep,
    ReductionPostStep,
)
from ..reduction.aggregation import is_funcs_aggregate, normalize_reduction_funcs
from ..utils import parse_index, build_concatenated_rows_frame, is_cudf
from .core import DataFrameGroupByOperand

cp = lazy_import("cupy", globals=globals(), rename="cp")
cudf = lazy_import("cudf", globals=globals())


class SizeRecorder:
    def __init__(self):
        self._raw_records = 0
        self._agg_records = 0

    def record(self, raw_records: int, agg_records: int):
        self._raw_records += raw_records
        self._agg_records += agg_records

    def get(self):
        return self._raw_records, self._agg_records


_agg_functions = {
    "sum": lambda x: x.sum(),
    "prod": lambda x: x.prod(),
    "product": lambda x: x.product(),
    "min": lambda x: x.min(),
    "max": lambda x: x.max(),
    "all": lambda x: x.all(),
    "any": lambda x: x.any(),
    "count": lambda x: x.count(),
    "size": lambda x: x._reduction_size(),
    "mean": lambda x: x.mean(),
    "var": lambda x, ddof=1: x.var(ddof=ddof),
    "std": lambda x, ddof=1: x.std(ddof=ddof),
    "sem": lambda x, ddof=1: x.sem(ddof=ddof),
    "skew": lambda x, bias=False: x.skew(bias=bias),
    "kurt": lambda x, bias=False: x.kurt(bias=bias),
    "kurtosis": lambda x, bias=False: x.kurtosis(bias=bias),
}
_series_col_name = "col_name"


def _patch_groupby_kurt():
    try:
        from pandas.core.groupby import DataFrameGroupBy, SeriesGroupBy

        if not hasattr(DataFrameGroupBy, "kurt"):  # pragma: no branch

            def _kurt_by_frame(a, *args, **kwargs):
                data = a.to_frame().kurt(*args, **kwargs).iloc[0]
                if is_cudf(data):  # pragma: no cover
                    data = data.copy()
                return data

            def _group_kurt(x, *args, **kwargs):
                if kwargs.get("numeric_only") is not None:
                    return x.agg(functools.partial(_kurt_by_frame, *args, **kwargs))
                else:
                    return x.agg(functools.partial(pd.Series.kurt, *args, **kwargs))

            DataFrameGroupBy.kurt = DataFrameGroupBy.kurtosis = _group_kurt
            SeriesGroupBy.kurt = SeriesGroupBy.kurtosis = _group_kurt
    except (AttributeError, ImportError):  # pragma: no cover
        pass


_patch_groupby_kurt()
del _patch_groupby_kurt


class DataFrameGroupByAgg(DataFrameOperand, DataFrameOperandMixin):
    _op_type_ = OperandDef.GROUPBY_AGG

    _raw_func = AnyField("raw_func")
    _raw_func_kw = DictField("raw_func_kw")
    _func = AnyField("func")
    _func_rename = ListField("func_rename")

    _groupby_params = DictField("groupby_params")

    _method = StringField("method")
    _use_inf_as_na = BoolField("use_inf_as_na")

    # for chunk
    _combine_size = Int32Field("combine_size")
    _pre_funcs = ListField("pre_funcs")
    _agg_funcs = ListField("agg_funcs")
    _post_funcs = ListField("post_funcs")
    _index_levels = Int32Field("index_levels")
    _size_recorder_name = StringField("size_recorder_name")

    def __init__(
        self,
        raw_func=None,
        raw_func_kw=None,
        func=None,
        func_rename=None,
        method=None,
        groupby_params=None,
        use_inf_as_na=None,
        combine_size=None,
        pre_funcs=None,
        agg_funcs=None,
        post_funcs=None,
        index_levels=None,
        size_recorder_name=None,
        output_types=None,
        **kw,
    ):
        super().__init__(
            _raw_func=raw_func,
            _raw_func_kw=raw_func_kw,
            _func=func,
            _func_rename=func_rename,
            _method=method,
            _groupby_params=groupby_params,
            _combine_size=combine_size,
            _use_inf_as_na=use_inf_as_na,
            _pre_funcs=pre_funcs,
            _agg_funcs=agg_funcs,
            _post_funcs=post_funcs,
            _index_levels=index_levels,
            _size_recorder_name=size_recorder_name,
            _output_types=output_types,
            **kw,
        )

    @property
    def raw_func(self):
        return self._raw_func

    @property
    def raw_func_kw(self) -> Dict:
        return self._raw_func_kw

    @property
    def func(self):
        return self._func

    @property
    def func_rename(self) -> List:
        return self._func_rename

    @property
    def groupby_params(self) -> dict:
        return self._groupby_params

    @property
    def method(self):
        return self._method

    @property
    def use_inf_as_na(self):
        return self._use_inf_as_na

    @property
    def combine_size(self) -> int:
        return self._combine_size

    @property
    def pre_funcs(self) -> List[ReductionPreStep]:
        return self._pre_funcs

    @property
    def agg_funcs(self) -> List[ReductionAggStep]:
        return self._agg_funcs

    @property
    def post_funcs(self) -> List[ReductionPostStep]:
        return self._post_funcs

    @property
    def index_levels(self) -> int:
        return self._index_levels

    def _set_inputs(self, inputs):
        super()._set_inputs(inputs)
        inputs_iter = iter(self._inputs[1:])
        if len(self._inputs) > 1:
            by = []
            for v in self._groupby_params["by"]:
                if isinstance(v, ENTITY_TYPE):
                    by.append(next(inputs_iter))
                else:
                    by.append(v)
            self._groupby_params["by"] = by

    def _get_inputs(self, inputs):
        if isinstance(self._groupby_params["by"], list):
            for v in self._groupby_params["by"]:
                if isinstance(v, ENTITY_TYPE):
                    inputs.append(v)
        return inputs

    def _call_dataframe(self, groupby, input_df):
        agg_df = groupby.op.build_mock_groupby().aggregate(
            self.raw_func, **self.raw_func_kw
        )

        shape = (np.nan, agg_df.shape[1])
        index_value = parse_index(agg_df.index, groupby.key, groupby.index_value.key)
        index_value.value.should_be_monotonic = True

        as_index = self.groupby_params.get("as_index")
        # make sure if as_index=False takes effect
        if isinstance(agg_df.index, pd.MultiIndex):
            # if MultiIndex, as_index=False definitely takes no effect
            self.groupby_params["as_index"] = as_index = True
        elif agg_df.index.name is not None:
            # if not MultiIndex and agg_df.index has a name
            # means as_index=False takes no effect
            self.groupby_params["as_index"] = as_index = True

        # determine num of indices to group in intermediate steps
        if not as_index:
            as_index_agg_df = groupby.op.build_mock_groupby(as_index=True).aggregate(
                self.raw_func, **self.raw_func_kw
            )
            pd_index = as_index_agg_df.index
        else:
            pd_index = agg_df.index
        self._index_levels = (
            1 if not isinstance(pd_index, pd.MultiIndex) else len(pd_index.levels)
        )

        inputs = self._get_inputs([input_df])
        return self.new_dataframe(
            inputs,
            shape=shape,
            dtypes=agg_df.dtypes,
            index_value=index_value,
            columns_value=parse_index(agg_df.columns, store_data=True),
        )

    def _call_series(self, groupby, in_series):
        agg_result = groupby.op.build_mock_groupby().aggregate(
            self.raw_func, **self.raw_func_kw
        )

        index_value = parse_index(
            agg_result.index, groupby.key, groupby.index_value.key
        )
        index_value.value.should_be_monotonic = True

        inputs = self._get_inputs([in_series])

        # determine num of indices to group in intermediate steps
        pd_index = agg_result.index
        self._index_levels = (
            1 if not isinstance(pd_index, pd.MultiIndex) else len(pd_index.levels)
        )

        # update value type
        if isinstance(agg_result, pd.DataFrame):
            return self.new_dataframe(
                inputs,
                shape=(np.nan, len(agg_result.columns)),
                dtypes=agg_result.dtypes,
                index_value=index_value,
                columns_value=parse_index(agg_result.columns, store_data=True),
            )
        else:
            return self.new_series(
                inputs,
                shape=(np.nan,),
                dtype=agg_result.dtype,
                name=agg_result.name,
                index_value=index_value,
            )

    def __call__(self, groupby):
        normalize_reduction_funcs(self, ndim=groupby.ndim)
        df = groupby
        while df.op.output_types[0] not in (OutputType.dataframe, OutputType.series):
            df = df.inputs[0]

        if self.raw_func == "size":
            self.output_types = [OutputType.series]
        else:
            self.output_types = (
                [OutputType.dataframe]
                if groupby.op.output_types[0] == OutputType.dataframe_groupby
                else [OutputType.series]
            )

        if self.output_types[0] == OutputType.dataframe:
            return self._call_dataframe(groupby, df)
        else:
            return self._call_series(groupby, df)

    @classmethod
    def _gen_shuffle_chunks(cls, op, in_df, chunks):
        # generate map chunks
        map_chunks = []
        chunk_shape = (in_df.chunk_shape[0], 1)
        for chunk in chunks:
            # no longer consider as_index=False for the intermediate phases,
            # will do reset_index at last if so
            map_op = DataFrameGroupByOperand(
                stage=OperandStage.map,
                shuffle_size=chunk_shape[0],
                output_types=[OutputType.dataframe_groupby],
            )
            map_chunks.append(
                map_op.new_chunk(
                    [chunk],
                    shape=(np.nan, np.nan),
                    index=chunk.index,
                    index_value=op.outputs[0].index_value,
                )
            )

        proxy_chunk = DataFrameShuffleProxy(
            output_types=[OutputType.dataframe]
        ).new_chunk(map_chunks, shape=())

        # generate reduce chunks
        reduce_chunks = []
        for out_idx in itertools.product(*(range(s) for s in chunk_shape)):
            reduce_op = DataFrameGroupByOperand(
                stage=OperandStage.reduce, output_types=[OutputType.dataframe_groupby]
            )
            reduce_chunks.append(
                reduce_op.new_chunk(
                    [proxy_chunk],
                    shape=(np.nan, np.nan),
                    index=out_idx,
                    index_value=None,
                )
            )

        return reduce_chunks

    @classmethod
    def _gen_map_chunks(
        cls,
        op: "DataFrameGroupByAgg",
        in_chunks: List[ChunkType],
        out_df: TileableType,
        func_infos: ReductionSteps,
    ):
        map_chunks = []
        for chunk in in_chunks:
            chunk_inputs = [chunk]
            map_op = op.copy().reset_key()
            # force as_index=True for map phase
            map_op.output_types = [OutputType.dataframe]
            map_op._groupby_params = map_op.groupby_params.copy()
            map_op._groupby_params["as_index"] = True
            if isinstance(map_op._groupby_params["by"], list):
                by = []
                for v in map_op._groupby_params["by"]:
                    if isinstance(v, ENTITY_TYPE):
                        by_chunk = v.cix[
                            chunk.index[0],
                        ]
                        chunk_inputs.append(by_chunk)
                        by.append(by_chunk)
                    else:
                        by.append(v)
                map_op._groupby_params["by"] = by
            map_op.stage = OperandStage.map
            map_op._pre_funcs = func_infos.pre_funcs
            map_op._agg_funcs = func_infos.agg_funcs
            new_index = chunk.index if len(chunk.index) == 2 else (chunk.index[0], 0)
            if op.output_types[0] == OutputType.dataframe:
                map_chunk = map_op.new_chunk(
                    chunk_inputs,
                    shape=out_df.shape,
                    index=new_index,
                    index_value=out_df.index_value,
                    columns_value=out_df.columns_value,
                )
            else:
                map_chunk = map_op.new_chunk(
                    chunk_inputs,
                    shape=(out_df.shape[0], 1),
                    index=new_index,
                    index_value=out_df.index_value,
                )
            map_chunks.append(map_chunk)
        return map_chunks

    @classmethod
    def _compile_funcs(cls, op: "DataFrameGroupByAgg", in_df) -> ReductionSteps:
        compiler = ReductionCompiler(store_source=True)
        if isinstance(op.func, list):
            func_iter = ((None, f) for f in op.func)
        else:
            func_iter = ((col, f) for col, funcs in op.func.items() for f in funcs)

        func_renames = (
            op.func_rename if op.func_rename is not None else itertools.repeat(None)
        )
        for func_rename, (col, f) in zip(func_renames, func_iter):
            func_name = None
            if isinstance(f, str):
                f, func_name = _agg_functions[f], f
            if func_rename is not None:
                func_name = func_rename

            func_cols = None
            if col is not None:
                func_cols = [col]
            compiler.add_function(f, in_df.ndim, cols=func_cols, func_name=func_name)
        return compiler.compile()

    @classmethod
    def _tile_with_shuffle(
        cls,
        op: "DataFrameGroupByAgg",
        in_df: TileableType,
        out_df: TileableType,
        func_infos: ReductionSteps,
    ):
        # First, perform groupby and aggregation on each chunk.
        agg_chunks = cls._gen_map_chunks(op, in_df.chunks, out_df, func_infos)
        return cls._perform_shuffle(op, agg_chunks, in_df, out_df, func_infos)

    @classmethod
    def _perform_shuffle(
        cls,
        op: "DataFrameGroupByAgg",
        agg_chunks: List[ChunkType],
        in_df: TileableType,
        out_df: TileableType,
        func_infos: ReductionSteps,
    ):
        # Shuffle the aggregation chunk.
        reduce_chunks = cls._gen_shuffle_chunks(op, in_df, agg_chunks)

        # Combine groups
        agg_chunks = []
        for chunk in reduce_chunks:
            agg_op = op.copy().reset_key()
            agg_op.tileable_op_key = op.key
            agg_op._groupby_params = agg_op.groupby_params.copy()
            agg_op._groupby_params.pop("selection", None)
            # use levels instead of by for reducer
            agg_op._groupby_params.pop("by", None)
            agg_op._groupby_params["level"] = list(range(op.index_levels))
            agg_op.stage = OperandStage.agg
            agg_op._agg_funcs = func_infos.agg_funcs
            agg_op._post_funcs = func_infos.post_funcs
            if op.output_types[0] == OutputType.dataframe:
                agg_chunk = agg_op.new_chunk(
                    [chunk],
                    shape=out_df.shape,
                    index=chunk.index,
                    index_value=out_df.index_value,
                    dtypes=out_df.dtypes,
                    columns_value=out_df.columns_value,
                )
            else:
                agg_chunk = agg_op.new_chunk(
                    [chunk],
                    shape=out_df.shape,
                    index=(chunk.index[0],),
                    dtype=out_df.dtype,
                    index_value=out_df.index_value,
                    name=out_df.name,
                )
            agg_chunks.append(agg_chunk)

        new_op = op.copy()
        if op.output_types[0] == OutputType.dataframe:
            nsplits = ((np.nan,) * len(agg_chunks), (out_df.shape[1],))
        else:
            nsplits = ((np.nan,) * len(agg_chunks),)
        kw = out_df.params.copy()
        kw.update(dict(chunks=agg_chunks, nsplits=nsplits))
        return new_op.new_tileables([in_df], **kw)

    @classmethod
    def _tile_with_tree(
        cls,
        op: "DataFrameGroupByAgg",
        in_df: TileableType,
        out_df: TileableType,
        func_infos: ReductionSteps,
    ):
        chunks = cls._gen_map_chunks(op, in_df.chunks, out_df, func_infos)
        return cls._combine_tree(op, chunks, out_df, func_infos)

    @classmethod
    def _combine_tree(
        cls,
        op: "DataFrameGroupByAgg",
        chunks: List[ChunkType],
        out_df: TileableType,
        func_infos: ReductionSteps,
    ):
        combine_size = op.combine_size
        while len(chunks) > combine_size:
            new_chunks = []
            for idx, i in enumerate(range(0, len(chunks), combine_size)):
                chks = chunks[i : i + combine_size]
                if len(chks) == 1:
                    chk = chks[0]
                else:
                    concat_op = DataFrameConcat(output_types=[OutputType.dataframe])
                    # Change index for concatenate
                    for j, c in enumerate(chks):
                        c._index = (j, 0)
                    chk = concat_op.new_chunk(chks, dtypes=chks[0].dtypes)
                chunk_op = op.copy().reset_key()
                chunk_op.tileable_op_key = None
                chunk_op.output_types = [OutputType.dataframe]
                chunk_op.stage = OperandStage.combine
                chunk_op._groupby_params = chunk_op.groupby_params.copy()
                chunk_op._groupby_params.pop("selection", None)
                # use levels instead of by for agg
                chunk_op._groupby_params.pop("by", None)
                chunk_op._groupby_params["level"] = list(range(op.index_levels))
                chunk_op._agg_funcs = func_infos.agg_funcs

                new_shape = (
                    (np.nan, out_df.shape[1]) if len(out_df.shape) == 2 else (np.nan,)
                )

                new_chunks.append(
                    chunk_op.new_chunk(
                        [chk],
                        index=(idx, 0),
                        shape=new_shape,
                        index_value=chks[0].index_value,
                        columns_value=getattr(out_df, "columns_value", None),
                    )
                )
            chunks = new_chunks

        concat_op = DataFrameConcat(output_types=[OutputType.dataframe])
        chk = concat_op.new_chunk(chunks, dtypes=chunks[0].dtypes)
        chunk_op = op.copy().reset_key()
        chunk_op.tileable_op_key = op.key
        chunk_op.stage = OperandStage.agg
        chunk_op._groupby_params = chunk_op.groupby_params.copy()
        chunk_op._groupby_params.pop("selection", None)
        # use levels instead of by for agg
        chunk_op._groupby_params.pop("by", None)
        chunk_op._groupby_params["level"] = list(range(op.index_levels))
        chunk_op._agg_funcs = func_infos.agg_funcs
        chunk_op._post_funcs = func_infos.post_funcs
        kw = out_df.params.copy()
        kw["index"] = (0, 0) if op.output_types[0] == OutputType.dataframe else (0,)
        chunk = chunk_op.new_chunk([chk], **kw)
        new_op = op.copy()
        if op.output_types[0] == OutputType.dataframe:
            nsplits = ((out_df.shape[0],), (out_df.shape[1],))
        else:
            nsplits = ((out_df.shape[0],),)

        kw = out_df.params.copy()
        kw.update(dict(chunks=[chunk], nsplits=nsplits))
        return new_op.new_tileables(op.inputs, **kw)

    @classmethod
    def _tile_auto(
        cls,
        op: "DataFrameGroupByAgg",
        in_df: TileableType,
        out_df: TileableType,
        func_infos: ReductionSteps,
    ):
        ctx = get_context()
        combine_size = op.combine_size
        size_recorder_name = str(uuid.uuid4())
        size_recorder = ctx.create_remote_object(size_recorder_name, SizeRecorder)

        # collect the first combine_size chunks, run it
        # to get the size before and after agg
        chunks = in_df.chunks[:combine_size]
        chunks = cls._gen_map_chunks(op, chunks, out_df, func_infos)
        for chunk in chunks:
            chunk.op._size_recorder_name = size_recorder_name
        # yield to trigger execution
        yield chunks

        raw_size, agg_size = size_recorder.get()
        # destroy size recorder
        ctx.destroy_remote_object(size_recorder_name)

        left_chunks = in_df.chunks[combine_size:]
        left_chunks = cls._gen_map_chunks(op, left_chunks, out_df, func_infos)
        if raw_size >= agg_size * len(chunks):
            # aggregated size is less than 1 chunk
            # use tree aggregation
            return cls._combine_tree(op, chunks + left_chunks, out_df, func_infos)
        else:
            # otherwise, use shuffle
            return cls._perform_shuffle(
                op, chunks + left_chunks, in_df, out_df, func_infos
            )

    @classmethod
    def tile(cls, op: "DataFrameGroupByAgg"):
        in_df = op.inputs[0]
        if len(in_df.shape) > 1:
            in_df = build_concatenated_rows_frame(in_df)
        out_df = op.outputs[0]

        func_infos = cls._compile_funcs(op, in_df)

        if op.method == "auto":
            if len(in_df.chunks) < op.combine_size:
                return cls._tile_with_tree(op, in_df, out_df, func_infos)
            else:
                return (yield from cls._tile_auto(op, in_df, out_df, func_infos))
        if op.method == "shuffle":
            return cls._tile_with_shuffle(op, in_df, out_df, func_infos)
        elif op.method == "tree":
            return cls._tile_with_tree(op, in_df, out_df, func_infos)
        else:  # pragma: no cover
            raise NotImplementedError

    @classmethod
    def _get_grouped(cls, op: "DataFrameGroupByAgg", df, ctx, copy=False, grouper=None):
        if copy:
            df = df.copy()

        params = op.groupby_params.copy()
        params.pop("as_index", None)
        selection = params.pop("selection", None)

        if grouper is not None:
            params["by"] = grouper
            params.pop("level", None)
        elif isinstance(params.get("by"), list):
            new_by = []
            for v in params["by"]:
                if isinstance(v, ENTITY_TYPE):
                    new_by.append(ctx[v.key])
                else:
                    new_by.append(v)
            params["by"] = new_by

        if op.stage == OperandStage.agg:
            grouped = df.groupby(**params)
        else:
            # for the intermediate phases, do not sort
            params["sort"] = False
            grouped = df.groupby(**params)

        if selection is not None:
            grouped = grouped[selection]
        return grouped

    @staticmethod
    def _pack_inputs(agg_funcs: List[ReductionAggStep], in_data):
        pos = 0
        out_dict = dict()
        for step in agg_funcs:
            if step.custom_reduction is None:
                out_dict[step.output_key] = in_data[pos]
            else:
                out_dict[step.output_key] = tuple(
                    in_data[pos : pos + step.output_limit]
                )
            pos += step.output_limit
        return out_dict

    @staticmethod
    def _do_custom_agg(op, custom_reduction, *input_objs):
        xdf = cudf if op.gpu else pd
        results = []
        out = op.outputs[0]
        for group_key in input_objs[0].groups.keys():
            group_objs = [o.get_group(group_key) for o in input_objs]
            agg_done = False
            if op.stage == OperandStage.map:
                result = custom_reduction.pre(group_objs[0])
                agg_done = custom_reduction.pre_with_agg
                if not isinstance(result, tuple):
                    result = (result,)
            else:
                result = group_objs

            if not agg_done:
                result = custom_reduction.agg(*result)
                if not isinstance(result, tuple):
                    result = (result,)

            if op.stage == OperandStage.agg:
                result = custom_reduction.post(*result)
                if not isinstance(result, tuple):
                    result = (result,)

            if out.ndim == 2:
                result = tuple(r.to_frame().T for r in result)
                if op.stage == OperandStage.agg:
                    result = tuple(r.astype(out.dtypes) for r in result)
            else:
                result = tuple(xdf.Series(r) for r in result)

            for r in result:
                if len(input_objs[0].grouper.names) == 1:
                    r.index = xdf.Index(
                        [group_key], name=input_objs[0].grouper.names[0]
                    )
                else:
                    r.index = xdf.MultiIndex.from_tuples(
                        [group_key], names=input_objs[0].grouper.names
                    )
            results.append(result)
        if not results and op.stage == OperandStage.agg:
            empty_df = pd.DataFrame(
                [], columns=out.dtypes.index, index=out.index_value.to_pandas()[:0]
            )
            concat_result = (empty_df.astype(out.dtypes),)
        else:
            concat_result = tuple(xdf.concat(parts) for parts in zip(*results))
        return concat_result

    @staticmethod
<<<<<<< HEAD
    def _do_predefined_agg(input_obj, agg_func, **kwds):
        ndim = getattr(input_obj, "ndim", None) or input_obj.obj.ndim
        if agg_func == "str_concat":
=======
    def _do_predefined_agg(input_obj, agg_func, single_func=False, **kwds):
        ndim = getattr(input_obj, 'ndim', None) or input_obj.obj.ndim
        if agg_func == 'str_concat':
>>>>>>> 4e170679
            agg_func = lambda x: x.str.cat(**kwds)
        elif isinstance(agg_func, str) and not kwds.get("skipna", True):
            func_name = agg_func
            agg_func = lambda x: getattr(x, func_name)(skipna=False)
            agg_func.__name__ = func_name

        if ndim == 2:
            if single_func:
                result = input_obj.agg(agg_func)
                if result.ndim == 1:
                    # when agg_func == size, agg only returns one single series.
                    result = result.to_frame(agg_func)
            else:
                result = input_obj.agg([agg_func])
                result.columns = result.columns.droplevel(-1)
            return result
        else:
            return input_obj.agg(agg_func)

    @staticmethod
    def _series_to_df(in_series, gpu):
        xdf = cudf if gpu else pd

        in_df = in_series.to_frame()
        if in_series.name is not None:
            in_df.columns = xdf.Index([in_series.name])
        return in_df

    @classmethod
    def _execute_map(cls, ctx, op: "DataFrameGroupByAgg"):
        xdf = cudf if op.gpu else pd

        in_data = ctx[op.inputs[0].key]
        if (
            isinstance(in_data, xdf.Series)
            and op.output_types[0] == OutputType.dataframe
        ):
            in_data = cls._series_to_df(in_data, op.gpu)

        # map according to map groups
        ret_map_groupbys = dict()
        grouped = cls._get_grouped(op, in_data, ctx)
        grouper = None
        drop_names = False

        for input_key, output_key, cols, func in op.pre_funcs:
            if input_key == output_key:
                ret_map_groupbys[output_key] = (
                    grouped if cols is None else grouped[cols]
                )
            else:

                def _wrapped_func(col):
                    try:
                        return func(col, gpu=op.is_gpu())
                    except TypeError:
                        return col

                pre_df = in_data if cols is None else in_data[cols]
                try:
                    pre_df = func(pre_df, gpu=op.is_gpu())
                except TypeError:
                    pre_df = pre_df.transform(_wrapped_func)

                if grouper is None:
                    try:
                        grouper = grouped.grouper
                    except AttributeError:  # cudf does not have GroupBy.grouper
                        grouper = xdf.Series(
                            grouped.grouping.keys, index=grouped.obj.index
                        )
                        if in_data.ndim == 2:
                            drop_names = True

                if drop_names:
                    pre_df = pre_df.drop(
                        columns=grouped.grouping.names, errors="ignore"
                    )
                ret_map_groupbys[output_key] = cls._get_grouped(
                    op, pre_df, ctx, grouper=grouper
                )

        agg_dfs = []
        for (
            input_key,
            map_func_name,
            _agg_func_name,
            custom_reduction,
            _output_key,
            _output_limit,
            kwds,
        ) in op.agg_funcs:
            input_obj = ret_map_groupbys[input_key]
            if map_func_name == "custom_reduction":
                agg_dfs.extend(cls._do_custom_agg(op, custom_reduction, input_obj))
            else:
                single_func = map_func_name == op.raw_func
                agg_dfs.append(cls._do_predefined_agg(
                    input_obj, map_func_name, single_func, **kwds))

        if op._size_recorder_name is not None:
            # record_size
            raw_size = len(in_data)
            agg_size = len(agg_dfs[0])
            size_recorder = ctx.get_remote_object(op._size_recorder_name)
            size_recorder.record(raw_size, agg_size)

        ctx[op.outputs[0].key] = tuple(agg_dfs)

    @classmethod
    def _execute_combine(cls, ctx, op: "DataFrameGroupByAgg"):
        xdf = cudf if op.gpu else pd

        in_data_tuple = ctx[op.inputs[0].key]
        in_data_list = []
        for in_data in in_data_tuple:
            if (
                isinstance(in_data, xdf.Series)
                and op.output_types[0] == OutputType.dataframe
            ):
                in_data = cls._series_to_df(in_data, op.gpu)
            in_data_list.append(cls._get_grouped(op, in_data, ctx))
        in_data_tuple = tuple(in_data_list)
        in_data_dict = cls._pack_inputs(op.agg_funcs, in_data_tuple)

        combines = []
        for (
            _input_key,
            _map_func_name,
            agg_func_name,
            custom_reduction,
            output_key,
            _output_limit,
            kwds,
        ) in op.agg_funcs:
            input_obj = in_data_dict[output_key]
            if agg_func_name == "custom_reduction":
                combines.extend(cls._do_custom_agg(op, custom_reduction, *input_obj))
            else:
                combines.append(
                    cls._do_predefined_agg(input_obj, agg_func_name, **kwds)
                )
            ctx[op.outputs[0].key] = tuple(combines)

    @classmethod
    def _execute_agg(cls, ctx, op: "DataFrameGroupByAgg"):
        xdf = cudf if op.gpu else pd
        out_chunk = op.outputs[0]
        col_value = (
            out_chunk.columns_value.to_pandas()
            if hasattr(out_chunk, "columns_value")
            else None
        )

        in_data_tuple = ctx[op.inputs[0].key]
        in_data_list = []
        for in_data in in_data_tuple:
            if (
                isinstance(in_data, xdf.Series)
                and op.output_types[0] == OutputType.dataframe
            ):
                in_data = cls._series_to_df(in_data, op.gpu)
            in_data_list.append(in_data)
        in_data_tuple = tuple(in_data_list)
        in_data_dict = cls._pack_inputs(op.agg_funcs, in_data_tuple)

        for (
            _input_key,
            _map_func_name,
            agg_func_name,
            custom_reduction,
            output_key,
            _output_limit,
            kwds,
        ) in op.agg_funcs:
            if agg_func_name == "custom_reduction":
                input_obj = tuple(
                    cls._get_grouped(op, o, ctx) for o in in_data_dict[output_key]
                )
                in_data_dict[output_key] = cls._do_custom_agg(
                    op, custom_reduction, *input_obj
                )[0]
            else:
                input_obj = cls._get_grouped(op, in_data_dict[output_key], ctx)
                in_data_dict[output_key] = cls._do_predefined_agg(
                    input_obj, agg_func_name, **kwds
                )

        aggs = []
        for input_keys, _output_key, func_name, cols, func in op.post_funcs:
            if cols is None:
                func_inputs = [in_data_dict[k] for k in input_keys]
            else:
                func_inputs = [in_data_dict[k][cols] for k in input_keys]

            if (
                func_inputs[0].ndim == 2
                and len(set(inp.shape[1] for inp in func_inputs)) > 1
            ):
                common_cols = func_inputs[0].columns
                for inp in func_inputs[1:]:
                    common_cols = common_cols.join(inp.columns, how="inner")
                func_inputs = [inp[common_cols] for inp in func_inputs]

            agg_df = func(*func_inputs, gpu=op.is_gpu())
            if isinstance(agg_df, np.ndarray):
                agg_df = xdf.DataFrame(agg_df, index=func_inputs[0].index)

            new_cols = None
            if out_chunk.ndim == 2 and col_value is not None:
                if col_value.nlevels > agg_df.columns.nlevels:
                    new_cols = xdf.MultiIndex.from_product(
                        [agg_df.columns, [func_name]]
                    )
                elif agg_df.shape[-1] == 1 and func_name in col_value:
                    new_cols = xdf.Index([func_name])
            aggs.append((agg_df, new_cols))

        for agg_df, new_cols in aggs:
            if new_cols is not None:
                agg_df.columns = new_cols
        aggs = [item[0] for item in aggs]

        if out_chunk.ndim == 2:
            result = xdf.concat(aggs, axis=1)
            if (
                not op.groupby_params.get("as_index", True)
                and col_value.nlevels == result.columns.nlevels
            ):
                result.reset_index(
                    inplace=True, drop=result.index.name in result.columns
                )
            result = result.reindex(col_value, axis=1)

            if result.ndim == 2 and len(result) == 0:
                result = result.astype(out_chunk.dtypes)
        else:
            result = xdf.concat(aggs)
            if result.ndim == 2:
                result = result.iloc[:, 0]
                if is_cudf(result):  # pragma: no cover
                    result = result.copy()
            result.name = out_chunk.name

        ctx[out_chunk.key] = result

    @classmethod
    @redirect_custom_log
    @enter_current_session
    def execute(cls, ctx, op: "DataFrameGroupByAgg"):
        try:
            pd.set_option("mode.use_inf_as_na", op.use_inf_as_na)
            if op.stage == OperandStage.map:
                cls._execute_map(ctx, op)
            elif op.stage == OperandStage.combine:
                cls._execute_combine(ctx, op)
            elif op.stage == OperandStage.agg:
                cls._execute_agg(ctx, op)
            else:  # pragma: no cover
                raise ValueError("Aggregation operand not executable")
        finally:
            pd.reset_option("mode.use_inf_as_na")


def agg(groupby, func=None, method="auto", *args, **kwargs):
    """
    Aggregate using one or more operations on grouped data.

    Parameters
    ----------
    groupby : Mars Groupby
        Groupby data.
    func : str or list-like
        Aggregation functions.
    method : {'auto', 'shuffle', 'tree'}, default 'auto'
        'tree' method provide a better performance, 'shuffle' is recommended
        if aggregated result is very large, 'auto' will use 'shuffle' method
        in distributed mode and use 'tree' in local mode.

    Returns
    -------
    Series or DataFrame
        Aggregated result.
    """

    # When perform a computation on the grouped data, we won't shuffle
    # the data in the stage of groupby and do shuffle after aggregation.
    if not isinstance(groupby, GROUPBY_TYPE):
        raise TypeError(f"Input should be type of groupby, not {type(groupby)}")

    if method is None:
        method = "auto"
    if method not in ["shuffle", "tree", "auto"]:
        raise ValueError(
            f"Method {method} is not available, " "please specify 'tree' or 'shuffle"
        )

    if not is_funcs_aggregate(func, ndim=groupby.ndim):
        return groupby.transform(func, *args, _call_agg=True, **kwargs)

    use_inf_as_na = kwargs.pop("_use_inf_as_na", options.dataframe.mode.use_inf_as_na)
    agg_op = DataFrameGroupByAgg(
        raw_func=func,
        raw_func_kw=kwargs,
        method=method,
        groupby_params=groupby.op.groupby_params,
        combine_size=options.combine_size,
        use_inf_as_na=use_inf_as_na,
    )
    return agg_op(groupby)<|MERGE_RESOLUTION|>--- conflicted
+++ resolved
@@ -760,15 +760,9 @@
         return concat_result
 
     @staticmethod
-<<<<<<< HEAD
-    def _do_predefined_agg(input_obj, agg_func, **kwds):
+    def _do_predefined_agg(input_obj, agg_func, single_func=False, **kwds):
         ndim = getattr(input_obj, "ndim", None) or input_obj.obj.ndim
         if agg_func == "str_concat":
-=======
-    def _do_predefined_agg(input_obj, agg_func, single_func=False, **kwds):
-        ndim = getattr(input_obj, 'ndim', None) or input_obj.obj.ndim
-        if agg_func == 'str_concat':
->>>>>>> 4e170679
             agg_func = lambda x: x.str.cat(**kwds)
         elif isinstance(agg_func, str) and not kwds.get("skipna", True):
             func_name = agg_func
