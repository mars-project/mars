--- conflicted
+++ resolved
@@ -319,11 +319,7 @@
             partition_shuffle_reduce = DataFrameGroupbySortShuffle(
                 stage=OperandStage.reduce,
                 reducer_index=(i, 0),
-<<<<<<< HEAD
-                n_reducer=len(partition_chunks),
-=======
                 n_reducers=len(partition_chunks),
->>>>>>> 6ffc7b90
                 reducer_ordinal=i,
                 output_types=output_types,
                 **properties,
@@ -448,11 +444,7 @@
                 stage=OperandStage.reduce,
                 output_types=[OutputType.dataframe_groupby],
                 reducer_ordinal=ordinal,
-<<<<<<< HEAD
-                n_reducer=len(out_indices),
-=======
                 n_reducers=len(out_indices),
->>>>>>> 6ffc7b90
             )
             reduce_chunks.append(
                 reduce_op.new_chunk(
