import numpy as np
import pandas as pd

from mars.dataframe.operands import DataFrameOperandMixin
from mars.dataframe.sort.psrs import DataFramePSRSChunkOperand
from mars.utils import lazy_import

from ... import opcodes as OperandDef
from ...core import OutputType
from ...core.operand import MapReduceOperand, OperandStage
from ...serialization.serializables import (
    StringField,
    Int32Field,
    BoolField,
    ListField,
)

cudf = lazy_import("cudf", globals=globals())


class _Largest:
    """
    This util class resolve TypeError when
    comparing strings with None values
    """

    def __lt__(self, other):
        return False

    def __gt__(self, other):
        return self is not other


_largest = _Largest()


def _series_to_df(in_series, xdf):
    in_df = in_series.to_frame()
    if in_series.name is not None:
        in_df.columns = xdf.Index([in_series.name])
    return in_df


class DataFrameGroupbyConcatPivot(DataFramePSRSChunkOperand, DataFrameOperandMixin):
    _op_type_ = OperandDef.GROUPBY_SORT_PIVOT

    @property
    def output_limit(self):
        return 1

    @classmethod
    def execute(cls, ctx, op):
        inputs = [ctx[c.key] for c in op.inputs if len(ctx[c.key]) > 0]
        if len(inputs) == 0:
            # corner case: nothing sampled, we need to do nothing
            ctx[op.outputs[-1].key] = ctx[op.inputs[0].key]
            return

        xdf = pd if isinstance(inputs[0], (pd.DataFrame, pd.Series)) else cudf

        a = xdf.concat(inputs, axis=0)
        a = a.sort_index()
        index = a.index.drop_duplicates()

        p = len(inputs)
        if len(index) < p:
            num = p // len(index) + 1
            index = index.append([index] * (num-1))

        index = index.sort_values()

        values = index.values

        slc = np.linspace(
            p - 1, len(index) - 1, num=len(op.inputs) - 1, endpoint=False
        ).astype(int)
        out = values[slc]
        ctx[op.outputs[-1].key] = out


class DataFramePSRSGroupbySample(DataFramePSRSChunkOperand, DataFrameOperandMixin):
    _op_type_ = OperandDef.GROUPBY_SORT_REGULAR_SAMPLE

    @property
    def output_limit(self):
        return 1

    @classmethod
    def execute(cls, ctx, op):
        a = ctx[op.inputs[0].key][0]
        xdf = pd if isinstance(a, (pd.DataFrame, pd.Series)) else cudf
        if len(a) == 0:
            # when chunk is empty, return the empty chunk itself
            ctx[op.outputs[0].key] = a
            return
        if isinstance(a, xdf.Series) and op.output_types[0] == OutputType.dataframe:
            a = _series_to_df(a, xdf)

        n = op.n_partition
        if a.shape[0] < n:
            num = n // a.shape[0] + 1
            a = xdf.concat([a] * num).sort_index()

        w = a.shape[0] * 1.0 / (n + 1)

        slc = np.linspace(max(w - 1, 0), a.shape[0] - 1, num=n, endpoint=False).astype(
            int
        )

        out = a.iloc[slc]
<<<<<<< HEAD

=======
        if op.output_types[0] == OutputType.series and out.ndim == 2:
            assert out.shape[1] == 1
            out = out.iloc[:, 0]
>>>>>>> 59c447f9
        ctx[op.outputs[-1].key] = out


class DataFrameGroupbySortShuffle(MapReduceOperand, DataFrameOperandMixin):
    _op_type_ = OperandDef.GROUPBY_SORT_SHUFFLE

    _sort_type = StringField("sort_type")

    # for shuffle map
    _axis = Int32Field("axis")
    _by = ListField("by")
    _ascending = BoolField("ascending")
    _inplace = BoolField("inplace")
    _na_position = StringField("na_position")
    _n_partition = Int32Field("n_partition")

    # for sort_index
    _level = ListField("level")
    _sort_remaining = BoolField("sort_remaining")

    # for shuffle reduce
    _kind = StringField("kind")

    def __init__(
        self,
        sort_type=None,
        by=None,
        axis=None,
        ascending=None,
        n_partition=None,
        na_position=None,
        inplace=None,
        kind=None,
        level=None,
        sort_remaining=None,
        output_types=None,
        **kw
    ):
        super().__init__(
            _sort_type=sort_type,
            _by=by,
            _axis=axis,
            _ascending=ascending,
            _n_partition=n_partition,
            _na_position=na_position,
            _inplace=inplace,
            _kind=kind,
            _level=level,
            _sort_remaining=sort_remaining,
            _output_types=output_types,
            **kw
        )

    @property
    def sort_type(self):
        return self._sort_type

    @property
    def by(self):
        return self._by

    @property
    def axis(self):
        return self._axis

    @property
    def ascending(self):
        return self._ascending

    @property
    def inplace(self):
        return self._inplace

    @property
    def na_position(self):
        return self._na_position

    @property
    def level(self):
        return self._level

    @property
    def sort_remaining(self):
        return self._sort_remaining

    @property
    def n_partition(self):
        return self._n_partition

    @property
    def kind(self):
        return self._kind

    @property
    def output_limit(self):
        return 1

    @classmethod
    def _execute_dataframe_map(cls, ctx, op):
        df, pivots = [ctx[c.key] for c in op.inputs]
        out = op.outputs[0]

        def _get_out_df(p_index, in_df):
            if p_index == 0:
                out_df = in_df.loc[: pivots[p_index]]
            elif p_index == op.n_partition - 1:
                out_df = in_df.loc[pivots[p_index - 1] :].drop(
                    index=pivots[p_index - 1], errors="ignore"
                )
            else:
                out_df = in_df.loc[pivots[p_index - 1] : pivots[p_index]].drop(
                    index=pivots[p_index - 1], errors="ignore"
                )
            return out_df


        for i in range(op.n_partition):
            index = (i, 0)
            if isinstance(df, tuple):
                out_df = tuple(_get_out_df(i, x) for x in df)
            else:
                out_df = _get_out_df(i, df)
            ctx[out.key, index] = out_df

    @classmethod
    def _execute_map(cls, ctx, op):
        a = [ctx[c.key] for c in op.inputs][0]
        if isinstance(a, tuple):
            a = a[0]
        cls._execute_dataframe_map(ctx, op)

    @classmethod
    def _execute_reduce(cls, ctx, op: "DataFrameGroupbySortShuffle"):
        raw_inputs = list(op.iter_mapper_data(ctx, pop=False))
        by = op.by
        xdf = cudf if op.gpu else pd

        r = []

        if isinstance(raw_inputs[0], tuple):
            tuple_len = len(raw_inputs[0])
            for i in range(tuple_len):
                r.append(xdf.concat([inp[i] for inp in raw_inputs], axis=0))
            r = tuple(r)
        else:
            r = xdf.concat(raw_inputs, axis=0)

        if isinstance(r, tuple):
            ctx[op.outputs[0].key] = r + (by,)
        else:
            ctx[op.outputs[0].key] = (r, by)

    @classmethod
    def estimate_size(cls, ctx, op):
        super().estimate_size(ctx, op)
        result = ctx[op.outputs[0].key]
        if op.stage == OperandStage.reduce:
            ctx[op.outputs[0].key] = (result[0], result[1] * 1.5)
        else:
            ctx[op.outputs[0].key] = result

    @classmethod
    def execute(cls, ctx, op):
        if op.stage == OperandStage.map:
            cls._execute_map(ctx, op)
        else:
            cls._execute_reduce(ctx, op)<|MERGE_RESOLUTION|>--- conflicted
+++ resolved
@@ -108,13 +108,9 @@
         )
 
         out = a.iloc[slc]
-<<<<<<< HEAD
-
-=======
         if op.output_types[0] == OutputType.series and out.ndim == 2:
             assert out.shape[1] == 1
             out = out.iloc[:, 0]
->>>>>>> 59c447f9
         ctx[op.outputs[-1].key] = out
 
 
