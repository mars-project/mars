#!/usr/bin/env python
# -*- coding: utf-8 -*-
# Copyright 1999-2018 Alibaba Group Holding Ltd.
#
# Licensed under the Apache License, Version 2.0 (the "License");
# you may not use this file except in compliance with the License.
# You may obtain a copy of the License at
#
#      http://www.apache.org/licenses/LICENSE-2.0
#
# Unless required by applicable law or agreed to in writing, software
# distributed under the License is distributed on an "AS IS" BASIS,
# WITHOUT WARRANTIES OR CONDITIONS OF ANY KIND, either express or implied.
# See the License for the specific language governing permissions and
# limitations under the License.

import numpy as np

try:
    import pandas as pd
except ImportError:  # pragma: no cover
    pass

from ..utils import on_serialize_shape, on_deserialize_shape, on_serialize_numpy_type
from ..core import ChunkData, Chunk, TileableEntity, TileableData, is_eager_mode
from ..serialize import Serializable, ValueType, ProviderType, DataTypeField, AnyField, \
    SeriesField, BoolField, Int64Field, Int32Field, StringField, ListField, SliceField, \
    TupleField, OneOfField, ReferenceField, NDArrayField


class IndexValue(Serializable):
    __slots__ = ()

    class IndexBase(Serializable):
        _key = StringField('key')  # to identify if the index is the same
        _is_monotonic_increasing = BoolField('is_monotonic_increasing')
        _is_monotonic_decreasing = BoolField('is_monotonic_decreasing')
        _is_unique = BoolField('is_unique')
        _should_be_monotonic = BoolField('should_be_monotonic')
        _max_val = AnyField('max_val', on_serialize=on_serialize_numpy_type)
        _max_val_close = BoolField('max_val_close')
        _min_val = AnyField('min_val', on_serialize=on_serialize_numpy_type)
        _min_val_close = BoolField('min_val_close')

        @property
        def is_monotonic_increasing(self):
            return self._is_monotonic_increasing

        @property
        def is_monotonic_decreasing(self):
            return self._is_monotonic_decreasing

        @property
        def is_unique(self):
            return self._is_unique

        @property
        def should_be_monotonic(self):
            return self._should_be_monotonic

        @should_be_monotonic.setter
        def should_be_monotonic(self, val):
            self._should_be_monotonic = val

        @property
        def min_val(self):
            return self._min_val

        @property
        def min_val_close(self):
            return self._min_val_close

        @property
        def max_val(self):
            return self._max_val

        @property
        def max_val_close(self):
            return self._max_val_close

        @property
        def key(self):
            return self._key

        def to_pandas(self):
            kw = {field.tag_name(None): getattr(self, attr, None)
                  for attr, field in self._FIELDS.items()
                  if attr not in super(type(self), self)._FIELDS}
            if kw['data'] is None:
                kw['data'] = []
            return getattr(pd, type(self).__name__)(**kw)

    class Index(IndexBase):
        _name = AnyField('name')
        _data = NDArrayField('data')
        _dtype = DataTypeField('dtype')

    class RangeIndex(IndexBase):
        _name = AnyField('name')
        _slice = SliceField('slice')

        @property
        def slice(self):
            return self._slice

        def to_pandas(self):
            slc = self._slice
            return pd.RangeIndex(slc.start, slc.stop, slc.step)

    class CategoricalIndex(IndexBase):
        _name = AnyField('name')
        _data = NDArrayField('data')
        _categories = ListField('categories')
        _ordered = BoolField('ordered')

    class IntervalIndex(IndexBase):
        _name = AnyField('name')
        _data = NDArrayField('data')
        _closed = BoolField('closed')

    class DatetimeIndex(IndexBase):
        _name = AnyField('name')
        _data = NDArrayField('data')
        _freq = AnyField('freq')
        _start = AnyField('start')
        _periods = Int64Field('periods')
        _end = AnyField('end')
        _closed = AnyField('closed')
        _tz = AnyField('tz')
        _dayfirst = BoolField('dayfirst')
        _yearfirst = BoolField('yearfirst')

    class TimedeltaIndex(IndexBase):
        _name = AnyField('name')
        _data = NDArrayField('data')
        _unit = AnyField('unit')
        _freq = AnyField('freq')
        _start = AnyField('start')
        _periods = Int64Field('periods')
        _end = AnyField('end')
        _closed = AnyField('closed')

    class PeriodIndex(IndexBase):
        _name = AnyField('name')
        _data = NDArrayField('data')
        _freq = AnyField('freq')
        _start = AnyField('start')
        _periods = Int64Field('periods')
        _end = AnyField('end')
        _year = AnyField('year')
        _month = AnyField('month')
        _quater = AnyField('quater')
        _day = AnyField('day')
        _hour = AnyField('hour')
        _minute = AnyField('minute')
        _second = AnyField('second')
        _tz = AnyField('tz')
        _dtype = DataTypeField('dtype')

    class Int64Index(IndexBase):
        _name = AnyField('name')
        _data = NDArrayField('data')
        _dtype = DataTypeField('dtype')

    class UInt64Index(IndexBase):
        _name = AnyField('name')
        _data = NDArrayField('data')
        _dtype = DataTypeField('dtype')

    class Float64Index(IndexBase):
        _name = AnyField('name')
        _data = NDArrayField('data')
        _dtype = DataTypeField('dtype')

    class MultiIndex(IndexBase):
        _names = ListField('name')
        _data = NDArrayField('data')
        _sortorder = Int32Field('sortorder')

        def to_pandas(self):
            data = getattr(self, '_data', None)
            if data is None:
                return pd.MultiIndex.from_arrays([[], []], sortorder=self._sortorder,
                                                 names=self._names)
            return pd.MultiIndex.from_tuples(np.asarray(data), sortorder=self._sortorder,
                                             names=self._names)

    _index_value = OneOfField('index_value', index=Index,
                              range_index=RangeIndex, categorical_index=CategoricalIndex,
                              interval_index=IntervalIndex, datetime_index=DatetimeIndex,
                              timedelta_index=TimedeltaIndex, period_index=PeriodIndex,
                              int64_index=Int64Index, uint64_index=UInt64Index,
                              float64_index=Float64Index, multi_index=MultiIndex)

    def __mars_tokenize__(self):
        # return object for tokenize
        # todo fix this when index support is fixed
        try:
            v = self._index_value
        except AttributeError:
            return None
        return [type(v).__name__] + [getattr(v, f, None) for f in v.__slots__]

    @property
    def value(self):
        return self._index_value

    @property
    def key(self):
        return self._index_value.key

    @property
    def is_monotonic_increasing(self):
        return self._index_value.is_monotonic_increasing

    @property
    def is_monotonic_decreasing(self):
        return self._index_value.is_monotonic_decreasing

    @property
    def is_monotonic_increasing_or_decreasing(self):
        return self.is_monotonic_increasing or self.is_monotonic_decreasing

    @property
    def should_be_monotonic(self):
        return self._index_value.should_be_monotonic

    @property
    def is_unique(self):
        return self._index_value.is_unique

    @property
    def min_val(self):
        return self._index_value.min_val

    @property
    def min_val_close(self):
        return self._index_value.min_val_close

    @property
    def max_val(self):
        return self._index_value.max_val

    @property
    def max_val_close(self):
        return self._index_value.max_val_close

    @property
    def min_max(self):
        return self._index_value.min_val, self._index_value.min_val_close, \
               self._index_value.max_val, self._index_value.max_val_close

    def to_pandas(self):
        return self._index_value.to_pandas()

    @classmethod
    def cls(cls, provider):
        if provider.type == ProviderType.protobuf:
            from ..serialize.protos.indexvalue_pb2 import IndexValue as IndexValueDef
            return IndexValueDef
        return super(IndexValue, cls).cls(provider)


class IndexChunkData(ChunkData):
    __slots__ = ()

    # required fields
    _shape = TupleField('shape', ValueType.int64,
                        on_serialize=on_serialize_shape, on_deserialize=on_deserialize_shape)
    # optional field
    _dtype = DataTypeField('dtype')
    _name = AnyField('name')
    _index_value = ReferenceField('index_value', IndexValue)

    def __init__(self, op=None, shape=None, index=None, dtype=None, name=None,
                 index_value=None, **kw):
        super(IndexChunkData, self).__init__(_op=op, _shape=shape, _index=index,
                                             _dtype=dtype, _name=name,
                                             _index_value=index_value, **kw)

    @classmethod
    def cls(cls, provider):
        if provider.type == ProviderType.protobuf:
            from ..serialize.protos.dataframe_pb2 import IndexChunkDef
            return IndexChunkDef
        return super(IndexChunkData, cls).cls(provider)

    @property
    def params(self):
        # params return the properties which useful to rebuild a new chunk
        return {
            'shape': self.shape,
            'dtype': self.dtype,
            'index': self.index,
            'index_value': self.index_value,
            'name': self.name
        }

    @property
    def shape(self):
        return getattr(self, '_shape', None)

    @property
    def dtype(self):
        return self._dtype

    @property
    def index_value(self):
        return self._index_value


class IndexChunk(Chunk):
    __slots__ = ()
    _allow_data_type_ = (IndexChunkData,)


class IndexData(TileableData):
    __slots__ = ()

    # optional field
    _dtype = DataTypeField('dtype')
    _name = AnyField('name')
    _index_value = ReferenceField('index_value', IndexValue)
    _chunks = ListField('chunks', ValueType.reference(IndexChunkData),
                        on_serialize=lambda x: [it.data for it in x] if x is not None else x,
                        on_deserialize=lambda x: [IndexChunk(it) for it in x] if x is not None else x)

    def __init__(self, op=None, shape=None, nsplits=None, dtype=None,
                 name=None, index_value=None, chunks=None, **kw):
        super(IndexData, self).__init__(_op=op, _shape=shape, _nsplits=nsplits,
                                        _dtype=dtype, _name=name, _index_value=index_value,
                                        _chunks=chunks, **kw)

    @classmethod
    def cls(cls, provider):
        if provider.type == ProviderType.protobuf:
            from ..serialize.protos.dataframe_pb2 import IndexDef
            return IndexDef
        return super(IndexData, cls).cls(provider)

    @property
    def params(self):
        # params return the properties which useful to rebuild a new tileable object
        return {
            'shape': self.shape,
            'dtype': self.dtype,
            'name': self.name,
            'index_value': self.index_value,
        }

    def __str__(self):
        if is_eager_mode():
            return 'Index(op={0}, data=\n{1})'.format(self.op.__class__.__name__,
                                                      str(self.fetch()))
        else:
            return 'Index(op={0})'.format(self.op.__class__.__name__)

    def __repr__(self):
        if is_eager_mode():
            return 'Index <op={0}, key={1}, data=\n{2}>'.format(self.op.__class__.__name__,
                                                                self.key,
                                                                repr(self.fetch()))
        else:
            return 'Index <op={0}, key={1}>'.format(self.op.__class__.__name__,
                                                    self.key)

    @property
    def dtype(self):
        return getattr(self, '_dtype', None) or self.op.dtype

    @property
    def index_value(self):
        return self._index_value


class Index(TileableEntity):
    __slots__ = ()
    _allow_data_type_ = (IndexData,)


class SeriesChunkData(ChunkData):
    __slots__ = ()

    # required fields
    _shape = TupleField('shape', ValueType.int64,
                        on_serialize=on_serialize_shape, on_deserialize=on_deserialize_shape)
    # optional field
    _dtype = DataTypeField('dtype')
    _name = AnyField('name')
    _index_value = ReferenceField('index_value', IndexValue)

    def __init__(self, op=None, shape=None, index=None, dtype=None, name=None,
                 index_value=None, **kw):
        super(SeriesChunkData, self).__init__(_op=op, _shape=shape, _index=index,
                                              _dtype=dtype, _name=name,
                                              _index_value=index_value, **kw)

    @classmethod
    def cls(cls, provider):
        if provider.type == ProviderType.protobuf:
            from ..serialize.protos.dataframe_pb2 import SeriesChunkDef
            return SeriesChunkDef
        return super(SeriesChunkData, cls).cls(provider)

    @property
    def params(self):
        # params return the properties which useful to rebuild a new chunk
        return {
            'shape': self.shape,
            'dtype': self.dtype,
            'index': self.index,
            'index_value': self.index_value,
            'name': self.name
        }

    @property
    def shape(self):
        return getattr(self, '_shape', None)

    @property
    def dtype(self):
        return self._dtype

    @property
    def name(self):
        return self._name

    @property
    def index_value(self):
        return self._index_value


class SeriesChunk(Chunk):
    __slots__ = ()
    _allow_data_type_ = (SeriesChunkData,)


class SeriesData(TileableData):
    __slots__ = ()

    # optional field
    _dtype = DataTypeField('dtype')
    _name = AnyField('name')
    _index_value = ReferenceField('index_value', IndexValue)
    _chunks = ListField('chunks', ValueType.reference(SeriesChunkData),
                        on_serialize=lambda x: [it.data for it in x] if x is not None else x,
                        on_deserialize=lambda x: [SeriesChunk(it) for it in x] if x is not None else x)

    def __init__(self, op=None, shape=None, nsplits=None, dtype=None,
                 name=None, index_value=None, chunks=None, **kw):
        super(SeriesData, self).__init__(_op=op, _shape=shape, _nsplits=nsplits,
                                         _dtype=dtype, _name=name, _index_value=index_value,
                                         _chunks=chunks, **kw)

    @classmethod
    def cls(cls, provider):
        if provider.type == ProviderType.protobuf:
            from ..serialize.protos.dataframe_pb2 import SeriesDef
            return SeriesDef
        return super(SeriesData, cls).cls(provider)

    @property
    def params(self):
        # params return the properties which useful to rebuild a new tileable object
        return {
            'shape': self.shape,
            'dtype': self.dtype,
            'name': self.name,
            'index_value': self.index_value,
        }

    def __str__(self):
        if is_eager_mode():
            return 'Series(op={0}, data=\n{1})'.format(self.op.__class__.__name__,
                                                       str(self.fetch()))
        else:
            return 'Series(op={0})'.format(self.op.__class__.__name__)

    def __repr__(self):
        if is_eager_mode():
            return 'Series <op={0}, key={1}, data=\n{2}>'.format(self.op.__class__.__name__,
                                                                 self.key,
                                                                 repr(self.fetch()))
        else:
            return 'Series <op={0}, key={1}>'.format(self.op.__class__.__name__,
                                                     self.key)

    @property
    def dtype(self):
        # NB: don't use `getattr(self, '_dtype', None) or self.op.type`, since pd.Series has overloaded the
        # operator `or`.
        ty = getattr(self, '_dtype', None)
        if ty is not None:
            return ty
        else:
            return self.op.dtype

    @property
    def name(self):
        return self._name

    @property
    def index_value(self):
        return self._index_value


class Series(TileableEntity):
    __slots__ = ()
    _allow_data_type_ = (SeriesData,)


class DataFrameChunkData(ChunkData):
    __slots__ = ()

    # required fields
    _shape = TupleField('shape', ValueType.int64,
                        on_serialize=on_serialize_shape, on_deserialize=on_deserialize_shape)
    # optional fields
    _dtypes = SeriesField('dtypes')
    _index_value = ReferenceField('index_value', IndexValue)
    _columns_value = ReferenceField('columns_value', IndexValue)

    def __init__(self, op=None, shape=None, index=None, dtypes=None,
                 index_value=None, columns_value=None, **kw):
        super(DataFrameChunkData, self).__init__(_op=op, _shape=shape, _index=index,
                                                 _dtypes=dtypes, _index_value=index_value,
                                                 _columns_value=columns_value, **kw)

    @classmethod
    def cls(cls, provider):
        if provider.type == ProviderType.protobuf:
            from ..serialize.protos.dataframe_pb2 import DataFrameChunkDef
            return DataFrameChunkDef
        return super(DataFrameChunkData, cls).cls(provider)

    @property
    def params(self):
        # params return the properties which useful to rebuild a new chunk
        return {
            'shape': self.shape,
            'dtypes': self.dtypes,
            'index': self.index,
            'index_value': self.index_value,
            'columns_value': self.columns,
        }

    @property
    def shape(self):
        return getattr(self, '_shape', None)

    @property
    def ndim(self):
        return len(self.shape)

    @property
    def dtypes(self):
        dt = getattr(self, '_dtypes', None)
        if dt is not None:
            return dt
        return getattr(self.op, 'dtypes', None)

    @property
    def index_value(self):
        return self._index_value

    @property
    def columns(self):
        return self._columns_value


class DataFrameChunk(Chunk):
    __slots__ = ()
    _allow_data_type_ = (DataFrameChunkData,)


class DataFrameData(TileableData):
    __slots__ = ()

    # optional fields
    _dtypes = SeriesField('dtypes')
    _index_value = ReferenceField('index_value', IndexValue)
    _columns_value = ReferenceField('columns_value', IndexValue)
    _chunks = ListField('chunks', ValueType.reference(DataFrameChunkData),
                        on_serialize=lambda x: [it.data for it in x] if x is not None else x,
                        on_deserialize=lambda x: [DataFrameChunk(it) for it in x] if x is not None else x)

    def __init__(self, op=None, shape=None, nsplits=None, dtypes=None,
                 index_value=None, columns_value=None, chunks=None, **kw):
        super(DataFrameData, self).__init__(_op=op, _shape=shape, _nsplits=nsplits,
                                            _dtypes=dtypes, _index_value=index_value,
                                            _columns_value=columns_value,
                                            _chunks=chunks, **kw)

    @classmethod
    def cls(cls, provider):
        if provider.type == ProviderType.protobuf:
            from ..serialize.protos.dataframe_pb2 import DataFrameDef
            return DataFrameDef
        return super(DataFrameData, cls).cls(provider)

    def __str__(self):
        if is_eager_mode():
            return 'DataFrame(op={0}, data=\n{1})'.format(self.op.__class__.__name__,
                                                          str(self.fetch()))
        else:
            return 'DataFrame(op={0})'.format(self.op.__class__.__name__)

    def __repr__(self):
        if is_eager_mode():
            return 'DataFrame <op={0}, key={1}, data=\n{2}>'.format(self.op.__class__.__name__,
                                                                    self.key,
                                                                    repr(self.fetch()))
        else:
            return 'DataFrame <op={0}, key={1}>'.format(self.op.__class__.__name__,
                                                        self.key)

    @property
    def params(self):
        # params return the properties which useful to rebuild a new tileable object
        return {
            'shape': self.shape,
            'dtypes': self.dtypes,
            'index_value': self.index_value,
            'columns_value': self.columns
        }

    @property
    def dtypes(self):
        dt = getattr(self, '_dtypes', None)
        if dt is not None:
            return dt
        return getattr(self.op, 'dtypes', None)

    @property
    def index_value(self):
        return self._index_value

    @property
    def columns(self):
        return self._columns_value

    def _equal(self, o):
        from ..core import build_mode
        # FIXME We need to implemented a true `==` operator for DataFrame, current we just need
        # to do `self is o` under build mode to make the `iloc.__setitem__` happy.
        if build_mode().is_build_mode:
            return self is o
        else:
            return self == o

    def to_tensor(self):
        from ..tensor.datasource.from_dataframe import from_dataframe
        return from_dataframe(self)

    @staticmethod
    def from_tensor(in_tensor):
        from .datasource.from_tensor import from_tensor
        return from_tensor(in_tensor)

    @staticmethod
    def from_records(records, **kw):
        from .datasource.from_records import from_records
        return from_records(records, **kw)

<<<<<<< HEAD
    def set_index(self, *args, **kwargs):
        from .indexing.set_index import set_index
        return set_index(self, *args, **kwargs)
=======
    def merge(self, objs, *args, **kwargs):
        from .merge.merge import merge
        return merge(self, objs, *args, **kwargs)

    def join(self, other, *args, **kwargs):
        from .merge.merge import join
        return join(self, other, *args, **kwargs)
>>>>>>> 2a40684f


class DataFrame(TileableEntity):
    __slots__ = ()
    _allow_data_type_ = (DataFrameData,)

    def __eq__(self, other):
        return self._equal(other)

    def __hash__(self):
        # NB: we have customized __eq__ explicitly, thus we need define __hash__ explicitly as well.
        return super(DataFrame, self).__hash__()

    def to_tensor(self):
        return self._data.to_tensor()

    def from_tensor(self, in_tensor):
        return self._data.from_tensor(in_tensor)

    def from_records(self, records, **kw):
        return self._data.from_records(records, **kw)

    @property
    def iloc(self):
        from .indexing.iloc import DataFrameIloc
        return DataFrameIloc(self)


INDEX_TYPE = (Index, IndexData)
INDEX_CHUNK_TYPE = (IndexChunk, IndexChunkData)
SERIES_TYPE = (Series, SeriesData)
SERIES_CHUNK_TYPE = (SeriesChunk, SeriesChunkData)
DATAFRAME_TYPE = (DataFrame, DataFrameData)
DATAFRAME_CHUNK_TYPE = (DataFrameChunk, DataFrameChunkData)
TILEABLE_TYPE = INDEX_TYPE + SERIES_TYPE + DATAFRAME_TYPE
CHUNK_TYPE = INDEX_CHUNK_TYPE + SERIES_CHUNK_TYPE + DATAFRAME_CHUNK_TYPE<|MERGE_RESOLUTION|>--- conflicted
+++ resolved
@@ -662,11 +662,10 @@
         from .datasource.from_records import from_records
         return from_records(records, **kw)
 
-<<<<<<< HEAD
     def set_index(self, *args, **kwargs):
         from .indexing.set_index import set_index
         return set_index(self, *args, **kwargs)
-=======
+
     def merge(self, objs, *args, **kwargs):
         from .merge.merge import merge
         return merge(self, objs, *args, **kwargs)
@@ -674,7 +673,6 @@
     def join(self, other, *args, **kwargs):
         from .merge.merge import join
         return join(self, other, *args, **kwargs)
->>>>>>> 2a40684f
 
 
 class DataFrame(TileableEntity):
