# Copyright 1999-2018 Alibaba Group Holding Ltd.
#
# Licensed under the Apache License, Version 2.0 (the "License");
# you may not use this file except in compliance with the License.
# You may obtain a copy of the License at
#
#      http://www.apache.org/licenses/LICENSE-2.0
#
# Unless required by applicable law or agreed to in writing, software
# distributed under the License is distributed on an "AS IS" BASIS,
# WITHOUT WARRANTIES OR CONDITIONS OF ANY KIND, either express or implied.
# See the License for the specific language governing permissions and
# limitations under the License.

import pandas as pd
import numpy as np

from ...serialize import ValueType, ListField, StringField, BoolField, AnyField
from ... import opcodes as OperandDef
from ..operands import DataFrameOperand, DataFrameOperandMixin, ObjectType


class DataFrameConcat(DataFrameOperand, DataFrameOperandMixin):
    _op_type_ = OperandDef.CONCATENATE

    _axis = AnyField('axis')
    _join = StringField('join')
    _join_axes = ListField('join_axes', ValueType.key)
    _ignore_index = BoolField('ignore_index')
    _keys = ListField('keys')
    _levels = ListField('levels')
    _names = ListField('names')
    _verify_integrity = BoolField('verify_integrity')
    _sort = BoolField('sort')
    _copy = BoolField('copy')

    def __init__(self, axis=None, join=None, join_axes=None, ignore_index=None,
                 keys=None, levels=None, names=None, verify_integrity=None,
                 sort=None, copy=None, sparse=None, object_type=None, **kw):
        super(DataFrameConcat, self).__init__(
            _axis=axis, _join=join, _join_axes=join_axes, _ignore_index=ignore_index,
            _keys=keys, _levels=levels, _names=names,
            _verify_integrity=verify_integrity, _sort=sort, _copy=copy,
            _sparse=sparse, _object_type=object_type, **kw)

    @property
    def axis(self):
        return self._axis

    @property
    def join(self):
        return self._join

    @property
    def join_axes(self):
        return self._join_axes

    @property
    def ignore_index(self):
        return self._ignore_index

    @property
    def keys(self):
        return self._keys

    @property
    def level(self):
        return self._levels

    @property
    def name(self):
        return self._name

    @property
    def verify_integrity(self):
        return self._verify_integrity

    @property
    def sort(self):
        return self._sort

    @property
    def copy_(self):
        return self._copy

    @classmethod
    def execute(cls, ctx, op):
        def _base_concat(chunk, inputs):
            # auto generated concat when executing a DataFrame, Series or Index
            if chunk.op.object_type == ObjectType.dataframe:
<<<<<<< HEAD
                if chunk.op.axis == None:
                    return _auto_concat_dataframe_chunks(chunk, inputs)
                else:
                    # The chunk's inputs should be 1-dimension
                    return pd.concat(inputs, axis=chunk.op.axis, sort=False)
=======
                return _auto_concat_dataframe_chunks(chunk, inputs)
>>>>>>> b711e613
            elif chunk.op.object_type == ObjectType.series:
                return _auto_concat_series_chunks(chunk, inputs)
            else:
                raise TypeError('Only DataFrameChunk, SeriesChunk and IndexChunk '
                                'can be automatically concatenated')

        def _auto_concat_dataframe_chunks(chunk, inputs):
            if chunk.op.axis is not None:
                return pd.concat(inputs, axis=op.axis)
            # auto generated concat when executing a DataFrame
            n_rows = max(inp.index[0] for inp in chunk.inputs) + 1
            n_cols = int(len(inputs) // n_rows)
            assert n_rows * n_cols == len(inputs)

            concats = []
            for i in range(n_rows):
                concat = pd.concat([inputs[i * n_cols + j] for j in range(n_cols)], axis='columns')
                concats.append(concat)

            # The `sort=False` is to suppress a `FutureWarning` of pandas, when the index or column of chunks to
            # concatenate is not aligned, which may happens for certain ops.
            #
            # See also Note [Columns of Left Join] in test_merge_execution.py.
            ret = pd.concat(concats, sort=False)
            if getattr(chunk.index_value, 'should_be_monotonic', False):
                ret.sort_index(inplace=True)
            if getattr(chunk.columns, 'should_be_monotonic', False):
                ret.sort_index(axis=1, inplace=True)
            return ret

        def _auto_concat_series_chunks(chunk, inputs):
            # auto generated concat when executing a Series
            if all(np.isscalar(inp) for inp in inputs):
                return pd.Series(inputs)
            else:
                if chunk.op.axis is not None:
                    concat = pd.concat(inputs, axis=chunk.op.axis)
                else:
                    concat = pd.concat(inputs)
                if getattr(chunk.index_value, 'should_be_monotonic', False):
                    concat.sort_index(inplace=True)
                return concat

        chunk = op.outputs[0]
        inputs = [ctx[input.key] for input in op.inputs]

        if isinstance(inputs[0], tuple):
            ctx[chunk.key] = tuple(_base_concat(chunk, [input[i] for input in inputs])
                                   for i in range(len(inputs[0])))
        else:
            ctx[chunk.key] = _base_concat(chunk, inputs)<|MERGE_RESOLUTION|>--- conflicted
+++ resolved
@@ -88,15 +88,7 @@
         def _base_concat(chunk, inputs):
             # auto generated concat when executing a DataFrame, Series or Index
             if chunk.op.object_type == ObjectType.dataframe:
-<<<<<<< HEAD
-                if chunk.op.axis == None:
-                    return _auto_concat_dataframe_chunks(chunk, inputs)
-                else:
-                    # The chunk's inputs should be 1-dimension
-                    return pd.concat(inputs, axis=chunk.op.axis, sort=False)
-=======
                 return _auto_concat_dataframe_chunks(chunk, inputs)
->>>>>>> b711e613
             elif chunk.op.object_type == ObjectType.series:
                 return _auto_concat_series_chunks(chunk, inputs)
             else:
