#!/usr/bin/env python
# -*- coding: utf-8 -*-
# Copyright 1999-2018 Alibaba Group Holding Ltd.
#
# Licensed under the Apache License, Version 2.0 (the "License");
# you may not use this file except in compliance with the License.
# You may obtain a copy of the License at
#
#      http://www.apache.org/licenses/LICENSE-2.0
#
# Unless required by applicable law or agreed to in writing, software
# distributed under the License is distributed on an "AS IS" BASIS,
# WITHOUT WARRANTIES OR CONDITIONS OF ANY KIND, either express or implied.
# See the License for the specific language governing permissions and
# limitations under the License.

from .initializer import DataFrame, Series
# do imports to register operands
from .datasource.from_tensor import from_tensor
from .datasource.from_records import from_records
from .utils import concat_tileable_chunks, get_fetch_op_cls, get_fuse_op_cls
from .fetch import DataFrameFetch, DataFrameFetchShuffle

from . import arithmetic
from . import base
from . import indexing
from . import merge
from . import reduction
<<<<<<< HEAD
from . import groupby
del reduction, arithmetic, indexing, merge, groupby
=======
>>>>>>> 449d85b1

del reduction, arithmetic, indexing, merge, base
del DataFrameFetch, DataFrameFetchShuffle<|MERGE_RESOLUTION|>--- conflicted
+++ resolved
@@ -26,11 +26,7 @@
 from . import indexing
 from . import merge
 from . import reduction
-<<<<<<< HEAD
 from . import groupby
-del reduction, arithmetic, indexing, merge, groupby
-=======
->>>>>>> 449d85b1
 
-del reduction, arithmetic, indexing, merge, base
+del reduction, arithmetic, indexing, merge, base, groupby
 del DataFrameFetch, DataFrameFetchShuffle