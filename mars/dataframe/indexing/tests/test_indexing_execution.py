# Copyright 1999-2021 Alibaba Group Holding Ltd.
#
# Licensed under the Apache License, Version 2.0 (the "License");
# you may not use this file except in compliance with the License.
# You may obtain a copy of the License at
#
#      http://www.apache.org/licenses/LICENSE-2.0
#
# Unless required by applicable law or agreed to in writing, software
# distributed under the License is distributed on an "AS IS" BASIS,
# WITHOUT WARRANTIES OR CONDITIONS OF ANY KIND, either express or implied.
# See the License for the specific language governing permissions and
# limitations under the License.

import os
import tempfile

import numpy as np
import pandas as pd
import pytest

try:
    import pyarrow as pa
except ImportError:  # pragma: no cover
    pa = None
try:
    import fastparquet as fp
except ImportError:  # pragma: no cover
    fp = None

from .... import dataframe as md
from .... import tensor as mt
from ...datasource.read_csv import DataFrameReadCSV
from ...datasource.read_sql import DataFrameReadSQL
from ...datasource.read_parquet import DataFrameReadParquet


@pytest.mark.parametrize("chunk_size", [2, (2, 3)])
def test_set_index(setup, chunk_size):
    df1 = pd.DataFrame(
        [[1, 3, 3], [4, 2, 6], [7, 8, 9]],
        index=["a1", "a2", "a3"],
        columns=["x", "y", "z"],
    )

    df2 = md.DataFrame(df1, chunk_size=chunk_size)

    expected = df1.set_index("y", drop=True)
    df3 = df2.set_index("y", drop=True)
    pd.testing.assert_frame_equal(expected, df3.execute().fetch())

    expected = df1.set_index("y", drop=False)
    df4 = df2.set_index("y", drop=False)
    pd.testing.assert_frame_equal(expected, df4.execute().fetch())

    expected = df1.set_index("y")
    df2.set_index("y", inplace=True)
    pd.testing.assert_frame_equal(expected, df2.execute().fetch())


def test_iloc_getitem(setup):
    df1 = pd.DataFrame(
        [[1, 3, 3], [4, 2, 6], [7, 8, 9]],
        index=["a1", "a2", "a3"],
        columns=["x", "y", "z"],
    )
    df2 = md.DataFrame(df1, chunk_size=2)

    # plain index
    expected = df1.iloc[1]
    df3 = df2.iloc[1]
    result = df3.execute(extra_config={"check_series_name": False}).fetch()
    pd.testing.assert_series_equal(expected, result)

    # plain index on axis 1
    expected = df1.iloc[:2, 1]
    df4 = df2.iloc[:2, 1]
    pd.testing.assert_series_equal(expected, df4.execute().fetch())

    # slice index
    expected = df1.iloc[:, 2:4]
    df5 = df2.iloc[:, 2:4]
    pd.testing.assert_frame_equal(expected, df5.execute().fetch())

    # plain fancy index
    expected = df1.iloc[[0], [0, 1, 2]]
    df6 = df2.iloc[[0], [0, 1, 2]]
    pd.testing.assert_frame_equal(expected, df6.execute().fetch())

    # plain fancy index with shuffled order
    expected = df1.iloc[[0], [1, 2, 0]]
    df7 = df2.iloc[[0], [1, 2, 0]]
    pd.testing.assert_frame_equal(expected, df7.execute().fetch())

    # fancy index
    expected = df1.iloc[[1, 2], [0, 1, 2]]
    df8 = df2.iloc[[1, 2], [0, 1, 2]]
    pd.testing.assert_frame_equal(expected, df8.execute().fetch())

    # fancy index with shuffled order
    expected = df1.iloc[[2, 1], [1, 2, 0]]
    df9 = df2.iloc[[2, 1], [1, 2, 0]]
    pd.testing.assert_frame_equal(expected, df9.execute().fetch())

    # one fancy index
    expected = df1.iloc[[2, 1]]
    df10 = df2.iloc[[2, 1]]
    pd.testing.assert_frame_equal(expected, df10.execute().fetch())

    # plain index
    expected = df1.iloc[1, 2]
    df11 = df2.iloc[1, 2]
    assert expected == df11.execute().fetch()

    # bool index array
    expected = df1.iloc[[True, False, True], [2, 1]]
    df12 = df2.iloc[[True, False, True], [2, 1]]
    pd.testing.assert_frame_equal(expected, df12.execute().fetch())

    # bool index array on axis 1
    expected = df1.iloc[[2, 1], [True, False, True]]
    df14 = df2.iloc[[2, 1], [True, False, True]]
    pd.testing.assert_frame_equal(expected, df14.execute().fetch())

    # bool index
    expected = df1.iloc[[True, False, True], [2, 1]]
    df13 = df2.iloc[md.Series([True, False, True], chunk_size=1), [2, 1]]
    pd.testing.assert_frame_equal(expected, df13.execute().fetch())

    # test Series
    data = pd.Series(np.arange(10))
    series = md.Series(data, chunk_size=3).iloc[:3]
    pd.testing.assert_series_equal(series.execute().fetch(), data.iloc[:3])

    series = md.Series(data, chunk_size=3).iloc[4]
    assert series.execute().fetch() == data.iloc[4]

    series = md.Series(data, chunk_size=3).iloc[[2, 3, 4, 9]]
    pd.testing.assert_series_equal(series.execute().fetch(), data.iloc[[2, 3, 4, 9]])

    series = md.Series(data, chunk_size=3).iloc[[4, 3, 9, 2]]
    pd.testing.assert_series_equal(series.execute().fetch(), data.iloc[[4, 3, 9, 2]])

    series = md.Series(data).iloc[5:]
    pd.testing.assert_series_equal(series.execute().fetch(), data.iloc[5:])

    # bool index array
    selection = np.random.RandomState(0).randint(2, size=10, dtype=bool)
    series = md.Series(data).iloc[selection]
    pd.testing.assert_series_equal(series.execute().fetch(), data.iloc[selection])

    # bool index
    series = md.Series(data).iloc[md.Series(selection, chunk_size=4)]
    pd.testing.assert_series_equal(series.execute().fetch(), data.iloc[selection])

    # test index
    data = pd.Index(np.arange(10))
    index = md.Index(data, chunk_size=3)[:3]
    pd.testing.assert_index_equal(index.execute().fetch(), data[:3])

    index = md.Index(data, chunk_size=3)[4]
    assert index.execute().fetch() == data[4]

    index = md.Index(data, chunk_size=3)[[2, 3, 4, 9]]
    pd.testing.assert_index_equal(index.execute().fetch(), data[[2, 3, 4, 9]])

    index = md.Index(data, chunk_size=3)[[4, 3, 9, 2]]
    pd.testing.assert_index_equal(index.execute().fetch(), data[[4, 3, 9, 2]])

    index = md.Index(data)[5:]
    pd.testing.assert_index_equal(index.execute().fetch(), data[5:])

    # bool index array
    selection = np.random.RandomState(0).randint(2, size=10, dtype=bool)
    index = md.Index(data)[selection]
    pd.testing.assert_index_equal(index.execute().fetch(), data[selection])

    index = md.Index(data)[mt.tensor(selection, chunk_size=4)]
    pd.testing.assert_index_equal(index.execute().fetch(), data[selection])


def test_iloc_setitem(setup):
    df1 = pd.DataFrame(
        [[1, 3, 3], [4, 2, 6], [7, 8, 9]],
        index=["a1", "a2", "a3"],
        columns=["x", "y", "z"],
    )
    df2 = md.DataFrame(df1, chunk_size=2)

    # plain index
    expected = df1
    expected.iloc[1] = 100
    df2.iloc[1] = 100
    pd.testing.assert_frame_equal(expected, df2.execute().fetch())

    # slice index
    expected.iloc[:, 2:4] = 1111
    df2.iloc[:, 2:4] = 1111
    pd.testing.assert_frame_equal(expected, df2.execute().fetch())

    # plain fancy index
    expected.iloc[[0], [0, 1, 2]] = 2222
    df2.iloc[[0], [0, 1, 2]] = 2222
    pd.testing.assert_frame_equal(expected, df2.execute().fetch())

    # fancy index
    expected.iloc[[1, 2], [0, 1, 2]] = 3333
    df2.iloc[[1, 2], [0, 1, 2]] = 3333
    pd.testing.assert_frame_equal(expected, df2.execute().fetch())

    # plain index
    expected.iloc[1, 2] = 4444
    df2.iloc[1, 2] = 4444
    pd.testing.assert_frame_equal(expected, df2.execute().fetch())

    # test Series
    data = pd.Series(np.arange(10))
    series = md.Series(data, chunk_size=3)
    series.iloc[:3] = 1
    data.iloc[:3] = 1
    pd.testing.assert_series_equal(series.execute().fetch(), data)

    series.iloc[4] = 2
    data.iloc[4] = 2
    pd.testing.assert_series_equal(series.execute().fetch(), data)

    series.iloc[[2, 3, 4, 9]] = 3
    data.iloc[[2, 3, 4, 9]] = 3
    pd.testing.assert_series_equal(series.execute().fetch(), data)

    series.iloc[5:] = 4
    data.iloc[5:] = 4
    pd.testing.assert_series_equal(series.execute().fetch(), data)

    # test Index
    data = pd.Index(np.arange(10))
    index = md.Index(data, chunk_size=3)
    with pytest.raises(TypeError):
        index[5:] = 4


def test_loc_getitem(setup):
    rs = np.random.RandomState(0)
    # index and columns are labels
    raw1 = pd.DataFrame(
        rs.randint(10, size=(5, 4)),
        index=["a1", "a2", "a3", "a4", "a5"],
        columns=["a", "b", "c", "d"],
    )
    # columns are labels
    raw2 = raw1.copy()
    raw2.reset_index(inplace=True, drop=True)
    # columns are non unique and monotonic
    raw3 = raw1.copy()
    raw3.columns = ["a", "b", "b", "d"]
    # columns are non unique and non monotonic
    raw4 = raw1.copy()
    raw4.columns = ["b", "a", "b", "d"]
    # index that is timestamp
    raw5 = raw1.copy()
<<<<<<< HEAD
    raw5.index = pd.date_range("2020-1-1", periods=5)
=======
    raw5.index = pd.date_range('2020-1-1', periods=5)
    raw6 = raw1[:0]
>>>>>>> 4e170679

    df1 = md.DataFrame(raw1, chunk_size=2)
    df2 = md.DataFrame(raw2, chunk_size=2)
    df3 = md.DataFrame(raw3, chunk_size=2)
    df4 = md.DataFrame(raw4, chunk_size=2)
    df5 = md.DataFrame(raw5, chunk_size=2)
    df6 = md.DataFrame(raw6)

    df = df2.loc[3, "b"]
    result = df.execute().fetch()
    expected = raw2.loc[3, "b"]
    assert result == expected

    df = df1.loc["a3", "b"]
    result = df.execute(extra_config={"check_shape": False}).fetch()
    expected = raw1.loc["a3", "b"]
    assert result == expected

<<<<<<< HEAD
    df = df2.loc[1:4, "b":"d"]
=======
    # test empty list
    df = df1.loc[[]]
    result = df.execute().fetch()
    expected = raw1.loc[[]]
    pd.testing.assert_frame_equal(result, expected)

    df = df2.loc[[]]
    result = df.execute().fetch()
    expected = raw2.loc[[]]
    pd.testing.assert_frame_equal(result, expected)

    df = df2.loc[1:4, 'b':'d']
>>>>>>> 4e170679
    result = df.execute().fetch()
    expected = raw2.loc[1:4, "b":"d"]
    pd.testing.assert_frame_equal(result, expected)

    df = df2.loc[:4, "b":]
    result = df.execute().fetch()
    expected = raw2.loc[:4, "b":]
    pd.testing.assert_frame_equal(result, expected)

    # slice on axis index whose index_value does not have value
    df = df1.loc["a2":"a4", "b":]
    result = df.execute().fetch()
    expected = raw1.loc["a2":"a4", "b":]
    pd.testing.assert_frame_equal(result, expected)

    df = df2.loc[:, "b"]
    result = df.execute().fetch()
    expected = raw2.loc[:, "b"]
    pd.testing.assert_series_equal(result, expected)

    # 'b' is non-unique
    df = df3.loc[:, "b"]
    result = df.execute().fetch()
    expected = raw3.loc[:, "b"]
    pd.testing.assert_frame_equal(result, expected)

    # 'b' is non-unique, and non-monotonic
    df = df4.loc[:, "b"]
    result = df.execute().fetch()
    expected = raw4.loc[:, "b"]
    pd.testing.assert_frame_equal(result, expected)

    # label on axis 0
    df = df1.loc["a2", :]
    result = df.execute().fetch()
    expected = raw1.loc["a2", :]
    pd.testing.assert_series_equal(result, expected)

    # label-based fancy index
    df = df2.loc[[3, 0, 1], ["c", "a", "d"]]
    result = df.execute().fetch()
    expected = raw2.loc[[3, 0, 1], ["c", "a", "d"]]
    pd.testing.assert_frame_equal(result, expected)

    # label-based fancy index, asc sorted
    df = df2.loc[[0, 1, 3], ["a", "c", "d"]]
    result = df.execute().fetch()
    expected = raw2.loc[[0, 1, 3], ["a", "c", "d"]]
    pd.testing.assert_frame_equal(result, expected)

    # label-based fancy index in which non-unique exists
    selection = rs.randint(2, size=(5,), dtype=bool)
    df = df3.loc[selection, ["b", "a", "d"]]
    result = df.execute().fetch()
    expected = raw3.loc[selection, ["b", "a", "d"]]
    pd.testing.assert_frame_equal(result, expected)

    df = df3.loc[md.Series(selection), ["b", "a", "d"]]
    result = df.execute().fetch()
    expected = raw3.loc[selection, ["b", "a", "d"]]
    pd.testing.assert_frame_equal(result, expected)

    # label-based fancy index on index
    # whose index_value does not have value
    df = df1.loc[["a3", "a1"], ["b", "a", "d"]]
    result = df.execute(extra_config={"check_nsplits": False}).fetch()
    expected = raw1.loc[["a3", "a1"], ["b", "a", "d"]]
    pd.testing.assert_frame_equal(result, expected)

    # get timestamp by str
    df = df5.loc["20200101"]
    result = df.execute(extra_config={"check_series_name": False}).fetch(
        extra_config={"check_series_name": False}
    )
    expected = raw5.loc["20200101"]
    pd.testing.assert_series_equal(result, expected)

    # get timestamp by str, return scalar
    df = df5.loc["2020-1-1", "c"]
    result = df.execute().fetch()
    expected = raw5.loc["2020-1-1", "c"]
    assert result == expected

    # test empty df
    df = df6.loc[[]]
    result = df.execute().fetch()
    expected = raw6.loc[[]]
    pd.testing.assert_frame_equal(result, expected)


def test_dataframe_getitem(setup):
    data = pd.DataFrame(np.random.rand(10, 5), columns=["c1", "c2", "c3", "c4", "c5"])
    df = md.DataFrame(data, chunk_size=2)
    data2 = data.copy()
    data2.index = pd.date_range("2020-1-1", periods=10)
    mdf = md.DataFrame(data2, chunk_size=3)

    series1 = df["c2"]
    pd.testing.assert_series_equal(series1.execute().fetch(), data["c2"])

    series2 = df["c5"]
    pd.testing.assert_series_equal(series2.execute().fetch(), data["c5"])

    df1 = df[["c1", "c2", "c3"]]
    pd.testing.assert_frame_equal(df1.execute().fetch(), data[["c1", "c2", "c3"]])

    df2 = df[["c3", "c2", "c1"]]
    pd.testing.assert_frame_equal(df2.execute().fetch(), data[["c3", "c2", "c1"]])

    df3 = df[["c1"]]
    pd.testing.assert_frame_equal(df3.execute().fetch(), data[["c1"]])

    df4 = df[["c3", "c1", "c2", "c1"]]
    pd.testing.assert_frame_equal(df4.execute().fetch(), data[["c3", "c1", "c2", "c1"]])

    df5 = df[np.array(["c1", "c2", "c3"])]
    pd.testing.assert_frame_equal(df5.execute().fetch(), data[["c1", "c2", "c3"]])

    df6 = df[["c3", "c2", "c1"]]
    pd.testing.assert_frame_equal(df6.execute().fetch(), data[["c3", "c2", "c1"]])

    df7 = df[1:7:2]
    pd.testing.assert_frame_equal(df7.execute().fetch(), data[1:7:2])

    series3 = df["c1"][0]
    assert series3.execute().fetch() == data["c1"][0]

    df8 = mdf[3:7]
    pd.testing.assert_frame_equal(df8.execute().fetch(), data2[3:7])

    df9 = mdf["2020-1-2":"2020-1-5"]
    pd.testing.assert_frame_equal(df9.execute().fetch(), data2["2020-1-2":"2020-1-5"])


def test_dataframe_getitem_bool(setup):
    data = pd.DataFrame(np.random.rand(10, 5), columns=["c1", "c2", "c3", "c4", "c5"])
    df = md.DataFrame(data, chunk_size=2)

    mask_data = data.c1 > 0.5
    mask = md.Series(mask_data, chunk_size=2)

    # getitem by mars series
    assert df[mask].execute().fetch().shape == data[mask_data].shape
    pd.testing.assert_frame_equal(df[mask].execute().fetch(), data[mask_data])

    # getitem by pandas series
    pd.testing.assert_frame_equal(df[mask_data].execute().fetch(), data[mask_data])

    # getitem by mars series with alignment but no shuffle
    mask_data = pd.Series(
        [True, True, True, False, False, True, True, False, False, True],
        index=range(9, -1, -1),
    )
    mask = md.Series(mask_data, chunk_size=2)
    pd.testing.assert_frame_equal(df[mask].execute().fetch(), data[mask_data])

    # getitem by mars series with shuffle alignment
    mask_data = pd.Series(
        [True, True, True, False, False, True, True, False, False, True],
        index=[0, 3, 6, 2, 9, 8, 5, 7, 1, 4],
    )
    mask = md.Series(mask_data, chunk_size=2)
    pd.testing.assert_frame_equal(
        df[mask].execute().fetch().sort_index(), data[mask_data]
    )

    # getitem by mars series with shuffle alignment and extra element
    mask_data = pd.Series(
        [True, True, True, False, False, True, True, False, False, True, False],
        index=[0, 3, 6, 2, 9, 8, 5, 7, 1, 4, 10],
    )
    mask = md.Series(mask_data, chunk_size=2)
    pd.testing.assert_frame_equal(
        df[mask].execute().fetch().sort_index(), data[mask_data]
    )

    # getitem by DataFrame with all bool columns
    r = df[df > 0.5]
    result = r.execute().fetch()
    pd.testing.assert_frame_equal(result, data[data > 0.5])

    # getitem by tensor mask
    r = df[(df["c1"] > 0.5).to_tensor()]
    result = r.execute().fetch()
    pd.testing.assert_frame_equal(result, data[data["c1"] > 0.5])


def test_dataframe_getitem_using_attr(setup):
    data = pd.DataFrame(
        np.random.rand(10, 5), columns=["c1", "c2", "key", "dtypes", "size"]
    )
    df = md.DataFrame(data, chunk_size=2)

    series1 = df.c2
    pd.testing.assert_series_equal(series1.execute().fetch(), data.c2)

    # accessing column using attribute shouldn't overwrite existing attributes
    assert df.key == getattr(getattr(df, "_data"), "_key")
    assert df.size == data.size
    pd.testing.assert_series_equal(df.dtypes, data.dtypes)

    # accessing non-existing attributes should trigger exception
    with pytest.raises(AttributeError):
        _ = df.zzz  # noqa: F841


def test_series_getitem(setup):
    data = pd.Series(np.random.rand(10))
    series = md.Series(data)
    assert series[1].execute().fetch() == data[1]

    data = pd.Series(np.random.rand(10), name="a")
    series = md.Series(data, chunk_size=4)

    for i in range(10):
        series1 = series[i]
        assert series1.execute().fetch() == data[i]

    series2 = series[[0, 1, 2, 3, 4]]
    pd.testing.assert_series_equal(series2.execute().fetch(), data[[0, 1, 2, 3, 4]])

    series3 = series[[4, 3, 2, 1, 0]]
    pd.testing.assert_series_equal(series3.execute().fetch(), data[[4, 3, 2, 1, 0]])

    series4 = series[[1, 2, 3, 2, 1, 0]]
    pd.testing.assert_series_equal(series4.execute().fetch(), data[[1, 2, 3, 2, 1, 0]])
    #
    index = ["i" + str(i) for i in range(20)]
    data = pd.Series(np.random.rand(20), index=index, name="a")
    series = md.Series(data, chunk_size=3)

    for idx in index:
        series1 = series[idx]
        assert series1.execute().fetch() == data[idx]

    selected = ["i1", "i2", "i3", "i4", "i5"]
    series2 = series[selected]
    pd.testing.assert_series_equal(series2.execute().fetch(), data[selected])

    selected = ["i4", "i7", "i0", "i1", "i5"]
    series3 = series[selected]
    pd.testing.assert_series_equal(series3.execute().fetch(), data[selected])

    selected = ["i0", "i1", "i5", "i4", "i0", "i1"]
    series4 = series[selected]
    pd.testing.assert_series_equal(series4.execute().fetch(), data[selected])

    selected = ["i0"]
    series5 = series[selected]
    pd.testing.assert_series_equal(series5.execute().fetch(), data[selected])

    data = pd.Series(np.random.rand(10))
    series = md.Series(data, chunk_size=3)
    selected = series[:2]
    pd.testing.assert_series_equal(selected.execute().fetch(), data[:2])

    selected = series[2:8:2]
    pd.testing.assert_series_equal(selected.execute().fetch(), data[2:8:2])

    data = pd.Series(np.random.rand(9), index=["c" + str(i) for i in range(9)])
    series = md.Series(data, chunk_size=3)
    selected = series[:"c2"]
    pd.testing.assert_series_equal(selected.execute().fetch(), data[:"c2"])
    selected = series["c2":"c9"]
    pd.testing.assert_series_equal(selected.execute().fetch(), data["c2":"c9"])


def test_head(setup):
    data = pd.DataFrame(np.random.rand(10, 5), columns=["c1", "c2", "c3", "c4", "c5"])
    df = md.DataFrame(data, chunk_size=2)

    pd.testing.assert_frame_equal(df.head().execute().fetch(), data.head())
    pd.testing.assert_frame_equal(df.head(3).execute().fetch(), data.head(3))
    pd.testing.assert_frame_equal(df.head(-3).execute().fetch(), data.head(-3))
    pd.testing.assert_frame_equal(df.head(8).execute().fetch(), data.head(8))
    pd.testing.assert_frame_equal(df.head(-8).execute().fetch(), data.head(-8))
    pd.testing.assert_frame_equal(df.head(13).execute().fetch(), data.head(13))
    pd.testing.assert_frame_equal(df.head(-13).execute().fetch(), data.head(-13))


def test_tail(setup):
    data = pd.DataFrame(np.random.rand(10, 5), columns=["c1", "c2", "c3", "c4", "c5"])
    df = md.DataFrame(data, chunk_size=2)

    pd.testing.assert_frame_equal(df.tail().execute().fetch(), data.tail())
    pd.testing.assert_frame_equal(df.tail(3).execute().fetch(), data.tail(3))
    pd.testing.assert_frame_equal(df.tail(-3).execute().fetch(), data.tail(-3))
    pd.testing.assert_frame_equal(df.tail(8).execute().fetch(), data.tail(8))
    pd.testing.assert_frame_equal(df.tail(-8).execute().fetch(), data.tail(-8))
    pd.testing.assert_frame_equal(df.tail(13).execute().fetch(), data.tail(13))
    pd.testing.assert_frame_equal(df.tail(-13).execute().fetch(), data.tail(-13))


def test_at(setup):
    data = pd.DataFrame(
        np.random.rand(10, 5),
        columns=["c" + str(i) for i in range(5)],
        index=["i" + str(i) for i in range(10)],
    )
    df = md.DataFrame(data, chunk_size=3)
    data2 = data.copy()
    data2.index = np.arange(10)
    df2 = md.DataFrame(data2, chunk_size=3)

    with pytest.raises(ValueError):
        _ = df.at[["i3, i4"], "c1"]

    result = df.at["i3", "c1"].execute().fetch()
    assert result == data.at["i3", "c1"]

    result = df["c1"].at["i2"].execute().fetch()
    assert result == data["c1"].at["i2"]

    result = df2.at[3, "c2"].execute().fetch()
    assert result == data2.at[3, "c2"]

    result = df2.loc[3].at["c2"].execute().fetch()
    assert result == data2.loc[3].at["c2"]


def test_iat(setup):
    data = pd.DataFrame(
        np.random.rand(10, 5),
        columns=["c" + str(i) for i in range(5)],
        index=["i" + str(i) for i in range(10)],
    )
    df = md.DataFrame(data, chunk_size=3)

    with pytest.raises(ValueError):
        _ = df.iat[[1, 2], 3]

    result = df.iat[3, 4].execute().fetch()
    assert result == data.iat[3, 4]

    result = df.iloc[:, 2].iat[3].execute().fetch()
    assert result == data.iloc[:, 2].iat[3]


def test_setitem(setup):
    data = pd.DataFrame(
        np.random.rand(10, 5),
        columns=["c" + str(i) for i in range(5)],
        index=["i" + str(i) for i in range(10)],
    )
    data2 = np.random.rand(10)
    data3 = np.random.rand(10, 2)
    df = md.DataFrame(data, chunk_size=3)

    df["c3"] = df["c3"] + 1
    df["c10"] = 10
    df[4] = mt.tensor(data2, chunk_size=4)
    df["d1"] = df["c4"].mean()
    df["e1"] = data2 * 2

    result = df.execute().fetch()
    expected = data.copy()
    expected["c3"] = expected["c3"] + 1
    expected["c10"] = 10
    expected[4] = data2
    expected["d1"] = data["c4"].mean()
    expected["e1"] = data2 * 2
    pd.testing.assert_frame_equal(result, expected)

    # test set multiple cols with scalar
    df = md.DataFrame(data, chunk_size=3)
    df[["c0", "c2"]] = 1
    df[["c1", "c10"]] = df["c4"].mean()
    df[["c11", "c12"]] = mt.tensor(data3, chunk_size=4)

    result = df.execute().fetch()
    expected = data.copy()
    expected[["c0", "c2"]] = 1
    expected[["c1", "c10"]] = expected["c4"].mean()
    expected[["c11", "c12"]] = data3
    pd.testing.assert_frame_equal(result, expected)

    # test set multiple rows
    df = md.DataFrame(data, chunk_size=3)
    df[["c1", "c4", "c10"]] = df[["c2", "c3", "c4"]] * 2

    result = df.execute().fetch()
    expected = data.copy()
    expected[["c1", "c4", "c10"]] = expected[["c2", "c3", "c4"]] * 2
    pd.testing.assert_frame_equal(result, expected)

    # test setitem into empty DataFrame
    df = md.DataFrame()
    df["a"] = md.Series(np.arange(1, 11), chunk_size=3)
    pd.testing.assert_index_equal(df.index_value.to_pandas(), pd.RangeIndex(10))

    result = df.execute().fetch()
    expected = pd.DataFrame()
    expected["a"] = pd.Series(np.arange(1, 11))
    pd.testing.assert_frame_equal(result, expected)

    df["b"] = md.Series(np.arange(2, 12), index=pd.RangeIndex(1, 11), chunk_size=3)
    result = df.execute().fetch()
    expected["b"] = pd.Series(np.arange(2, 12), index=pd.RangeIndex(1, 11))
    pd.testing.assert_frame_equal(result, expected)


def test_reset_index_execution(setup):
    data = pd.DataFrame(
        [("bird", 389.0), ("bird", 24.0), ("mammal", 80.5), ("mammal", np.nan)],
        index=["falcon", "parrot", "lion", "monkey"],
        columns=("class", "max_speed"),
    )
    df = md.DataFrame(data)
    df2 = df.reset_index()
    result = df2.execute().fetch()
    expected = data.reset_index()
    pd.testing.assert_frame_equal(result, expected)

    df = md.DataFrame(data, chunk_size=2)
    df2 = df.reset_index()
    result = df2.execute().fetch()
    expected = data.reset_index()
    pd.testing.assert_frame_equal(result, expected)

    df = md.DataFrame(data, chunk_size=1)
    df2 = df.reset_index(drop=True)
    result = df2.execute().fetch()
    expected = data.reset_index(drop=True)
    pd.testing.assert_frame_equal(result, expected)

    index = pd.MultiIndex.from_tuples(
        [
            ("bird", "falcon"),
            ("bird", "parrot"),
            ("mammal", "lion"),
            ("mammal", "monkey"),
        ],
        names=["class", "name"],
    )
    data = pd.DataFrame(
        [("bird", 389.0), ("bird", 24.0), ("mammal", 80.5), ("mammal", np.nan)],
        index=index,
        columns=("type", "max_speed"),
    )
    df = md.DataFrame(data, chunk_size=1)
    df2 = df.reset_index(level="class")
    result = df2.execute().fetch()
    expected = data.reset_index(level="class")
    pd.testing.assert_frame_equal(result, expected)

    columns = pd.MultiIndex.from_tuples([("speed", "max"), ("species", "type")])
    data.columns = columns
    df = md.DataFrame(data, chunk_size=2)
    df2 = df.reset_index(level="class", col_level=1, col_fill="species")
    result = df2.execute().fetch()
    expected = data.reset_index(level="class", col_level=1, col_fill="species")
    pd.testing.assert_frame_equal(result, expected)

    df = md.DataFrame(data, chunk_size=3)
    df.reset_index(level="class", col_level=1, col_fill="species", inplace=True)
    result = df.execute().fetch()
    expected = data.reset_index(level="class", col_level=1, col_fill="species")
    pd.testing.assert_frame_equal(result, expected)

    # Test Series

    s = pd.Series(
        [1, 2, 3, 4], name="foo", index=pd.Index(["a", "b", "c", "d"], name="idx")
    )

    series = md.Series(s)
    s2 = series.reset_index(name="bar")
    result = s2.execute().fetch()
    expected = s.reset_index(name="bar")
    pd.testing.assert_frame_equal(result, expected)

    series = md.Series(s, chunk_size=2)
    s2 = series.reset_index(drop=True)
    result = s2.execute().fetch()
    expected = s.reset_index(drop=True)
    pd.testing.assert_series_equal(result, expected)

    # Test Unknown shape
    data1 = pd.DataFrame(np.random.rand(10, 3), index=[0, 10, 2, 3, 4, 5, 6, 7, 8, 9])
    df1 = md.DataFrame(data1, chunk_size=5)
    data2 = pd.DataFrame(np.random.rand(10, 3), index=[11, 1, 2, 5, 7, 6, 8, 9, 10, 3])
    df2 = md.DataFrame(data2, chunk_size=6)
    df = (df1 + df2).reset_index(incremental_index=True)
    result = df.execute().fetch()
    pd.testing.assert_index_equal(result.index, pd.RangeIndex(12))
    # Inconsistent with Pandas when input dataframe's shape is unknown.
    result = result.sort_values(by=result.columns[0])
    expected = (data1 + data2).reset_index()
    np.testing.assert_array_equal(result.to_numpy(), expected.to_numpy())

    data1 = pd.Series(
        np.random.rand(10),
        index=[0, 10, 2, 3, 4, 5, 6, 7, 8, 9],
    )
    series1 = md.Series(data1, chunk_size=3)
    data2 = pd.Series(
        np.random.rand(10),
        index=[11, 1, 2, 5, 7, 6, 8, 9, 10, 3],
    )
    series2 = md.Series(data2, chunk_size=3)
    df = (series1 + series2).reset_index(incremental_index=True)
    result = df.execute().fetch()
    pd.testing.assert_index_equal(result.index, pd.RangeIndex(12))
    # Inconsistent with Pandas when input dataframe's shape is unknown.
    result = result.sort_values(by=result.columns[0])
    expected = (data1 + data2).reset_index()
    np.testing.assert_array_equal(result.to_numpy(), expected.to_numpy())

    series1 = md.Series(data1, chunk_size=3)
    series1.reset_index(inplace=True, drop=True)
    result = series1.execute().fetch()
    pd.testing.assert_index_equal(result.index, pd.RangeIndex(10))

    # case from https://github.com/mars-project/mars/issues/1286
    data = pd.DataFrame(np.random.rand(10, 3), columns=list("abc"))
    df = md.DataFrame(data, chunk_size=3)

    r = df.sort_values("a").reset_index(drop=True, incremental_index=True)
    result = r.execute().fetch()
    expected = data.sort_values("a").reset_index(drop=True)
    pd.testing.assert_frame_equal(result, expected)


def test_rename(setup):
    rs = np.random.RandomState(0)
    raw = pd.DataFrame(rs.rand(10, 4), columns=["A", "B", "C", "D"])
    df = md.DataFrame(raw, chunk_size=3)

    with pytest.warns(Warning):
        df.rename(str, errors="raise")

    with pytest.raises(NotImplementedError):
        df.rename({"A": "a", "B": "b"}, axis=1, copy=False)

    r = df.rename(str)
    pd.testing.assert_frame_equal(r.execute().fetch(), raw.rename(str))

    r = df.rename({"A": "a", "B": "b"}, axis=1)
    pd.testing.assert_frame_equal(
        r.execute().fetch(), raw.rename({"A": "a", "B": "b"}, axis=1)
    )

    df.rename({"A": "a", "B": "b"}, axis=1, inplace=True)
    pd.testing.assert_frame_equal(
        df.execute().fetch(), raw.rename({"A": "a", "B": "b"}, axis=1)
    )

    raw = pd.DataFrame(
        rs.rand(10, 4),
        columns=pd.MultiIndex.from_tuples(
            (("A", "C"), ("A", "D"), ("B", "E"), ("B", "F"))
        ),
    )
    df = md.DataFrame(raw, chunk_size=3)

    r = df.rename({"C": "a", "D": "b"}, level=1, axis=1)
    pd.testing.assert_frame_equal(
        r.execute().fetch(), raw.rename({"C": "a", "D": "b"}, level=1, axis=1)
    )

    raw = pd.Series(rs.rand(10), name="series")
    series = md.Series(raw, chunk_size=3)

    r = series.rename("new_series")
    pd.testing.assert_series_equal(r.execute().fetch(), raw.rename("new_series"))

    r = series.rename(lambda x: 2 ** x)
    pd.testing.assert_series_equal(r.execute().fetch(), raw.rename(lambda x: 2 ** x))

    with pytest.raises(TypeError):
        series.name = {1: 10, 2: 20}

    series.name = "new_series"
    pd.testing.assert_series_equal(series.execute().fetch(), raw.rename("new_series"))

    raw = pd.MultiIndex.from_frame(pd.DataFrame(rs.rand(10, 2), columns=["A", "B"]))
    idx = md.Index(raw)

    r = idx.rename(["C", "D"])
    pd.testing.assert_index_equal(r.execute().fetch(), raw.rename(["C", "D"]))

    r = idx.set_names("C", level=0)
    pd.testing.assert_index_equal(r.execute().fetch(), raw.set_names("C", level=0))


def test_rename_axis(setup):
    rs = np.random.RandomState(0)

    # test dataframe cases
    raw = pd.DataFrame(rs.rand(10, 4), columns=["A", "B", "C", "D"])
    df = md.DataFrame(raw, chunk_size=3)

    r = df.rename_axis("idx")
    pd.testing.assert_frame_equal(r.execute().fetch(), raw.rename_axis("idx"))

    r = df.rename_axis("cols", axis=1)
    pd.testing.assert_frame_equal(r.execute().fetch(), raw.rename_axis("cols", axis=1))

    df.rename_axis("c", axis=1, inplace=True)
    pd.testing.assert_frame_equal(df.execute().fetch(), raw.rename_axis("c", axis=1))

    df.columns.name = "df_cols"
    pd.testing.assert_frame_equal(
        df.execute().fetch(), raw.rename_axis("df_cols", axis=1)
    )

    # test dataframe cases with MultiIndex
    raw = pd.DataFrame(
        rs.rand(10, 4),
        columns=pd.MultiIndex.from_tuples([("A", 1), ("B", 2), ("C", 3), ("D", 4)]),
    )
    df = md.DataFrame(raw, chunk_size=3)

    df.columns.names = ["c1", "c2"]
    pd.testing.assert_frame_equal(
        df.execute().fetch(), raw.rename_axis(["c1", "c2"], axis=1)
    )

    df.columns.set_names("c2_1", level=1, inplace=True)
    pd.testing.assert_frame_equal(
        df.execute().fetch(), raw.rename_axis(["c1", "c2_1"], axis=1)
    )

    # test series cases
    raw = pd.Series(rs.rand(10))
    s = md.Series(raw, chunk_size=3)

    r = s.rename_axis("idx")
    pd.testing.assert_series_equal(r.execute().fetch(), raw.rename_axis("idx"))

    s.index.name = "series_idx"
    pd.testing.assert_series_equal(s.execute().fetch(), raw.rename_axis("series_idx"))


def test_insert(setup):
    rs = np.random.RandomState(0)
    raw = pd.DataFrame(rs.rand(10, 4), columns=["A", "B", "C", "D"])

    with pytest.raises(ValueError):
        tensor = mt.tensor(rs.rand(10, 10), chunk_size=4)
        df = md.DataFrame(raw.copy(deep=True), chunk_size=3)
        df.insert(4, "E", tensor)

    df = md.DataFrame(raw.copy(deep=True), chunk_size=3)
    df.insert(4, "E", 0)
    raw_dup = raw.copy(deep=True)
    raw_dup.insert(4, "E", 0)
    pd.testing.assert_frame_equal(df.execute().fetch(), raw_dup)

    raw_tensor = rs.rand(10)
    tensor = mt.tensor(raw_tensor, chunk_size=4)
    df = md.DataFrame(raw.copy(deep=True), chunk_size=3)
    df.insert(4, "E", tensor)
    raw_dup = raw.copy(deep=True)
    raw_dup.insert(4, "E", raw_tensor)
    pd.testing.assert_frame_equal(df.execute().fetch(), raw_dup)


def _wrap_execute_data_source(limit, op_cls):
    def _execute_data_source(ctx, op):
        op_cls.execute(ctx, op)
        result = ctx[op.outputs[0].key]
        if len(result) > limit:
            raise RuntimeError("have data more than expected")  # pragma: no cover

    return _execute_data_source


def _wrap_execute_data_source_usecols(usecols, op_cls):
    def _execute_data_source(ctx, op):  # pragma: no cover
        op_cls.execute(ctx, op)
        result = ctx[op.outputs[0].key]
        if not isinstance(usecols, list):
            if not isinstance(result, pd.Series):
                raise RuntimeError(
                    "Out data should be a Series, " f"got {type(result)}"
                )
        elif len(result.columns) > len(usecols):
            params = dict(
                (k, getattr(op, k, None))
                for k in op._keys_
                if k not in op._no_copy_attrs_
            )
            raise RuntimeError(
                f"have data more than expected, got {result.columns}, "
                f"result {result}, op params {params}"
            )

    return _execute_data_source


def _wrap_execute_data_source_mixed(limit, usecols, op_cls):
    def _execute_data_source(ctx, op):  # pragma: no cover
        op_cls.execute(ctx, op)
        result = ctx[op.outputs[0].key]
        if not isinstance(usecols, list):
            if not isinstance(result, pd.Series):
                raise RuntimeError("Out data should be a Series")
        elif len(result.columns) > len(usecols):
            raise RuntimeError("have data more than expected")
        if len(result) > limit:
            raise RuntimeError("have data more than expected")

    return _execute_data_source


def test_optimization(setup):
    import sqlalchemy as sa

    with tempfile.TemporaryDirectory() as tempdir:
        filename = os.path.join(tempdir, "test_head.csv")
        rs = np.random.RandomState(0)
        pd_df = pd.DataFrame(
            {
                "a": rs.randint(1000, size=(2000,)).astype(np.int64),
                "b": rs.randint(1000, size=(2000,)).astype(np.int64),
                "c": ["sss" for _ in range(2000)],
                "d": ["eeee" for _ in range(2000)],
            }
        )
        pd_df.to_csv(filename, index=False)

        size = os.path.getsize(filename)
        chunk_bytes = size / 3 - 2

        df = md.read_csv(filename, chunk_bytes=chunk_bytes)

        cols = ["b", "a", "c"]
        r = df[cols]
        operand_executors = {
            DataFrameReadCSV: _wrap_execute_data_source_usecols(cols, DataFrameReadCSV)
        }
        result = r.execute(
            extra_config={"operand_executors": operand_executors}
        ).fetch()
        expected = pd_df[cols]
        result.reset_index(drop=True, inplace=True)
        pd.testing.assert_frame_equal(result, expected)

        cols = ["b", "a", "b"]
        r = df[cols].head(20)
        operand_executors = {
            DataFrameReadCSV: _wrap_execute_data_source_usecols(cols, DataFrameReadCSV)
        }
        result = r.execute(
            extra_config={"operand_executors": operand_executors}
        ).fetch()
        expected = pd_df[cols].head(20)
        result.reset_index(drop=True, inplace=True)
        pd.testing.assert_frame_equal(result, expected)

        r = df["c"]
        operand_executors = {
            DataFrameReadCSV: _wrap_execute_data_source_usecols("c", DataFrameReadCSV)
        }
        result = r.execute(
            extra_config={"operand_executors": operand_executors}
        ).fetch()
        expected = pd_df["c"]
        result.reset_index(drop=True, inplace=True)
        pd.testing.assert_series_equal(result, expected)

        r = df["d"].head(3)
        operand_executors = {
            DataFrameReadCSV: _wrap_execute_data_source_mixed(3, "d", DataFrameReadCSV)
        }
        result = r.execute(
            extra_config={"operand_executors": operand_executors}
        ).fetch()
        expected = pd_df["d"].head(3)
        pd.testing.assert_series_equal(result, expected)

        # test DataFrame.head
        r = df.head(3)
        operand_executors = {
            DataFrameReadCSV: _wrap_execute_data_source(3, DataFrameReadCSV)
        }
        result = r.execute(
            extra_config={"operand_executors": operand_executors}
        ).fetch()
        expected = pd_df.head(3)
        pd.testing.assert_frame_equal(result, expected)

        # test DataFrame.tail
        r = df.tail(3)
        result = r.execute().fetch()
        expected = pd_df.tail(3)
        pd.testing.assert_frame_equal(
            result.reset_index(drop=True), expected.reset_index(drop=True)
        )

        # test head more than 1 chunk
        r = df.head(99)
        result = r.execute().fetch()
        result.reset_index(drop=True, inplace=True)
        expected = pd_df.head(99)
        pd.testing.assert_frame_equal(result, expected)

        # test Series.tail more than 1 chunk
        r = df.tail(99)
        result = r.execute().fetch()
        expected = pd_df.tail(99)
        pd.testing.assert_frame_equal(
            result.reset_index(drop=True), expected.reset_index(drop=True)
        )

        # test head number greater than limit
        df = md.read_csv(filename, chunk_bytes=chunk_bytes)
        r = df.head(1100)

        with pytest.raises(RuntimeError):
            operand_executors = {
                DataFrameReadCSV: _wrap_execute_data_source(3, DataFrameReadCSV)
            }
            r.execute(extra_config={"operand_executors": operand_executors})

        result = r.execute().fetch()
        expected = pd_df.head(1100)
        pd.testing.assert_frame_equal(
            result.reset_index(drop=True), expected.reset_index(drop=True)
        )

        filename = os.path.join(tempdir, "test_sql.db")
        conn = sa.create_engine("sqlite:///" + filename)
        pd_df.to_sql("test_sql", conn)

        df = md.read_sql("test_sql", conn, index_col="index", chunk_size=20)

        # test DataFrame.head
        r = df.head(3)
        operand_executors = {
            DataFrameReadSQL: _wrap_execute_data_source(3, DataFrameReadSQL)
        }
        result = r.execute(
            extra_config={"operand_executors": operand_executors}
        ).fetch()
        result.index.name = None
        expected = pd_df.head(3)
        pd.testing.assert_frame_equal(result, expected)

        # test head on read_parquet
        filename = os.path.join(tempdir, "test_parquet.db")
        pd_df.to_parquet(filename, index=False, compression="gzip")

        engines = []
        if pa is not None:
            engines.append("pyarrow")
        if fp is not None:
            engines.append("fastparquet")

        for engine in engines:
            df = md.read_parquet(filename, engine=engine)
            r = df.head(3)

            operand_executors = {
                DataFrameReadParquet: _wrap_execute_data_source(3, DataFrameReadParquet)
            }
            result = r.execute(
                extra_config={"operand_executors": operand_executors}
            ).fetch()
            expected = pd_df.head(3)
            pd.testing.assert_frame_equal(result, expected)

        dirname = os.path.join(tempdir, "test_parquet2")
        os.makedirs(dirname)
        pd_df[:1000].to_parquet(os.path.join(dirname, "q1.parquet"))
        pd_df[1000:].to_parquet(os.path.join(dirname, "q2.parquet"))

        df = md.read_parquet(dirname)
        r = df.head(3)

        operand_executors = {
            DataFrameReadParquet: _wrap_execute_data_source(3, DataFrameReadParquet)
        }
        result = r.execute(
            extra_config={"operand_executors": operand_executors}
        ).fetch()
        expected = pd_df.head(3)
        pd.testing.assert_frame_equal(result, expected)


def test_reindex_execution(setup):
    data = pd.DataFrame(np.random.rand(10, 5), columns=["c1", "c2", "c3", "c4", "c5"])
    df = md.DataFrame(data, chunk_size=4)

    for enable_sparse in [True, False, None]:
        r = df.reindex(
            index=mt.arange(10, 1, -1, chunk_size=3), enable_sparse=enable_sparse
        )

        result = r.execute().fetch()
        expected = data.reindex(index=np.arange(10, 1, -1))
        pd.testing.assert_frame_equal(result, expected)

        r = df.reindex(columns=["c5", "c6", "c2"], enable_sparse=enable_sparse)

        result = r.execute().fetch()
        expected = data.reindex(columns=["c5", "c6", "c2"])
        pd.testing.assert_frame_equal(result, expected)

    for enable_sparse in [True, False]:
        r = df.reindex(
            index=[5, 11, 1], columns=["c5", "c6", "c2"], enable_sparse=enable_sparse
        )

        result = r.execute().fetch()
        expected = data.reindex(index=[5, 11, 1], columns=["c5", "c6", "c2"])
        pd.testing.assert_frame_equal(result, expected)

        r = df.reindex(
            index=mt.tensor([2, 4, 10]),
            columns=["c2", "c3", "c5", "c7"],
            method="bfill",
            enable_sparse=enable_sparse,
        )

        result = r.execute().fetch()
        expected = data.reindex(
            index=[2, 4, 10], columns=["c2", "c3", "c5", "c7"], method="bfill"
        )
        pd.testing.assert_frame_equal(result, expected)

        for fill_value, test_fill_value in [
            (3, 3),
            (df.iloc[:, 0].max(), data.iloc[:, 0].max()),
        ]:
            r = df.reindex(
                index=mt.tensor([2, 4, 10]),
                columns=["c2", "c3", "c5", "c7"],
                fill_value=fill_value,
                enable_sparse=enable_sparse,
            )

            result = r.execute().fetch()
            expected = data.reindex(
                index=[2, 4, 10],
                columns=["c2", "c3", "c5", "c7"],
                fill_value=test_fill_value,
            )
            pd.testing.assert_frame_equal(result, expected)

        # test date_range index
        data = pd.DataFrame(
            np.random.rand(10, 5), index=pd.date_range("2020-1-1", periods=10)
        )
        df = md.DataFrame(data, chunk_size=5)

        r = df.reindex(
            index=md.date_range("2020-1-6", periods=6),
            method="ffill",
            enable_sparse=enable_sparse,
        )

        result = r.execute().fetch()
        expected = data.reindex(
            index=pd.date_range("2020-1-6", periods=6), method="ffill"
        )
        pd.testing.assert_frame_equal(result, expected)

        # test MultiIndex
        data = pd.DataFrame(
            np.random.rand(10, 5),
            index=pd.MultiIndex.from_arrays([np.arange(10), np.arange(11, 1, -1)]),
        )
        df = md.DataFrame(data, chunk_size=5)

        r = df.reindex([2, 4, 9, 12], level=1, enable_sparse=enable_sparse)

        result = r.execute(extra_config={"check_shape": False}).fetch(
            extra_config={"check_shape": False}
        )
        expected = data.reindex([2, 4, 9, 12], level=1)
        pd.testing.assert_frame_equal(result, expected)

        r = df.reindex(
            mt.tensor([2, 4, 9, 12], chunk_size=2), level=1, enable_sparse=enable_sparse
        )

        result = r.execute(extra_config={"check_shape": False}).fetch(
            extra_config={"check_shape": False}
        )
        expected = data.reindex([2, 4, 9, 12], level=1)
        pd.testing.assert_frame_equal(result, expected)

        # test duplicate index
        index = np.arange(10)
        index[-1] = 0
        data = pd.DataFrame(np.random.rand(10, 5), index=index)
        df = md.DataFrame(data, chunk_size=5)

        with pytest.raises(ValueError):
            r = df.reindex([0, 1], enable_sparse=enable_sparse)
            r.execute()

        # test one chunk
        data = pd.DataFrame(
            np.random.rand(10, 5), columns=["c1", "c2", "c3", "c4", "c5"]
        )
        df = md.DataFrame(data, chunk_size=10)

        r = df.reindex(
            index=mt.arange(10, 1, -1, chunk_size=10),
            fill_value=df["c1"].max(),
            enable_sparse=enable_sparse,
        )

        result = r.execute().fetch()
        expected = data.reindex(index=np.arange(10, 1, -1), fill_value=data["c1"].max())
        pd.testing.assert_frame_equal(result, expected)

        # test series
        s_data = pd.Series(np.random.rand(10), index=[f"c{i + 1}" for i in range(10)])
        series = md.Series(s_data, chunk_size=6)

        r = series.reindex(["c2", "c11", "c4"], copy=False, enable_sparse=enable_sparse)

        result = r.execute().fetch()
        expected = s_data.reindex(["c2", "c11", "c4"], copy=False)
        pd.testing.assert_series_equal(result, expected)


def test_reindex_like_execution(setup):
    data = pd.DataFrame(
        np.random.rand(10, 5),
        columns=["c1", "c2", "c3", "c4", "c5"],
        index=pd.date_range("2021-1-1", periods=10),
    )
    data2 = pd.DataFrame(
        np.random.rand(4, 2),
        columns=["c2", "c4"],
        index=pd.date_range("2020-1-2", periods=4),
    )
    df = md.DataFrame(data, chunk_size=4)
    df2 = md.DataFrame(data2, chunk_size=3)

    r = df.reindex_like(df2)
    result = r.execute().fetch()
    expected = data.reindex_like(data2)
    pd.testing.assert_frame_equal(result, expected)

    r = df.reindex_like(df, copy=False)
    result = r.execute().fetch()
    expected = data.reindex_like(data)
    pd.testing.assert_frame_equal(result, expected)

    s = md.Series(data["c2"], chunk_size=4)
    s2 = md.Series(data2["c2"], chunk_size=3)

    r = s.reindex_like(s2)
    result = r.execute().fetch()
    expected = data["c2"].reindex_like(data2["c2"])
    pd.testing.assert_series_equal(result, expected)

    r = s.reindex_like(s, copy=False)
    result = r.execute().fetch()
    expected = data["c2"].reindex_like(data["c2"])
    pd.testing.assert_series_equal(result, expected)


def test_where_execution(setup):
    dates = pd.date_range("1/1/2000", periods=20)

    raw_df = pd.DataFrame(
        np.random.randn(20, 10), index=dates, columns=list("ABCDEFGHIJ")
    )
    raw_df2 = pd.DataFrame(
        np.random.randn(20, 10), index=dates, columns=list("ABCDEFGHIJ")
    )
    df = md.DataFrame(raw_df, chunk_size=6)
    df2 = md.DataFrame(raw_df2, chunk_size=7)

    raw_series = pd.Series(np.random.randn(20), index=dates)
    raw_series2 = pd.Series(np.random.randn(20), index=dates)
    raw_series3 = pd.Series(np.random.randn(10), index=list("ABCDEFGHIJ"))
    series = md.Series(raw_series, chunk_size=6)
    series2 = md.Series(raw_series2, chunk_size=7)
    series3 = md.Series(raw_series3, chunk_size=7)

    # tests for dataframes
    with pytest.raises(NotImplementedError):
        df.mask(df < 0, md.DataFrame(np.random.randn(5, 5)))
    with pytest.raises(NotImplementedError):
        df.mask(series < 0, md.Series(np.random.randn(5)), axis=0)

    r = df.mask(df < 0)
    pd.testing.assert_frame_equal(r.execute().fetch(), raw_df.mask(raw_df < 0))
    r = df.mask(raw_df < 0, df2)
    pd.testing.assert_frame_equal(r.execute().fetch(), raw_df.mask(raw_df < 0, raw_df2))

    # tests for series
    with pytest.raises(NotImplementedError):
        series.mask(series < 0, md.Series(np.random.randn(5)))

    r = series.where(series < 0, 0)
    pd.testing.assert_series_equal(
        r.execute().fetch(), raw_series.where(raw_series < 0, 0)
    )
    r = series.where(series < 0, series2)
    pd.testing.assert_series_equal(
        r.execute().fetch(), raw_series.where(raw_series < 0, raw_series2)
    )

    # test for dataframe with series
    with pytest.raises(ValueError):
        df.mask(df < 0, series)

    r = df.mask(df < 0, series, axis=0)
    pd.testing.assert_frame_equal(
        r.execute().fetch(), raw_df.mask(raw_df < 0, raw_series, axis=0)
    )
    r = df.mask(series < 0, df2)
    pd.testing.assert_frame_equal(
        r.execute().fetch(), raw_df.mask(raw_series < 0, raw_df2)
    )
    r = df.mask(series < 0, series3, axis=1)
    pd.testing.assert_frame_equal(
        r.execute().fetch(), raw_df.mask(raw_series < 0, raw_series3, axis=1)
    )

    # test inplace
    new_df = df.copy()
    new_df.mask(new_df < 0, inplace=True)
    pd.testing.assert_frame_equal(new_df.execute().fetch(), raw_df.mask(raw_df < 0))


def test_set_axis_execution(setup):
    raw_df = pd.DataFrame(np.random.rand(10, 5), columns=["c1", "c2", "c3", "c4", "c5"])
    df = md.DataFrame(raw_df, chunk_size=3)

    # test axis=0
    idx_data = np.arange(0, 10)
    np.random.shuffle(idx_data)
    new_idx = md.Index(idx_data, chunk_size=4)

    r = df.set_axis(new_idx)
    pd.testing.assert_frame_equal(r.execute().fetch(), raw_df.set_axis(idx_data))

    new_idx = pd.Index(range(9, -1, -1))
    r = df.set_axis(new_idx)
    pd.testing.assert_frame_equal(r.execute().fetch(), raw_df.set_axis(new_idx))

    df1 = df.copy()
    df1.index = pd.Index(range(9, -1, -1))
    pd.testing.assert_frame_equal(df1.execute().fetch(), raw_df.set_axis(new_idx))

    ser = md.Series(idx_data)
    with pytest.raises(ValueError):
        df.set_axis(ser[ser > 5]).execute()

    # test axis=1
    new_axis = ["a1", "a2", "a3", "a4", "a5"]
    r = df.set_axis(new_axis, axis=1)
    pd.testing.assert_frame_equal(
        r.execute().fetch(), raw_df.set_axis(new_axis, axis=1)
    )

    r = df.set_axis(md.Index(new_axis, store_data=True), axis=1)
    pd.testing.assert_frame_equal(
        r.execute().fetch(), raw_df.set_axis(new_axis, axis=1)
    )

    df1 = df.copy()
    df1.columns = new_axis
    pd.testing.assert_frame_equal(
        df1.execute().fetch(), raw_df.set_axis(new_axis, axis=1)
    )

    with pytest.raises(ValueError):
        df.set_axis(["a1", "a2", "a3", "a4"], axis=1)

    # test series
    raw_series = pd.Series(np.random.rand(10))
    s = md.Series(raw_series, chunk_size=3)

    idx_data = np.arange(0, 10)
    np.random.shuffle(idx_data)
    new_idx = md.Index(idx_data, chunk_size=4)

    r = s.set_axis(new_idx)
    pd.testing.assert_series_equal(r.execute().fetch(), raw_series.set_axis(idx_data))

    s1 = s.copy()
    s1.index = new_idx
    pd.testing.assert_series_equal(s1.execute().fetch(), raw_series.set_axis(idx_data))


def test_sample_execution(setup):
    rs = np.random.RandomState(0)

    # test dataframe
    raw_df = pd.DataFrame(rs.rand(100, 5), columns=["c1", "c2", "c3", "c4", "c5"])

    # test single chunk
    df = md.DataFrame(raw_df)
    r = df.sample(10, random_state=rs)
    pd.testing.assert_frame_equal(
        r.execute().fetch(), raw_df.sample(10, random_state=rs)
    )
    r = df.sample(frac=0.1, weights="c1", random_state=rs)
    pd.testing.assert_frame_equal(
        r.execute().fetch(), raw_df.sample(frac=0.1, weights="c1", random_state=rs)
    )
    r = df.sample(10, weights=df["c2"], random_state=rs)
    pd.testing.assert_frame_equal(
        r.execute().fetch(), raw_df.sample(10, weights=raw_df["c2"], random_state=rs)
    )

    # test multinomial tile & execution
    df = md.DataFrame(raw_df, chunk_size=13)
    r1 = df.sample(10, replace=True, random_state=rs)
    r2 = df[:].sample(10, replace=True, random_state=rs)
    pd.testing.assert_frame_equal(r1.execute().fetch(), r2.execute().fetch())

    r1 = df.sample(frac=0.1, weights="c2", always_multinomial=True, random_state=rs)
    r2 = df[:].sample(frac=0.1, weights="c2", always_multinomial=True, random_state=rs)
    pd.testing.assert_frame_equal(r1.execute().fetch(), r2.execute().fetch())

    r1 = df.sample(frac=0.1, weights=df["c2"], always_multinomial=True, random_state=rs)
    r2 = df[:].sample(
        frac=0.1, weights=df["c2"], always_multinomial=True, random_state=rs
    )
    pd.testing.assert_frame_equal(r1.execute().fetch(), r2.execute().fetch())

    # test reservoir tile & execution
    df = md.DataFrame(raw_df, chunk_size=13)
    r1 = df.sample(90, random_state=rs)
    r2 = df[:].sample(90, random_state=rs)
    pd.testing.assert_frame_equal(r1.execute().fetch(), r2.execute().fetch())

    r1 = df.sample(10, random_state=rs)
    r2 = df[:].sample(10, random_state=rs)
    pd.testing.assert_frame_equal(r1.execute().fetch(), r2.execute().fetch())

    r1 = df.sample(frac=0.1, weights="c2", random_state=rs)
    r2 = df[:].sample(frac=0.1, weights="c2", random_state=rs)
    pd.testing.assert_frame_equal(r1.execute().fetch(), r2.execute().fetch())

    r1 = df.sample(frac=0.1, weights=df["c2"], random_state=rs)
    r2 = df[:].sample(frac=0.1, weights=df["c2"], random_state=rs)
    pd.testing.assert_frame_equal(r1.execute().fetch(), r2.execute().fetch())

    # test series
    raw_series = pd.Series(rs.rand(100))
    raw_weights = pd.Series(rs.rand(100))

    # test single chunk
    s = md.Series(raw_series)
    r = s.sample(10, random_state=rs)
    pd.testing.assert_series_equal(
        r.execute().fetch(), raw_series.sample(10, random_state=rs)
    )
    weights = md.Series(raw_weights, chunk_size=13)
    r = s.sample(10, weights=weights, random_state=rs)
    pd.testing.assert_series_equal(
        r.execute().fetch(), raw_series.sample(10, weights=raw_weights, random_state=rs)
    )

    # test multinomial tile & execution
    s = md.Series(raw_series, chunk_size=13)
    weights = md.Series(raw_weights, chunk_size=13)

    r1 = s.sample(10, replace=True, random_state=rs)
    r2 = s[:].sample(10, replace=True, random_state=rs)
    pd.testing.assert_series_equal(r1.execute().fetch(), r2.execute().fetch())

    r1 = s.sample(frac=0.1, weights=weights, always_multinomial=True, random_state=rs)
    r2 = s[:].sample(
        frac=0.1, weights=weights, always_multinomial=True, random_state=rs
    )
    pd.testing.assert_series_equal(r1.execute().fetch(), r2.execute().fetch())

    # test reservoir tile & execution
    r1 = s.sample(10, random_state=rs)
    r2 = s[:].sample(10, random_state=rs)
    pd.testing.assert_series_equal(r1.execute().fetch(), r2.execute().fetch())

    r1 = s.sample(frac=0.1, weights=weights, random_state=rs)
    r2 = s[:].sample(frac=0.1, weights=weights, random_state=rs)
    pd.testing.assert_series_equal(r1.execute().fetch(), r2.execute().fetch())


def test_add_prefix(setup):
    rs = np.random.RandomState(0)
    raw = pd.DataFrame(rs.rand(10, 4), columns=["A", "B", "C", "D"])
    df = md.DataFrame(raw, chunk_size=3)

    r = df.add_prefix("col_")
    pd.testing.assert_frame_equal(r.execute().fetch(), raw.add_prefix("col_"))

    raw = pd.Series(rs.rand(10), name="series")
    series = md.Series(raw, chunk_size=3)

    r = series.add_prefix("item_")
    pd.testing.assert_series_equal(r.execute().fetch(), raw.add_prefix("item_"))<|MERGE_RESOLUTION|>--- conflicted
+++ resolved
@@ -258,12 +258,8 @@
     raw4.columns = ["b", "a", "b", "d"]
     # index that is timestamp
     raw5 = raw1.copy()
-<<<<<<< HEAD
     raw5.index = pd.date_range("2020-1-1", periods=5)
-=======
-    raw5.index = pd.date_range('2020-1-1', periods=5)
     raw6 = raw1[:0]
->>>>>>> 4e170679
 
     df1 = md.DataFrame(raw1, chunk_size=2)
     df2 = md.DataFrame(raw2, chunk_size=2)
@@ -282,9 +278,6 @@
     expected = raw1.loc["a3", "b"]
     assert result == expected
 
-<<<<<<< HEAD
-    df = df2.loc[1:4, "b":"d"]
-=======
     # test empty list
     df = df1.loc[[]]
     result = df.execute().fetch()
@@ -296,8 +289,7 @@
     expected = raw2.loc[[]]
     pd.testing.assert_frame_equal(result, expected)
 
-    df = df2.loc[1:4, 'b':'d']
->>>>>>> 4e170679
+    df = df2.loc[1:4, "b":"d"]
     result = df.execute().fetch()
     expected = raw2.loc[1:4, "b":"d"]
     pd.testing.assert_frame_equal(result, expected)
