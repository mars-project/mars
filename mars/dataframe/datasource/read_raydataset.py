--- conflicted
+++ resolved
@@ -112,19 +112,6 @@
 def read_ray_dataset(ds, columns=None, incremental_index=False, **kwargs):
     assert isinstance(ds, real_ray_dataset.Dataset)
     refs = ds.to_pandas_refs()
-<<<<<<< HEAD
-
-    import pyarrow as pa
-    from ray.data.impl.pandas_block import PandasBlockSchema
-
-    schema = ds.schema()
-    if isinstance(schema, PandasBlockSchema):
-        dtypes = pd.Series(schema.types, index=schema.names)
-    elif isinstance(schema, pa.Schema):
-        dtypes = schema.empty_table().to_pandas().dtypes
-    else:
-        raise NotImplementedError(f"Unsupported format of schema {schema}")
-=======
     schema = ds.schema()
 
     import pyarrow as pa
@@ -140,7 +127,6 @@
             raise NotImplementedError(f"Unsupported format of schema {schema}")
     except ImportError:  # pragma: no cover
         dtypes = schema.empty_table().to_pandas().dtypes
->>>>>>> 78628b62
     index_value = parse_index(pd.RangeIndex(-1))
     columns_value = parse_index(dtypes.index, store_data=True)
     op = DataFrameReadRayDataset(
