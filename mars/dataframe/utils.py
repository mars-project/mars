--- conflicted
+++ resolved
@@ -23,6 +23,7 @@
 
 from ..compat import sbytes
 from ..lib.mmh3 import hash as mmh_hash
+from ..tensor.core import TENSOR_TYPE
 from ..tensor.utils import dictify_chunk_size, normalize_chunk_sizes
 from ..utils import tokenize
 from .core import IndexValue
@@ -57,93 +58,6 @@
     return df
 
 
-<<<<<<< HEAD
-def concat_chunks_on_axis(chunks, axis=0):
-    from .merge.concat import DataFrameConcat
-    from .operands import ObjectType, DATAFRAME_CHUNK_TYPE, SERIES_CHUNK_TYPE
-    from ..tensor.utils import to_numpy
-
-    if isinstance(chunks[0], DATAFRAME_CHUNK_TYPE):
-        if axis == 0:
-            dtypes = chunks[0].dtypes
-            columns_value = chunks[0].columns_value
-            index_value = parse_index(pd.Index(
-                np.concatenate([to_numpy(c.index_value.to_pandas()) for c in chunks])))
-        else:
-            dtypes = pd.Index(
-                np.concatenate([to_numpy(c.columns_value.to_pandas()) for c in chunks]))
-            columns_value = parse_index(dtypes.index)
-            index_value = chunks[0].index_value
-        shape = list(chunks[0].shape)
-        shape[axis] = sum(c.shape[axis] for c in chunks)
-        index = list(chunks[0].index)
-        index[axis] = 0
-        return DataFrameConcat(object_type=ObjectType.dataframe, axis=axis,
-                               gpu=chunks[0].op.gpu).new_chunk(
-            chunks, shape=tuple(shape), index=tuple(index), dtypes=dtypes,
-            index_value=index_value, columns_value=columns_value)
-    elif isinstance(chunks[0], SERIES_CHUNK_TYPE):
-        assert axis == 0
-        index_value = parse_index(pd.Index(
-            np.concatenate([to_numpy(c.index_value.to_pandas()) for c in chunks])))
-        return DataFrameConcat(object_type=ObjectType.series, axis=axis,
-                               gpu=chunks[0].op.gpu).new_chunk(
-            chunks, shape=(sum(c.shape[0] for c in chunks),), dtype=chunks[0].dtype,
-            index_value=index_value, name=chunks[0].name, index=(0,))
-    else:
-        raise NotImplementedError
-
-
-def concat_tileable_chunks(df):
-    from .merge.concat import DataFrameConcat, GroupByConcat
-    from .operands import ObjectType, DATAFRAME_TYPE, SERIES_TYPE, GROUPBY_TYPE
-
-    assert not df.is_coarse()
-
-    if isinstance(df, DATAFRAME_TYPE):
-        chunk = DataFrameConcat(object_type=ObjectType.dataframe).new_chunk(
-            df.chunks, shape=df.shape, dtypes=df.dtypes,
-            index_value=df.index_value, columns_value=df.columns_value)
-        return DataFrameConcat(object_type=ObjectType.dataframe).new_dataframe(
-            [df], shape=df.shape, chunks=[chunk],
-            nsplits=tuple((s,) for s in df.shape), dtypes=df.dtypes,
-            index_value=df.index_value, columns_value=df.columns_value)
-    elif isinstance(df, SERIES_TYPE):
-        chunk = DataFrameConcat(object_type=ObjectType.series).new_chunk(
-            df.chunks, shape=df.shape, dtype=df.dtype, index_value=df.index_value, name=df.name)
-        return DataFrameConcat(object_type=ObjectType.series).new_series(
-            [df], shape=df.shape, chunks=[chunk],
-            nsplits=tuple((s,) for s in df.shape), dtype=df.dtype,
-            index_value=df.index_value, name=df.name)
-    elif isinstance(df, GROUPBY_TYPE):
-        chunk = GroupByConcat(by=df.op.by, object_type=ObjectType.dataframe).new_chunk(df.chunks)
-        return GroupByConcat(by=df.op.by, object_type=ObjectType.dataframe).new_dataframe([df], chunks=[chunk])
-    else:
-        raise NotImplementedError
-
-
-def get_fetch_op_cls(op):
-    from ..operands import ShuffleProxy
-    from .fetch import DataFrameFetchShuffle, DataFrameFetch
-    if isinstance(op, ShuffleProxy):
-        cls = DataFrameFetchShuffle
-    else:
-        cls = DataFrameFetch
-
-    def _inner(**kw):
-        return cls(object_type=op.object_type, **kw)
-
-    return _inner
-
-
-def get_fuse_op_cls(_):
-    from .operands import DataFrameFuseChunk
-
-    return DataFrameFuseChunk
-
-
-=======
->>>>>>> 0137637b
 def _get_range_index_start(pd_range_index):
     try:
         return pd_range_index.start
