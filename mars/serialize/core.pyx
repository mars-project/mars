#!/usr/bin/env python
# -*- coding: utf-8 -*-
# Copyright 1999-2018 Alibaba Group Holding Ltd.
#
# Licensed under the Apache License, Version 2.0 (the "License");
# you may not use this file except in compliance with the License.
# You may obtain a copy of the License at
#
#      http://www.apache.org/licenses/LICENSE-2.0
#
# Unless required by applicable law or agreed to in writing, software
# distributed under the License is distributed on an "AS IS" BASIS,
# WITHOUT WARRANTIES OR CONDITIONS OF ANY KIND, either express or implied.
# See the License for the specific language governing permissions and
# limitations under the License.

import importlib
import inspect
from collections import Iterable

from ..compat import six, OrderedDict


from cpython.version cimport PY_MAJOR_VERSION

cdef bint PY2 = PY_MAJOR_VERSION == 2
cdef bint PY3 = PY_MAJOR_VERSION == 3


cdef class Identity:
    def __init__(self, tp=None):
        if tp is None:
            tp = PrimitiveType.unicode if six.PY3 else PrimitiveType.bytes
        self.type = tp
        self.name = 'id'

    def __call__(self, tp):
        return Identity(tp)


cdef class List:
    def __init__(self, tp=None):
        self.type = tp
        self.name = 'list'

    def __call__(self, tp):
        assert self.type is None
        return List(tp)


cdef class Tuple:
    def __init__(self, *tps):
        if len(tps) == 1 and not isinstance(tps[0], Iterable):
            self.type = tps[0]
        else:
            self.type = tps if tps else None
        self.name = 'tuple'

    def __call__(self, *tps):
        assert self.type is None
        return Tuple(*tps)


cdef class Dict:
    def __init__(self, key_type=None, value_type=None):
        self.key_type = key_type
        self.value_type = value_type
        self.name = 'dict'

    def __call__(self, key_type, value_type):
        assert self.key_type is None and self.value_type is None
        return Dict(key_type, value_type)


cdef class Reference:
    def __init__(self, model):
        self.model = model
        self.name = 'reference'


cdef class OneOf:
    def __init__(self, *references):
        self.references = references


cdef class ValueType:
    bool = PrimitiveType.bool
    int8 = PrimitiveType.int8
    int16 = PrimitiveType.int16
    int32 = PrimitiveType.int32
    int64 = PrimitiveType.int64
    uint8 = PrimitiveType.uint8
    uint16 = PrimitiveType.uint16
    uint32 = PrimitiveType.uint32
    uint64 = PrimitiveType.uint64
    float16 = PrimitiveType.float16
    float32 = PrimitiveType.float32
    float64 = PrimitiveType.float64
    bytes = PrimitiveType.bytes
    unicode = PrimitiveType.unicode
    string = PrimitiveType.unicode if PY3 else PrimitiveType.bytes
    slice = ExtendType.slice
    arr = ExtendType.arr
    dtype = ExtendType.dtype
    key = ExtendType.key
    datetime64 = ExtendType.datetime64
    timedelta64 = ExtendType.timedelta64
    index = ExtendType.index
    series = ExtendType.series
    dataframe = ExtendType.dataframe

    identity = Identity()

    list = List()
    tuple = Tuple()
    dict = Dict()

    reference = Reference
    oneof = OneOf


cdef class Field:
    def __init__(self, tag, default=None, bint weak_ref=False, on_serialize=None, on_deserialize=None):
        self.model = None
        self.attr = None

        self.tag = tag
        self._tag_name = None
        if not callable(self.tag):
            self._tag_name = self.tag
        self.default_val = default
        self.weak_ref = weak_ref
        self.on_serialize = on_serialize
        self.on_deserialize = on_deserialize

    cpdef str tag_name(self, Provider provider):
        if self._tag_name is None:
            return self.tag(provider)
        return self._tag_name

    cpdef serialize(self, Provider provider, model_instance, obj):
        return provider.serialize_field(self, model_instance, obj)

    cpdef deserialize(self, Provider provider, model_instance, obj, list callbacks, dict key_to_instance):
        return provider.deserialize_field(self, model_instance, obj, callbacks, key_to_instance)

    @property
    def type(self):
        return self._type

    @property
    def default(self):
        return self.default_val


cdef class AnyField(Field):
    def __init__(self, tag, default=None, bint weak_ref=False, on_serialize=None, on_deserialize=None):
        super(AnyField, self).__init__(
            tag, default=default, weak_ref=weak_ref,
            on_serialize=on_serialize, on_deserialize=on_deserialize)
        self._type = None


cdef class IdentityField(Field):
    def __init__(self, tag, tp=None, default=None, bint weak_ref=False,
                 on_serialize=None, on_deserialize=None):
        super(IdentityField, self).__init__(
            tag, default=default, weak_ref=weak_ref,
            on_serialize=on_serialize, on_deserialize=on_deserialize)
        if tp is not None:
            self._type = ValueType.identity(tp)
        else:
            self._type = ValueType.identity


cdef class BoolField(Field):
    def __init__(self, tag, default=None, bint weak_ref=False, on_serialize=None, on_deserialize=None):
        super(BoolField, self).__init__(
            tag, default=default, weak_ref=weak_ref,
            on_serialize=on_serialize, on_deserialize=on_deserialize)
        self._type = ValueType.bool


cdef class Int8Field(Field):
    def __init__(self, tag, default=None, bint weak_ref=False, on_serialize=None, on_deserialize=None):
        super(Int8Field, self).__init__(
            tag, default=default, weak_ref=weak_ref,
            on_serialize=on_serialize, on_deserialize=on_deserialize)
        self._type = ValueType.int8


cdef class Int16Field(Field):
    def __init__(self, tag, default=None, bint weak_ref=False, on_serialize=None, on_deserialize=None):
        super(Int16Field, self).__init__(
            tag, default=default, weak_ref=weak_ref,
            on_serialize=on_serialize, on_deserialize=on_deserialize)
        self._type = ValueType.int16


cdef class Int32Field(Field):
    def __init__(self, tag, default=None, bint weak_ref=False, on_serialize=None, on_deserialize=None):
        super(Int32Field, self).__init__(
            tag, default=default, weak_ref=weak_ref,
            on_serialize=on_serialize, on_deserialize=on_deserialize)
        self._type = ValueType.int32


cdef class Int64Field(Field):
    def __init__(self, tag, default=None, bint weak_ref=False, on_serialize=None, on_deserialize=None):
        super(Int64Field, self).__init__(
            tag, default=default, weak_ref=weak_ref,
            on_serialize=on_serialize, on_deserialize=on_deserialize)
        self._type = ValueType.int64


cdef class UInt8Field(Field):
    def __init__(self, tag, default=None, bint weak_ref=False, on_serialize=None, on_deserialize=None):
        super(UInt8Field, self).__init__(
            tag, default=default, weak_ref=weak_ref,
            on_serialize=on_serialize, on_deserialize=on_deserialize)
        self._type = ValueType.uint8


cdef class UInt16Field(Field):
    def __init__(self, tag, default=None, bint weak_ref=False, on_serialize=None, on_deserialize=None):
        super(UInt16Field, self).__init__(
            tag, default=default, weak_ref=weak_ref,
            on_serialize=on_serialize, on_deserialize=on_deserialize)
        self._type = ValueType.uint16


cdef class UInt32Field(Field):
    def __init__(self, tag, default=None, bint weak_ref=False, on_serialize=None, on_deserialize=None):
        super(UInt32Field, self).__init__(
            tag, default=default, weak_ref=weak_ref,
            on_serialize=on_serialize, on_deserialize=on_deserialize)
        self._type = ValueType.uint32


cdef class UInt64Field(Field):
    def __init__(self, tag, default=None, bint weak_ref=False, on_serialize=None, on_deserialize=None):
        super(UInt64Field, self).__init__(
            tag, default=default, weak_ref=weak_ref,
            on_serialize=on_serialize, on_deserialize=on_deserialize)
        self._type = ValueType.uint64


cdef class Float16Field(Field):
    def __init__(self, tag, default=None, bint weak_ref=False, on_serialize=None, on_deserialize=None):
        super(Float16Field, self).__init__(
            tag, default=default, weak_ref=weak_ref,
            on_serialize=on_serialize, on_deserialize=on_deserialize)
        self._type = ValueType.float64


cdef class Float32Field(Field):
    def __init__(self, tag, default=None, bint weak_ref=False, on_serialize=None, on_deserialize=None):
        super(Float32Field, self).__init__(
            tag, default=default, weak_ref=weak_ref,
            on_serialize=on_serialize, on_deserialize=on_deserialize)
        self._type = ValueType.float32


cdef class Float64Field(Field):
    def __init__(self, tag, default=None, bint weak_ref=False, on_serialize=None, on_deserialize=None):
        super(Float64Field, self).__init__(
            tag, default=default, weak_ref=weak_ref,
            on_serialize=on_serialize, on_deserialize=on_deserialize)
        self._type = ValueType.float64


cdef class StringField(Field):
    def __init__(self, tag, default=None, bint weak_ref=False, on_serialize=None, on_deserialize=None):
        super(StringField, self).__init__(
            tag, default=default, weak_ref=weak_ref,
            on_serialize=on_serialize, on_deserialize=on_deserialize)
        self._type = ValueType.bytes if PY2 else ValueType.unicode


cdef class BytesField(Field):
    def __init__(self, tag, default=None, bint weak_ref=False, on_serialize=None, on_deserialize=None):
        super(BytesField, self).__init__(
            tag, default=default, weak_ref=weak_ref,
            on_serialize=on_serialize, on_deserialize=on_deserialize)
        self._type = ValueType.bytes


cdef class UnicodeField(Field):
    def __init__(self, tag, default=None, bint weak_ref=False, on_serialize=None, on_deserialize=None):
        super(UnicodeField, self).__init__(
            tag, default=default, weak_ref=weak_ref,
            on_serialize=on_serialize, on_deserialize=on_deserialize)
        self._type = ValueType.unicode


cdef class KeyField(Field):
    # this field is to store the BaseWithKey object
    # we only store the key when pickling the serializable object

    def __init__(self, tag, default=None, bint weak_ref=False, on_serialize=None, on_deserialize=None):
        super(KeyField, self).__init__(
            tag, default=default, weak_ref=weak_ref,
            on_serialize=on_serialize, on_deserialize=on_deserialize)
        self._type = ValueType.key


cdef class NDArrayField(Field):
    def __init__(self, tag, default=None, bint weak_ref=False, on_serialize=None, on_deserialize=None):
        super(NDArrayField, self).__init__(
            tag, default=default, weak_ref=weak_ref,
            on_serialize=on_serialize, on_deserialize=on_deserialize)
        self._type = ValueType.arr


cdef class Datetime64Field(Field):
    def __init__(self, tag, default=None, bint weak_ref=False, on_serialize=None, on_deserialize=None):
        super(Datetime64Field, self).__init__(
            tag, default=default, weak_ref=weak_ref,
            on_serialize=on_serialize, on_deserialize=on_deserialize)
        self._type = ValueType.datetime64


cdef class Timedelta64Field(Field):
    def __init__(self, tag, default=None, bint weak_ref=False, on_serialize=None, on_deserialize=None):
        super(Timedelta64Field, self).__init__(
            tag, default=default, weak_ref=weak_ref,
            on_serialize=on_serialize, on_deserialize=on_deserialize)
        self._type = ValueType.timedelta64


cdef class DataTypeField(Field):
    def __init__(self, tag, default=None, bint weak_ref=False, on_serialize=None, on_deserialize=None):
        super(DataTypeField, self).__init__(
            tag, default=default, weak_ref=weak_ref,
            on_serialize=on_serialize, on_deserialize=on_deserialize)
        self._type = ValueType.dtype


<<<<<<< HEAD
cdef class SliceField(Field):
    def __init__(self, tag, default=None, bint weak_ref=False, on_serialize=None, on_deserialize=None):
        super(SliceField, self).__init__(
            tag, default=default, weak_ref=weak_ref,
            on_serialize=on_serialize, on_deserialize=on_deserialize)
        self._type = ValueType.slice
=======
cdef class IndexField(Field):
    def __init__(self, tag, default=None, bint weak_ref=False, on_serialize=None, on_deserialize=None):
        super(IndexField, self).__init__(
            tag, default=default, weak_ref=weak_ref,
            on_serialize=on_serialize, on_deserialize=on_deserialize)
        self._type = ValueType.index


cdef class SeriesField(Field):
    def __init__(self, tag, default=None, bint weak_ref=False, on_serialize=None, on_deserialize=None):
        super(SeriesField, self).__init__(
            tag, default=default, weak_ref=weak_ref,
            on_serialize=on_serialize, on_deserialize=on_deserialize)
        self._type = ValueType.series


cdef class DataFrameField(Field):
    def __init__(self, tag, default=None, bint weak_ref=False, on_serialize=None, on_deserialize=None):
        super(DataFrameField, self).__init__(
            tag, default=default, weak_ref=weak_ref,
            on_serialize=on_serialize, on_deserialize=on_deserialize)
        self._type = ValueType.dataframe
>>>>>>> ebd2b023


cdef inline _handle_nest_reference(field, ref):
    if not isinstance(ref, Reference):
        return ref

    reference_field = ReferenceField(None, ref.model)
    reference_field.model = field.model
    return reference_field.type


cdef class ListField(Field):
    def __init__(self, tag, tp=None, default=None, bint weak_ref=False, on_serialize=None, on_deserialize=None):
        super(ListField, self).__init__(
            tag, default=default, weak_ref=weak_ref,
            on_serialize=on_serialize, on_deserialize=on_deserialize)
        if tp is not None and type(tp) == Reference:
            self._type = None
            self._nest_ref = tp
        else:
            self._type = ValueType.list(tp)

    @property
    def type(self):
        if self._type is None:
            self._type = ValueType.list(
                _handle_nest_reference(self, self._nest_ref))
        return self._type


cdef class TupleField(Field):
    def __init__(self, tag, *tps, **kwargs):
        default = kwargs.pop('default', None)
        weak_ref = kwargs.pop('weak_ref', False)
        on_serialize = kwargs.pop('on_serialize', None)
        on_deserialize = kwargs.pop('on_deserialize', None)
        super(TupleField, self).__init__(
            tag, default=default, weak_ref=weak_ref,
            on_serialize=on_serialize, on_deserialize=on_deserialize)
        if len(tps) == 1 and isinstance(tps[0], Iterable):
            tps = tps[0]
        self._type = ValueType.tuple(*tps)


cdef class DictField(Field):
    def __init__(self, tag, key_type=None, value_type=None,
                 default=None, bint weak_ref=False, on_serialize=None, on_deserialize=None):
        super(DictField, self).__init__(
            tag, default=default, weak_ref=weak_ref,
            on_serialize=on_serialize, on_deserialize=on_deserialize)
        self._type = ValueType.dict(key_type, value_type)


cdef class ReferenceField(Field):
    def __init__(self, tag, model, default=None, bint weak_ref=False,
                 on_serialize=None, on_deserialize=None):
        super(ReferenceField, self).__init__(
            tag, default=default, weak_ref=weak_ref,
            on_serialize=on_serialize, on_deserialize=on_deserialize)
        if not isinstance(model, str):
            self._type = ValueType.reference(model)
        else:
            self._type = None
            self._model = model

    @property
    def type(self):
        if not self._type:
            if self._model == 'self':
                self._type = ValueType.reference(self.model)
            elif '.' not in self._model:
                model = getattr(inspect.getmodule(self.model), self._model)
                self._type = ValueType.reference(model)
            else:
                module, name = self._model.rsplit('.', 1)
                model = getattr(importlib.import_module(module), name)
                self._type = ValueType.reference(model)

        return self._type


cdef class OneOfField(Field):
    def __init__(self, tag, **kw):
        default = kw.pop('default', None)
        weak_ref = kw.pop('weak_ref', False)
        on_serialize = kw.pop('on_serialize', None)
        on_deserialize = kw.pop('on_deserialize', None)
        super(OneOfField, self).__init__(
            tag, default=default, weak_ref=weak_ref,
            on_serialize=on_serialize, on_deserialize=on_deserialize)

        self.fields = [ReferenceField(tag, model)
                       for tag, model in kw.items()]

    @property
    def type(self):
        if self._type is None:
            self._type = ValueType.oneof(*[f.type for f in self.fields])
        return self._type


class SerializableMetaclass(type):
    def __new__(mcs, str name, tuple bases, dict kv):
        cdef list slots
        cdef set sslots
        cdef object props
        cdef dict fields
        cdef str k
        cdef object v

        slots = list(kv.pop('__slots__', ()))
        sslots = set(slots)

        props = dict()
        for base in bases:
            if hasattr(base, '_FIELDS'):
                props.update(base._FIELDS)
        props.update(kv)
        props = OrderedDict(sorted(props.items(),
                                   key=lambda x: x[0] in kv, reverse=True))

        fields = {}
        for k, v in props.items():
            if not isinstance(v, Field):
                continue

            if k not in sslots:
                slots.append(k)

            if isinstance(v, IdentityField):
                if '_ID_FIELD' not in kv:
                    kv['_ID_FIELD'] = (v,)
                else:
                    kv['_ID_FIELD'] += (v,)

            fields[k] = v
            v.attr = k

            if k in kv:
                del kv[k]

        kv['_FIELDS'] = fields
        kv['__slots__'] = tuple(slots)

        cls = type.__new__(mcs, name, bases, kv)
        for field in fields.values():
            if not isinstance(field, OneOfField):
                field.model = cls
            else:
                for f in field.fields:
                    f.model = cls
                    f.attr = field.attr
        return cls


class Serializable(six.with_metaclass(SerializableMetaclass)):
    __slots__ = ()

    def __init__(self, *args, **kwargs):
        for slot, arg in zip(self.__slots__, args):
            object.__setattr__(self, slot, arg)

        for key, val in kwargs.items():
            object.__setattr__(self, key, val)

    @classmethod
    def cls(cls, Provider provider):
        if provider.type == ProviderType.json:
            return dict

        raise TypeError('Unknown provider type: {0}'.format(provider.type.value))

    def serialize(self, Provider provider, obj=None):
        return provider.serialize_model(self, obj=obj)

    @classmethod
    def deserialize(cls, Provider provider, obj, list callbacks=None, dict key_to_instance=None):
        call_cb = callbacks is None
        callbacks = [] if callbacks is None else callbacks
        key_to_instance = {} if key_to_instance is None else key_to_instance
        obj = provider.deserialize_model(cls, obj, callbacks, key_to_instance)
        if call_cb:
            [cb(key_to_instance) for cb in callbacks]
        return obj

    def to_pb(self, obj=None):
        from .pbserializer import ProtobufSerializeProvider

        provider = ProtobufSerializeProvider()
        return self.serialize(provider, obj=obj)

    @classmethod
    def from_pb(cls, obj):
        from .pbserializer import ProtobufSerializeProvider

        provider = ProtobufSerializeProvider()
        return cls.deserialize(provider, obj)

    def to_json(self, obj=None):
        from .jsonserializer import JsonSerializeProvider

        provider = JsonSerializeProvider()
        return self.serialize(provider, obj=obj)

    @classmethod
    def from_json(cls, obj):
        from .jsonserializer import JsonSerializeProvider

        provider = JsonSerializeProvider()
        return cls.deserialize(provider, obj)


cdef class AttrWrapper:
    def __init__(self, obj):
        self._obj = obj

    cpdef asdict(self):
        return dict(self._obj)

    def __getattr__(self, item):
        return self._obj[item]

    def __setattr__(self, key, value):
        self._obj[key] = value


class AttributeAsDict(Serializable):
    attr_tag = None

    @classmethod
    def cls(cls, Provider provider):
        if provider.type == ProviderType.protobuf and cls.attr_tag is None:
            from .protos.value_pb2 import Value
            return Value
        return super(AttributeAsDict, cls).cls(provider)

    def serialize(self, Provider provider, obj=None):
        return provider.serialize_attribute_as_dict(self, obj=obj)

    @classmethod
    def deserialize(cls, Provider provider, obj, list callbacks=None, dict key_to_instance=None):
        call_cb = callbacks is None
        callbacks = [] if callbacks is None else callbacks
        key_to_instance = {} if key_to_instance is None else key_to_instance
        obj = provider.deserialize_attribute_as_dict(
            cls, obj, callbacks, key_to_instance)
        if call_cb:
            [cb(key_to_instance) for cb in callbacks]
        return obj


cdef class KeyPlaceholder:
    def __init__(self, key, id):
        self.key = key
        self.id = id


cpdef serializes(Provider provider, objects):
    return [obj.serialize(provider) if obj is not None else None for obj in objects]


cpdef list deserializes(Provider provider, list models, list objects):
    cdef list callbacks
    cdef dict key_to_instances
    cdef list objs

    callbacks = []
    key_to_instance = {}
    objs = []
    for model, pb_obj in zip(models, objects):
        if model is type(None):
            objs.append(None)
            continue
        objs.append(model.deserialize(provider, pb_obj, callbacks, key_to_instance))
    [cb(key_to_instance) for cb in callbacks]
    return objs


cdef class Provider:
    cpdef serialize_field(self, Field field, model_instance, obj):
        raise NotImplementedError

    cpdef serialize_model(self, model_instance, obj=None):
        if obj is None:
            obj = model_instance.cls(self)()

        for name, field in model_instance._FIELDS.items():
            field.serialize(self, model_instance, obj)

        return obj

    cpdef serialize_attribute_as_dict(self, model_instance, obj=None):
        return self.serialize_model(model_instance, obj=obj)

    def deserialize_field(self, Field field, model_instance, obj, list callbacks, dict key_to_instance):
        raise NotImplementedError

    cpdef deserialize_model(self, model_cls, obj, list callbacks, dict key_to_instance):
        cdef object kw
        cdef IdentityField id_field
        cdef object model_instance
        cdef str name
        cdef Field field

        kw = AttrWrapper(dict())
        if hasattr(model_cls, '_ID_FIELD'):
            for id_field in model_cls._ID_FIELD:
                id_field.deserialize(self, kw, obj, callbacks, key_to_instance)
        model_instance = model_cls(**kw.asdict())

        for name, field in model_instance._FIELDS.items():
            field.deserialize(self, model_instance, obj, callbacks, key_to_instance)

        if hasattr(model_instance, 'key') and hasattr(model_instance, 'id'):
            key_to_instance[model_instance.key, model_instance.id] = model_instance
        return model_instance

    def deserialize_attribute_as_dict(self, model_cls, obj, list callbacks, dict key_to_instance):
        return self.deserialize_model(model_cls, obj, callbacks, key_to_instance)<|MERGE_RESOLUTION|>--- conflicted
+++ resolved
@@ -336,37 +336,36 @@
         self._type = ValueType.dtype
 
 
-<<<<<<< HEAD
+cdef class IndexField(Field):
+    def __init__(self, tag, default=None, bint weak_ref=False, on_serialize=None, on_deserialize=None):
+        super(IndexField, self).__init__(
+            tag, default=default, weak_ref=weak_ref,
+            on_serialize=on_serialize, on_deserialize=on_deserialize)
+        self._type = ValueType.index
+
+
+cdef class SeriesField(Field):
+    def __init__(self, tag, default=None, bint weak_ref=False, on_serialize=None, on_deserialize=None):
+        super(SeriesField, self).__init__(
+            tag, default=default, weak_ref=weak_ref,
+            on_serialize=on_serialize, on_deserialize=on_deserialize)
+        self._type = ValueType.series
+
+
+cdef class DataFrameField(Field):
+    def __init__(self, tag, default=None, bint weak_ref=False, on_serialize=None, on_deserialize=None):
+        super(DataFrameField, self).__init__(
+            tag, default=default, weak_ref=weak_ref,
+            on_serialize=on_serialize, on_deserialize=on_deserialize)
+        self._type = ValueType.dataframe
+
+
 cdef class SliceField(Field):
     def __init__(self, tag, default=None, bint weak_ref=False, on_serialize=None, on_deserialize=None):
         super(SliceField, self).__init__(
             tag, default=default, weak_ref=weak_ref,
             on_serialize=on_serialize, on_deserialize=on_deserialize)
         self._type = ValueType.slice
-=======
-cdef class IndexField(Field):
-    def __init__(self, tag, default=None, bint weak_ref=False, on_serialize=None, on_deserialize=None):
-        super(IndexField, self).__init__(
-            tag, default=default, weak_ref=weak_ref,
-            on_serialize=on_serialize, on_deserialize=on_deserialize)
-        self._type = ValueType.index
-
-
-cdef class SeriesField(Field):
-    def __init__(self, tag, default=None, bint weak_ref=False, on_serialize=None, on_deserialize=None):
-        super(SeriesField, self).__init__(
-            tag, default=default, weak_ref=weak_ref,
-            on_serialize=on_serialize, on_deserialize=on_deserialize)
-        self._type = ValueType.series
-
-
-cdef class DataFrameField(Field):
-    def __init__(self, tag, default=None, bint weak_ref=False, on_serialize=None, on_deserialize=None):
-        super(DataFrameField, self).__init__(
-            tag, default=default, weak_ref=weak_ref,
-            on_serialize=on_serialize, on_deserialize=on_deserialize)
-        self._type = ValueType.dataframe
->>>>>>> ebd2b023
 
 
 cdef inline _handle_nest_reference(field, ref):
