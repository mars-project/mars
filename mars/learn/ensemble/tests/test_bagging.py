# Copyright 1999-2021 Alibaba Group Holding Ltd.
#
# Licensed under the Apache License, Version 2.0 (the "License");
# you may not use this file except in compliance with the License.
# You may obtain a copy of the License at
#
#      http://www.apache.org/licenses/LICENSE-2.0
#
# Unless required by applicable law or agreed to in writing, software
# distributed under the License is distributed on an "AS IS" BASIS,
# WITHOUT WARRANTIES OR CONDITIONS OF ANY KIND, either express or implied.
# See the License for the specific language governing permissions and
# limitations under the License.

import asyncio
import os

import numpy as np
import pandas as pd
import pytest
from sklearn.datasets import make_classification, make_regression
from sklearn.linear_model import LinearRegression, LogisticRegression
from sklearn.svm import SVC

from .... import tensor as mt, dataframe as md, execute
from ....core import enter_mode
<<<<<<< HEAD
from .._bagging import _extract_bagging_io, BaggingSample, BaggingSampleReindex
=======
from .._bagging import _extract_bagging_io, BaggingSample, \
    BaggingSampleReindex, BaggingClassifier, BaggingRegressor
>>>>>>> 4e170679


def _get_tileable_chunk_data(sync_session, tileable):
    @enter_mode(build=True)
    async def _async_fetch():
        tuples = []
        async_session = sync_session._session
        meta_api = async_session._meta_api

        t, indexes = async_session._get_to_fetch_tileable(tileable)

        delays = [
            meta_api.get_chunk_meta.delay(chunk.key, fields=["bands"])
            for chunk in t.chunks
        ]
        band_infos = await meta_api.get_chunk_meta.batch(*delays)
        for chunk, band_info in zip(t.chunks, band_infos):
            band = band_info["bands"][0]
            storage_api = await async_session._get_storage_api(band)
            data = await storage_api.get(chunk.key)
            tuples.append((t, chunk, data))
        return tuples

    future = asyncio.run_coroutine_threadsafe(
        _async_fetch(), sync_session._isolation.loop
    )
    return future.result(120 if "CI" in os.environ else None)


@pytest.mark.parametrize(
    "use_dataframe, max_samples, max_features, with_labels, with_weights",
    [
        (False, 10, 1.0, False, False),
        (False, 10, 0.5, True, True),
        (True, 10, 1.0, False, False),
        (True, 10, 0.5, True, True),
    ],
)
def test_bagging_sample_execution(
    setup, use_dataframe, max_samples, max_features, with_labels, with_weights
):
    rs = np.random.RandomState(0)

    raw_data = rs.randint(100, size=(100, 50))
    if not use_dataframe:
        t = mt.tensor(raw_data, chunk_size=20)
    else:
        raw_data = pd.DataFrame(raw_data)
        t = md.DataFrame(raw_data, chunk_size=20)

    raw_labels = rs.choice([0, 1, 2], size=100)
    raw_weights = rs.random(100)
    labels = mt.tensor(raw_labels, chunk_size=20) if with_labels else None
    weights = mt.tensor(raw_weights, chunk_size=20) if with_weights else None

    sample_op = BaggingSample(
        n_estimators=10,
        max_samples=max_samples,
        max_features=max_features,
        random_state=rs,
    )
    result_tuple = execute(*sample_op(t, labels, weights))
    t_sampled, t_labels, t_weights, t_feature_indices = _extract_bagging_io(
        result_tuple, sample_op, output=True
    )

    label_chunks, weights_chunks, feature_idx_chunks = dict(), dict(), dict()

    for t, chunks_dict in zip((t_labels, t_weights), (label_chunks, weights_chunks)):
        if t is None:
            continue
        for tiled, chunk, chunk_data in _get_tileable_chunk_data(setup, t):
            assert len(tiled.chunks) == 5
            chunks_dict[chunk.index] = chunk_data
            for d in chunk_data:
                assert d.shape == (10,)

    if t_feature_indices is not None:
        for tiled, chunk, chunk_data in _get_tileable_chunk_data(
            setup, t_feature_indices
        ):
            assert len(tiled.chunks) == 5
            feature_idx_chunks[chunk.index] = chunk_data
            assert chunk_data.shape == (2, int(max_features * raw_data.shape[1]))

    for tiled, chunk, chunk_data in _get_tileable_chunk_data(setup, t_sampled):
        assert len(tiled.chunks) == 5
        assert len(chunk_data) == 2
        for est_id, d in enumerate(chunk_data):
            assert d.shape == (10, int(max_features * raw_data.shape[1]))

            if use_dataframe:
                raw_sliced = raw_data.loc[d.index]
                if label_chunks:
                    label_chunk = label_chunks[(chunk.index[0],)][est_id]
                    np.testing.assert_array_equal(raw_labels[d.index], label_chunk)
                if weights_chunks:
                    weights_chunk = weights_chunks[(chunk.index[0],)][est_id]
                    np.testing.assert_array_equal(raw_weights[d.index], weights_chunk)

                if feature_idx_chunks:
                    feature_indices_chunk = feature_idx_chunks[chunk.index][est_id]
                    raw_sliced = raw_sliced.iloc[:, feature_indices_chunk]
                pd.testing.assert_frame_equal(raw_sliced, d)


@pytest.mark.parametrize(
    "use_dataframe, max_samples, max_features, column_split",
    [
        (False, 10, 1.0, 50),
        (False, 10, 0.5, 50),
        (True, 10, 1.0, 20),
        (True, 10, 0.5, 20),
    ],
)
def test_bagging_sample_reindex(
    setup, use_dataframe, max_samples, max_features, column_split
):
    rs = np.random.RandomState(0)

    raw_insts = rs.randint(100, size=(100, 50))
    raw_data = rs.randint(100, size=(200, 50))
    if not use_dataframe:
        t_insts = mt.tensor(raw_insts, chunk_size=column_split)
        t_data = mt.tensor(raw_data, chunk_size=column_split)
    else:
        raw_insts = pd.DataFrame(raw_insts)
        raw_data = pd.DataFrame(raw_data)
        t_insts = md.DataFrame(raw_insts, chunk_size=column_split)
        t_data = md.DataFrame(raw_data, chunk_size=column_split)

    sample_op = BaggingSample(
        n_estimators=10,
        max_samples=max_samples,
        max_features=max_features,
        random_state=rs,
    )
    result_tuple = execute(*sample_op(t_insts))
    _t_sampled, _label, _weights, t_feature_indices = _extract_bagging_io(
        result_tuple, sample_op, output=True
    )

    reindex_op = BaggingSampleReindex(n_estimators=10)
    reindexed = execute(
        reindex_op(t_data, t_feature_indices), extra_config={"check_dtypes": False}
    )

    for tiled, _chunk, chunk_data in _get_tileable_chunk_data(setup, reindexed):
        if t_feature_indices is None:
            assert len(tiled.chunks) == np.ceil(raw_data.shape[0] / column_split)
            assert chunk_data.shape[1] == 50
        else:
            row_chunks = np.ceil(raw_insts.shape[0] / column_split)
            assert len(tiled.chunks) == row_chunks * np.ceil(
                raw_data.shape[0] / column_split
            )
            assert isinstance(chunk_data, tuple)
            for chunk_data_piece in chunk_data:
                assert chunk_data_piece.shape[1] == 25


@pytest.mark.parametrize(
    'use_dataframe, max_samples, max_features, with_weights, base_estimator_cls',
    [
        (False, 10, 0.5, False, LogisticRegression),
        (True, 10, 1.0, True, SVC),
    ]
)
def test_bagging_classifier(setup, use_dataframe, max_samples, max_features,
                            with_weights, base_estimator_cls):
    rs = np.random.RandomState(0)

    raw_x, raw_y = make_classification(
        n_samples=100, n_features=4, n_informative=2, n_redundant=0,
        random_state=rs, shuffle=False)

    if not use_dataframe:
        t_x = mt.tensor(raw_x, chunk_size=20)
    else:
        raw_x = pd.DataFrame(raw_x)
        t_x = md.DataFrame(raw_x, chunk_size=20)

    raw_weights = rs.random(100)
    t_y = mt.tensor(raw_y, chunk_size=20)
    t_weights = mt.tensor(raw_weights, chunk_size=20) if with_weights else None

    clf = BaggingClassifier(
        base_estimator=base_estimator_cls(), n_estimators=10, max_samples=max_samples,
        max_features=max_features, random_state=rs, warm_start=True
    )
    clf.fit(t_x, t_y, sample_weight=t_weights)

    for _tiled, _chunk, chunk_data in _get_tileable_chunk_data(setup, clf.estimators_):
        assert len(chunk_data) == 2
        assert all(isinstance(c, base_estimator_cls) for c in chunk_data)

    if max_features < 1.0:
        assert clf.estimator_features_ is not None

    with pytest.warns(Warning):
        clf.fit(t_x, t_y, sample_weight=t_weights)
    with pytest.raises(ValueError):
        clf.n_estimators = 5
        clf.fit(t_x, t_y, sample_weight=t_weights)

    clf.n_estimators = 20
    clf.fit(t_x, t_y, sample_weight=t_weights)
    assert clf.estimators_.shape[0] == 20

    proba = clf.predict_proba(t_x)
    proba_array = proba.fetch()
    assert np.all((proba_array >= 0) & (proba_array <= 1))
    assert np.allclose(np.sum(proba_array, axis=1), 1.0)

    log_proba = clf.predict_log_proba(t_x)
    exp_log_proba_array = np.exp(log_proba.fetch())
    assert np.all((exp_log_proba_array >= 0) & (exp_log_proba_array <= 1))
    assert np.allclose(np.sum(exp_log_proba_array, axis=1), 1.0)

    y = clf.predict(t_x)
    y_array = y.fetch()
    assert np.all((y_array == 0) | (y_array == 1))

    decision_fun = clf.decision_function(t_x)
    decision_fun_array = decision_fun.fetch()
    assert decision_fun_array.shape == (y_array.shape[0],)


@pytest.mark.parametrize(
    'use_dataframe, max_samples, max_features, with_weights',
    [
        (False, 10, 0.5, False),
        (True, 10, 1.0, True),
    ]
)
def test_bagging_regressor(setup, use_dataframe, max_samples, max_features,
                           with_weights):

    rs = np.random.RandomState(0)

    raw_x, raw_y = make_regression(
        n_samples=100, n_features=4, n_informative=2,
        random_state=rs, shuffle=False)

    if not use_dataframe:
        t_x = mt.tensor(raw_x, chunk_size=20)
    else:
        raw_x = pd.DataFrame(raw_x)
        t_x = md.DataFrame(raw_x, chunk_size=20)

    raw_weights = rs.random(100)
    t_y = mt.tensor(raw_y, chunk_size=20)
    t_weights = mt.tensor(raw_weights, chunk_size=20) if with_weights else None

    clf = BaggingRegressor(
        base_estimator=LinearRegression(), n_estimators=10, max_samples=max_samples,
        max_features=max_features, random_state=rs, warm_start=True
    )
    clf.fit(t_x, t_y, sample_weight=t_weights)

    predict_y = clf.predict(t_x)
    predict_y_array = predict_y.fetch()
    assert predict_y_array.shape == raw_y.shape<|MERGE_RESOLUTION|>--- conflicted
+++ resolved
@@ -24,12 +24,7 @@
 
 from .... import tensor as mt, dataframe as md, execute
 from ....core import enter_mode
-<<<<<<< HEAD
-from .._bagging import _extract_bagging_io, BaggingSample, BaggingSampleReindex
-=======
-from .._bagging import _extract_bagging_io, BaggingSample, \
-    BaggingSampleReindex, BaggingClassifier, BaggingRegressor
->>>>>>> 4e170679
+from .._bagging import _extract_bagging_io, BaggingSample, BaggingSampleReindex, BaggingClassifier, BaggingRegressor
 
 
 def _get_tileable_chunk_data(sync_session, tileable):
