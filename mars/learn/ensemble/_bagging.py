--- conflicted
+++ resolved
@@ -33,22 +33,18 @@
 from ...core.operand import OperandStage
 from ...dataframe.core import DATAFRAME_TYPE
 from ...dataframe.utils import parse_index
-<<<<<<< HEAD
+from ...deploy.oscar.session import execute
 from ...serialization.serializables import (
     AnyField,
     BoolField,
+    DictField, Int8Field,
     Int64Field,
     Float32Field,
     TupleField,
+    FunctionField,
     ReferenceField,
     FieldTypes,
 )
-=======
-from ...deploy.oscar.session import execute
-from ...serialization.serializables import AnyField, BoolField, \
-    DictField, Int8Field, Int64Field, Float32Field, TupleField, \
-    FunctionField, ReferenceField, FieldTypes
->>>>>>> 4e170679
 from ...tensor.core import TENSOR_CHUNK_TYPE
 from ...tensor.random import RandomStateField
 from ...tensor.utils import gen_random_seeds
@@ -636,14 +632,8 @@
 class BaggingSampleReindex(LearnOperand, LearnOperandMixin):
     _op_type_ = opcodes.BAGGING_SHUFFLE_REINDEX
 
-<<<<<<< HEAD
-    n_estimators: int = Int64Field("n_estimators")
-    start_col_index: int = Int64Field("start_col_index", 0)
-    feature_indices: TileableType = ReferenceField("feature_indices", default=None)
-=======
     n_estimators: int = Int64Field('n_estimators')
     feature_indices: TileableType = ReferenceField('feature_indices', default=None)
->>>>>>> 4e170679
 
     start_col_index: int = Int64Field('start_col_index', 0)
 
