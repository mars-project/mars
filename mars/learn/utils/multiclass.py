--- conflicted
+++ resolved
@@ -443,7 +443,6 @@
     y_type = type_of_target(y)
 
     def check(t):
-<<<<<<< HEAD
         if t not in [
             "binary",
             "multiclass",
@@ -451,12 +450,7 @@
             "multilabel-indicator",
             "multilabel-sequences",
         ]:
-            raise ValueError("Unknown label type: %r" % y_type)
-=======
-        if t not in ['binary', 'multiclass', 'multiclass-multioutput',
-                     'multilabel-indicator', 'multilabel-sequences']:
             raise ValueError("Unknown label type: %r" % t)
->>>>>>> 4e170679
         return t
 
     y_type = y_type.map_chunk(check, dtype=y_type.dtype)
