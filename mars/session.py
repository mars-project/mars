--- conflicted
+++ resolved
@@ -223,57 +223,18 @@
         cls._default_session = Session()
         return cls._default_session
 
-<<<<<<< HEAD
-    def create_mutable_tensor(self, name, shape, dtype, *args, **kwargs):
-        from .tensor.core import MutableTensor, MutableTensorData
-        from .tensor.utils import create_fetch_tensor
-        self._ensure_local_cluster()
-        shape, dtype, chunk_size, chunk_keys = \
-                self._sess.create_mutable_tensor(name, shape, dtype, *args, **kwargs)
-        # Construct MutableTensor on the fly.
-        tensor = create_fetch_tensor(chunk_size, shape, dtype, chunk_keys=chunk_keys)
-        return MutableTensor(data=MutableTensorData(_name=name, _op=None, _shape=shape, _dtype=dtype,
-                                                    _nsplits=tensor.nsplits, _chunks=tensor.chunks))
-
-    def get_mutable_tensor(self, name):
-        from .tensor.core import MutableTensor, MutableTensorData
-        from .tensor.utils import create_fetch_tensor
-        self._ensure_local_cluster()
-        shape, dtype, chunk_size, chunk_keys = self._sess.get_mutable_tensor(name)
-        # Construct MutableTensor on the fly.
-        tensor = create_fetch_tensor(chunk_size, shape, dtype, chunk_keys=chunk_keys)
-        return MutableTensor(data=MutableTensorData(_name=name, _op=None, _shape=shape, _dtype=dtype,
-                                                    _nsplits=tensor.nsplits, _chunks=tensor.chunks))
-=======
     def create_mutable_tensor(self, name, shape, dtype, fill_value=None, *args, **kwargs):
         return self._sess.create_mutable_tensor(name, shape, dtype, fill_value=fill_value, *args, **kwargs)
 
     def get_mutable_tensor(self, name):
         return self._sess.get_mutable_tensor(name)
->>>>>>> 5189d740
 
     def write_mutable_tensor(self, tensor, index, value):
         self._sess.write_mutable_tensor(tensor, index, value)
 
     def seal(self, tensor):
-<<<<<<< HEAD
-        from .tensor.utils import create_fetch_tensor
-        self._ensure_local_cluster()
-        chunk_records_to_send = tensor._do_flush()
-        self._sess.send_chunk_records(tensor.name, chunk_records_to_send)
-        shape, dtype, chunk_size, chunk_keys = self._sess.seal(tensor.name)
-        # Construct Tensor on the fly.
-        return create_fetch_tensor(chunk_size, shape, dtype, chunk_keys=chunk_keys)
-
-    def _ensure_local_cluster(self):
-        from .deploy.local.session import LocalClusterSession
-        if not isinstance(self._sess, LocalClusterSession):
-            raise RuntimeError("Only local cluster session can be used to manipulate mutable tensors.")
-=======
         return self._sess.seal(tensor)
 
-
->>>>>>> 5189d740
 
 def new_session(scheduler=None, **kwargs):
     return Session(scheduler, **kwargs)