#!/usr/bin/env python
# -*- coding: utf-8 -*-
# Copyright 1999-2018 Alibaba Group Holding Ltd.
#
# Licensed under the Apache License, Version 2.0 (the "License");
# you may not use this file except in compliance with the License.
# You may obtain a copy of the License at
#
#      http://www.apache.org/licenses/LICENSE-2.0
#
# Unless required by applicable law or agreed to in writing, software
# distributed under the License is distributed on an "AS IS" BASIS,
# WITHOUT WARRANTIES OR CONDITIONS OF ANY KIND, either express or implied.
# See the License for the specific language governing permissions and
# limitations under the License.

import unittest

import numpy as np

import mars.tensor as mt
from mars.session import new_session, Session


class Test(unittest.TestCase):
    def testSessionExecute(self):
        a = mt.random.rand(10, 20)
        res = a.sum().execute()
        self.assertTrue(np.isscalar(res))
        self.assertLess(res, 200)

    def testMultipleOutputExecute(self):
        data = np.random.random((5, 9))

        # test multiple outputs
        arr1 = mt.tensor(data.copy(), chunk_size=3)
        result = mt.modf(arr1).execute()
        expected = np.modf(data)

        np.testing.assert_array_equal(result[0], expected[0])
        np.testing.assert_array_equal(result[1], expected[1])

        # test 1 output
        arr2 = mt.tensor(data.copy(), chunk_size=3)
        result = ((arr2 + 1) * 2).execute()
        expected = (data + 1) * 2

        np.testing.assert_array_equal(result, expected)

        # test multiple outputs, but only execute 1
        arr3 = mt.tensor(data.copy(), chunk_size=3)
        arrs = mt.split(arr3, 3, axis=1)
        result = arrs[0].execute()
        expected = np.split(data, 3, axis=1)[0]

        np.testing.assert_array_equal(result, expected)

    def testReExecuteSame(self):
        data = np.random.random((5, 9))

        # test run the same tensor
        arr4 = mt.tensor(data.copy(), chunk_size=3) + 1
        result1 = arr4.execute()
        expected = data + 1

        np.testing.assert_array_equal(result1, expected)

        result2 = arr4.execute()

        np.testing.assert_array_equal(result1, result2)

        # test run the same tensor with single chunk
        arr4 = mt.tensor(data.copy())
        result1 = arr4.execute()
        expected = data

        np.testing.assert_array_equal(result1, expected)

        result2 = arr4.execute()
        np.testing.assert_array_equal(result1, result2)

        # modify result
        sess = Session.default_or_local()
        executor = sess._sess._executor
        executor.chunk_result[arr4.chunks[0].key] = data + 2

        result3 = arr4.execute()
        np.testing.assert_array_equal(result3, data + 2)

        # test run same key tensor
        arr5 = mt.ones((10, 10), chunk_size=3)
        result1 = arr5.execute()

        del arr5
        arr6 = mt.ones((10, 10), chunk_size=3)
        result2 = arr6.execute()

        np.testing.assert_array_equal(result1, result2)

    def testExecuteBothExecutedAndNot(self):
        data = np.random.random((5, 9))

        arr1 = mt.tensor(data, chunk_size=4) * 2
        arr2 = mt.tensor(data) + 1

        np.testing.assert_array_equal(arr2.execute(), data + 1)

        # modify result
        sess = Session.default_or_local()
        executor = sess._sess._executor
        executor.chunk_result[arr2.chunks[0].key] = data + 2

        results = sess.run(arr1, arr2)
        np.testing.assert_array_equal(results[0], data * 2)
        np.testing.assert_array_equal(results[1], data + 2)

    def testExecuteNotFetch(self):
        data = np.random.random((5, 9))
        sess = Session.default_or_local()

        arr1 = mt.tensor(data, chunk_size=2) * 2

        with self.assertRaises(ValueError):
            sess.fetch(arr1)

        self.assertIsNone(arr1.execute(fetch=False))

        # modify result
        executor = sess._sess._executor
        executor.chunk_result[arr1.chunks[0].key] = data[:2, :2] * 3

        expected = data * 2
        expected[:2, :2] = data[:2, :2] * 3

        np.testing.assert_array_equal(arr1.execute(), expected)

    def testClosedSession(self):
        session = new_session()
        arr = mt.ones((10, 10))

        result = session.run(arr)

        np.testing.assert_array_equal(result, np.ones((10, 10)))

        session.close()
        with self.assertRaises(RuntimeError):
            session.run(arr)

        with self.assertRaises(RuntimeError):
            session.run(arr + 1)

    def testBoolIndexing(self):
        arr = mt.random.rand(10, 10, chunk_size=5)
        arr[3:8, 3:8] = mt.ones((5, 5))

        arr2 = arr[arr == 1]
        self.assertEqual(arr2.shape, (np.nan,))

        arr2.execute()
        self.assertEqual(arr2.shape, (25,))

        arr3 = arr2.reshape((5, 5))
        expected = np.ones((5, 5))
        np.testing.assert_array_equal(arr3.execute(), expected)

    def testArrayProtocol(self):
        arr = mt.ones((10, 20))

        result = np.asarray(arr)
        np.testing.assert_array_equal(result, np.ones((10, 20)))

        arr2 = mt.ones((10, 20))

        result = np.asarray(arr2, mt.bool_)
        np.testing.assert_array_equal(result, np.ones((10, 20), dtype=np.bool_))

        arr3 = mt.ones((10, 20)).sum()

        result = np.asarray(arr3)
        np.testing.assert_array_equal(result, np.asarray(200))

        arr4 = mt.ones((10, 20)).sum()

        result = np.asarray(arr4, dtype=np.float_)
        np.testing.assert_array_equal(result, np.asarray(200, dtype=np.float_))

<<<<<<< HEAD
    def testDecref(self):
        sess = new_session()

        arr1 = mt.ones((10, 5), chunk_size=3)

        r1 = sess.run(arr1)
        r2 = sess.run(arr1)
        np.testing.assert_array_equal(r1, r2)

        executor = sess._sess._executor
        executor.chunk_result[arr1.chunks[0].key] = np.ones((3, 3)) * 2
        r3 = sess.run(arr1 + 1)
        np.testing.assert_array_equal(r3[:3, :3], np.ones((3, 3)) * 3)

        # rerun to ensure arr1's chunk results still exist
        r4 = sess.run(arr1 + 1)
        np.testing.assert_array_equal(r4[:3, :3], np.ones((3, 3)) * 3)

        arr2 = mt.ones((10, 5), chunk_size=3)
        r5 = sess.run(arr2)
        np.testing.assert_array_equal(r5[:3, :3], np.ones((3, 3)) * 2)

        r6 = sess.run(arr2 + 1)
        np.testing.assert_array_equal(r6[:3, :3], np.ones((3, 3)) * 3)

        self.assertEqual(arr1.key, arr2.key)
        del arr2
        self.assertEqual(len(executor.chunk_result), 8)
=======
    def testRandomExecuteInSessions(self):
        arr = mt.random.rand(20, 20)

        sess1 = new_session()
        res1 = sess1.run(arr)

        sess2 = new_session()
        res2 = sess2.run(arr)

        np.testing.assert_array_equal(res1, res2)
>>>>>>> 438699c5
<|MERGE_RESOLUTION|>--- conflicted
+++ resolved
@@ -184,7 +184,17 @@
         result = np.asarray(arr4, dtype=np.float_)
         np.testing.assert_array_equal(result, np.asarray(200, dtype=np.float_))
 
-<<<<<<< HEAD
+    def testRandomExecuteInSessions(self):
+        arr = mt.random.rand(20, 20)
+
+        sess1 = new_session()
+        res1 = sess1.run(arr)
+
+        sess2 = new_session()
+        res2 = sess2.run(arr)
+
+        np.testing.assert_array_equal(res1, res2)
+
     def testDecref(self):
         sess = new_session()
 
@@ -212,16 +222,4 @@
 
         self.assertEqual(arr1.key, arr2.key)
         del arr2
-        self.assertEqual(len(executor.chunk_result), 8)
-=======
-    def testRandomExecuteInSessions(self):
-        arr = mt.random.rand(20, 20)
-
-        sess1 = new_session()
-        res1 = sess1.run(arr)
-
-        sess2 = new_session()
-        res2 = sess2.run(arr)
-
-        np.testing.assert_array_equal(res1, res2)
->>>>>>> 438699c5
+        self.assertEqual(len(executor.chunk_result), 8)