#!/usr/bin/env python
# -*- coding: utf-8 -*-
# Copyright 1999-2018 Alibaba Group Holding Ltd.
#
# Licensed under the Apache License, Version 2.0 (the "License");
# you may not use this file except in compliance with the License.
# You may obtain a copy of the License at
#
#      http://www.apache.org/licenses/LICENSE-2.0
#
# Unless required by applicable law or agreed to in writing, software
# distributed under the License is distributed on an "AS IS" BASIS,
# WITHOUT WARRANTIES OR CONDITIONS OF ANY KIND, either express or implied.
# See the License for the specific language governing permissions and
# limitations under the License.

import unittest

import numpy as np

try:
    import pandas as pd
except ImportError:  # pragma: no cover
    pd = None

import mars.tensor as mt
import mars.dataframe as md
from mars.session import new_session, Session


class Test(unittest.TestCase):
    def testSessionExecute(self):
        a = mt.random.rand(10, 20)
        res = a.sum().execute()
        self.assertTrue(np.isscalar(res))
        self.assertLess(res, 200)

    def testMultipleOutputExecute(self):
        data = np.random.random((5, 9))

        # test multiple outputs
        arr1 = mt.tensor(data.copy(), chunk_size=3)
        result = mt.modf(arr1).execute()
        expected = np.modf(data)

        np.testing.assert_array_equal(result[0], expected[0])
        np.testing.assert_array_equal(result[1], expected[1])

        # test 1 output
        arr2 = mt.tensor(data.copy(), chunk_size=3)
        result = ((arr2 + 1) * 2).execute()
        expected = (data + 1) * 2

        np.testing.assert_array_equal(result, expected)

        # test multiple outputs, but only execute 1
        arr3 = mt.tensor(data.copy(), chunk_size=3)
        arrs = mt.split(arr3, 3, axis=1)
        result = arrs[0].execute()
        expected = np.split(data, 3, axis=1)[0]

        np.testing.assert_array_equal(result, expected)

        # test multiple outputs, but only execute 1
        data = np.random.randint(0, 10, (5, 5))
        arr3 = mt.tensor(data)
        arrs = mt.linalg.qr(arr3)
        result = arrs[0].execute()
        expected = np.linalg.qr(data)[0]

        np.testing.assert_array_almost_equal(result, expected)

    def testReExecuteSame(self):
        data = np.random.random((5, 9))

        # test run the same tensor
        arr4 = mt.tensor(data.copy(), chunk_size=3) + 1
        result1 = arr4.execute()
        expected = data + 1

        np.testing.assert_array_equal(result1, expected)

        result2 = arr4.execute()

        np.testing.assert_array_equal(result1, result2)

        # test run the same tensor with single chunk
        arr4 = mt.tensor(data.copy())
        result1 = arr4.execute()
        expected = data

        np.testing.assert_array_equal(result1, expected)

        result2 = arr4.execute()
        np.testing.assert_array_equal(result1, result2)

        # modify result
        sess = Session.default_or_local()
        executor = sess._sess._executor
        executor.chunk_result[arr4.chunks[0].key] = data + 2

        result3 = arr4.execute()
        np.testing.assert_array_equal(result3, data + 2)

        # test run same key tensor
        arr5 = mt.ones((10, 10), chunk_size=3)
        result1 = arr5.execute()

        del arr5
        arr6 = mt.ones((10, 10), chunk_size=3)
        result2 = arr6.execute()

        np.testing.assert_array_equal(result1, result2)

    def testExecuteBothExecutedAndNot(self):
        data = np.random.random((5, 9))

        arr1 = mt.tensor(data, chunk_size=4) * 2
        arr2 = mt.tensor(data) + 1

        np.testing.assert_array_equal(arr2.execute(), data + 1)

        # modify result
        sess = Session.default_or_local()
        executor = sess._sess._executor
        executor.chunk_result[arr2.chunks[0].key] = data + 2

        results = sess.run(arr1, arr2)
        np.testing.assert_array_equal(results[0], data * 2)
        np.testing.assert_array_equal(results[1], data + 2)

    def testTensorExecuteNotFetch(self):
        data = np.random.random((5, 9))
        sess = Session.default_or_local()

        arr1 = mt.tensor(data, chunk_size=2) * 2

        with self.assertRaises(ValueError):
            sess.fetch(arr1)

        self.assertIsNone(arr1.execute(fetch=False))

        # modify result
        executor = sess._sess._executor
        executor.chunk_result[arr1.chunks[0].key] = data[:2, :2] * 3

        expected = data * 2
        expected[:2, :2] = data[:2, :2] * 3

        np.testing.assert_array_equal(arr1.execute(), expected)

    def testDataFrameExecuteNotFetch(self):
        data1 = pd.DataFrame(np.random.random((5, 4)), columns=list('abcd'))
        sess = Session.default_or_local()

        df1 = md.DataFrame(data1, chunk_size=2)

        with self.assertRaises(ValueError):
            sess.fetch(df1)

        self.assertIsNone(df1.execute(fetch=False))

        # modify result
        executor = sess._sess._executor
        executor.chunk_result[df1.chunks[0].key] = data1.iloc[:2, :2] * 3

        expected = data1
        expected.iloc[:2, :2] = data1.iloc[:2, :2] * 3

        pd.testing.assert_frame_equal(df1.execute(), expected)

    def testClosedSession(self):
        session = new_session()
        arr = mt.ones((10, 10))

        result = session.run(arr)

        np.testing.assert_array_equal(result, np.ones((10, 10)))

        session.close()
        with self.assertRaises(RuntimeError):
            session.run(arr)

        with self.assertRaises(RuntimeError):
            session.run(arr + 1)

    def testBoolIndexing(self):
        arr = mt.random.rand(10, 10, chunk_size=5)
        arr[3:8, 3:8] = mt.ones((5, 5))

        arr2 = arr[arr == 1]
        self.assertEqual(arr2.shape, (np.nan,))

        arr2.execute()
        self.assertEqual(arr2.shape, (25,))

        arr3 = arr2.reshape((5, 5))
        expected = np.ones((5, 5))
        np.testing.assert_array_equal(arr3.execute(), expected)

    def testArrayProtocol(self):
        arr = mt.ones((10, 20))

        result = np.asarray(arr)
        np.testing.assert_array_equal(result, np.ones((10, 20)))

        arr2 = mt.ones((10, 20))

        result = np.asarray(arr2, mt.bool_)
        np.testing.assert_array_equal(result, np.ones((10, 20), dtype=np.bool_))

        arr3 = mt.ones((10, 20)).sum()

        result = np.asarray(arr3)
        np.testing.assert_array_equal(result, np.asarray(200))

        arr4 = mt.ones((10, 20)).sum()

        result = np.asarray(arr4, dtype=np.float_)
        np.testing.assert_array_equal(result, np.asarray(200, dtype=np.float_))

    def testRandomExecuteInSessions(self):
        arr = mt.random.rand(20, 20)

        sess1 = new_session()
        res1 = sess1.run(arr)

        sess2 = new_session()
        res2 = sess2.run(arr)

        np.testing.assert_array_equal(res1, res2)

    def testFetch(self):
        sess = new_session()

        arr1 = mt.ones((10, 5), chunk_size=3)

        r1 = sess.run(arr1)
        r2 = sess.run(arr1)
        np.testing.assert_array_equal(r1, r2)

        executor = sess._sess._executor
        executor.chunk_result[arr1.chunks[0].key] = np.ones((3, 3)) * 2
        r3 = sess.run(arr1 + 1)
        np.testing.assert_array_equal(r3[:3, :3], np.ones((3, 3)) * 3)

        # rerun to ensure arr1's chunk results still exist
        r4 = sess.run(arr1 + 1)
        np.testing.assert_array_equal(r4[:3, :3], np.ones((3, 3)) * 3)

        arr2 = mt.ones((10, 5), chunk_size=3)
        r5 = sess.run(arr2)
        np.testing.assert_array_equal(r5[:3, :3], np.ones((3, 3)) * 2)

        r6 = sess.run(arr2 + 1)
        np.testing.assert_array_equal(r6[:3, :3], np.ones((3, 3)) * 3)

        # test fetch multiple tensors
        raw = np.random.rand(5, 10)
        arr1 = mt.ones((5, 10), chunk_size=5)
        arr2 = mt.tensor(raw, chunk_size=3)
        arr3 = mt.sum(arr2)

        sess.run(arr1, arr2, arr3)

        fetch1, fetch2, fetch3 = sess.fetch(arr1, arr2, arr3)
        np.testing.assert_array_equal(fetch1, np.ones((5, 10)))
        np.testing.assert_array_equal(fetch2, raw)
        np.testing.assert_almost_equal(fetch3, raw.sum())

        fetch1, fetch2, fetch3 = sess.fetch([arr1, arr2, arr3])
        np.testing.assert_array_equal(fetch1, np.ones((5, 10)))
        np.testing.assert_array_equal(fetch2, raw)
        np.testing.assert_almost_equal(fetch3, raw.sum())

    def testDecref(self):
        sess = new_session()

        arr1 = mt.ones((10, 5), chunk_size=3)
        arr2 = mt.ones((10, 5), chunk_size=3)
        sess.run(arr1)
        sess.run(arr2)
        sess.fetch(arr1)

        executor = sess._sess._executor

        self.assertEqual(len(executor.chunk_result), 4)  # 4 kinds of shapes
        del arr1
        self.assertEqual(len(executor.chunk_result), 4)
        del arr2
        self.assertEqual(len(executor.chunk_result), 0)

    def testWithoutCompose(self):
        sess = new_session()

        arr1 = (mt.ones((10, 10), chunk_size=3) + 1) * 2
        r1 = sess.run(arr1)
        arr2 = (mt.ones((10, 10), chunk_size=4) + 1) * 2
        r2 = sess.run(arr2, compose=False)
        np.testing.assert_array_equal(r1, r2)

<<<<<<< HEAD
    def testDataFrameCreate(self):
        sess = new_session()
        tensor = mt.ones((2, 2))
        df = md.DataFrame(tensor)
        df_result = sess.run(df)
        df2 = md.DataFrame(df)
        df2 = sess.run(df2)
        np.testing.assert_equal(df_result.values, np.ones((2, 2)))
        pd.testing.assert_frame_equal(df_result, df2)

    def testDataFrameTensorConvert(self):
        # test from_tensor(), from_dataframe(), to_tensor(), to_dataframe()
        sess = new_session()
        tensor = mt.ones((2, 2))
        df = tensor.to_dataframe()
        np.testing.assert_equal(sess.run(df), np.ones((2, 2)))
        tensor2 = mt.from_dataframe(df)
        np.testing.assert_equal(sess.run(tensor2), np.ones((2, 2)))

        tensor3 = tensor2.from_dataframe(df)
        np.testing.assert_equal(sess.run(tensor3), np.ones((2, 2)))

        tensor4 = df.to_tensor()
        np.testing.assert_equal(sess.run(tensor4), np.ones((2, 2)))

        df = md.from_tensor(tensor3)
        np.testing.assert_equal(sess.run(df).values, np.ones((2, 2)))

        df = df.from_tensor(tensor3)
        np.testing.assert_equal(sess.run(df).values, np.ones((2, 2)))

        # test raise error exception
        with self.assertRaises(TypeError):
            md.from_tensor(mt.ones((1, 2, 3)))

        # test exception
        tensor = md.from_tensor(mt.array([1, 2, 3]))
        np.testing.assert_equal(sess.run(tensor), np.array([1, 2, 3]).reshape(3, 1))
=======
    def testFetchSlices(self):
        sess = new_session()

        arr1 = mt.random.rand(10, 8, chunk_size=3)
        r1 = sess.run(arr1)

        r2 = sess.fetch(arr1[:2, 3:9])
        np.testing.assert_array_equal(r2, r1[:2, 3:9])

        r3 = sess.fetch(arr1[0])
        np.testing.assert_array_equal(r3, r1[0])
>>>>>>> 80de6cb2
<|MERGE_RESOLUTION|>--- conflicted
+++ resolved
@@ -299,7 +299,6 @@
         r2 = sess.run(arr2, compose=False)
         np.testing.assert_array_equal(r1, r2)
 
-<<<<<<< HEAD
     def testDataFrameCreate(self):
         sess = new_session()
         tensor = mt.ones((2, 2))
@@ -338,7 +337,7 @@
         # test exception
         tensor = md.from_tensor(mt.array([1, 2, 3]))
         np.testing.assert_equal(sess.run(tensor), np.array([1, 2, 3]).reshape(3, 1))
-=======
+        
     def testFetchSlices(self):
         sess = new_session()
 
@@ -349,5 +348,4 @@
         np.testing.assert_array_equal(r2, r1[:2, 3:9])
 
         r3 = sess.fetch(arr1[0])
-        np.testing.assert_array_equal(r3, r1[0])
->>>>>>> 80de6cb2
+        np.testing.assert_array_equal(r3, r1[0])