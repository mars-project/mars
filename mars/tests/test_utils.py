# -*- coding: utf-8 -*-
# Copyright 1999-2021 Alibaba Group Holding Ltd.
#
# Licensed under the Apache License, Version 2.0 (the "License");
# you may not use this file except in compliance with the License.
# You may obtain a copy of the License at
#
#      http://www.apache.org/licenses/LICENSE-2.0
#
# Unless required by applicable law or agreed to in writing, software
# distributed under the License is distributed on an "AS IS" BASIS,
# WITHOUT WARRANTIES OR CONDITIONS OF ANY KIND, either express or implied.
# See the License for the specific language governing permissions and
# limitations under the License.

import asyncio
import copy
import logging
import multiprocessing
import os
import shutil
import sys
import tempfile
import textwrap
import time
from concurrent.futures import ThreadPoolExecutor
from functools import partial
from io import BytesIO
from enum import Enum

import numpy as np
try:
    import pandas as pd
except ImportError:  # pragma: no cover
    pd = None
import pytest

from mars import utils
from mars.core import tile
import mars.tensor as mt


def test_string_conversion():
    s = None
    assert utils.to_binary(s) is None
    assert utils.to_str(s) is None
    assert utils.to_text(s) is None

    s = 'abcdefg'
    assert isinstance(utils.to_binary(s), bytes)
    assert utils.to_binary(s) == b'abcdefg'
    assert isinstance(utils.to_str(s), str)
    assert utils.to_str(s) == 'abcdefg'
    assert isinstance(utils.to_text(s), str)
    assert utils.to_text(s) == u'abcdefg'

    ustr = type('ustr', (str,), {})
    assert isinstance(utils.to_str(ustr(s)), str)
    assert utils.to_str(ustr(s)) == 'abcdefg'

    s = b'abcdefg'
    assert isinstance(utils.to_binary(s), bytes)
    assert utils.to_binary(s) == b'abcdefg'
    assert isinstance(utils.to_str(s), str)
    assert utils.to_str(s) == 'abcdefg'
    assert isinstance(utils.to_text(s), str)
    assert utils.to_text(s) == u'abcdefg'

    ubytes = type('ubytes', (bytes,), {})
    assert isinstance(utils.to_binary(ubytes(s)), bytes)
    assert utils.to_binary(ubytes(s)) == b'abcdefg'

    s = u'abcdefg'
    assert isinstance(utils.to_binary(s), bytes)
    assert utils.to_binary(s) == b'abcdefg'
    assert isinstance(utils.to_str(s), str)
    assert utils.to_str(s) == 'abcdefg'
    assert isinstance(utils.to_text(s), str)
    assert utils.to_text(s) == u'abcdefg'

    uunicode = type('uunicode', (str,), {})
    assert isinstance(utils.to_text(uunicode(s)), str)
    assert utils.to_text(uunicode(s)) == u'abcdefg'

    with pytest.raises(TypeError):
        utils.to_binary(utils)
    with pytest.raises(TypeError):
        utils.to_str(utils)
    with pytest.raises(TypeError):
        utils.to_text(utils)


def test_tokenize():
    import shutil
    import tempfile

    class TestEnum(Enum):
        VAL1 = 'val1'

    tempdir = tempfile.mkdtemp('mars_test_utils_')
    try:
        filename = os.path.join(tempdir, 'test_npa.dat')
        mmp_array = np.memmap(filename, dtype=float, mode='w+', shape=(3, 4))
        mmp_array[:] = np.random.random((3, 4)).astype(float)
        mmp_array.flush()
        del mmp_array

        mmp_array1 = np.memmap(filename, dtype=float, shape=(3, 4))
        mmp_array2 = np.memmap(filename, dtype=float, shape=(3, 4))

        try:
            v = [1, 2.3, '456', u'789', b'101112', 2147483649, None, np.ndarray,
                 [912, 'uvw'], np.arange(0, 10), np.array(10), np.array([b'\x01\x32\xff']),
                 np.int64, TestEnum.VAL1]
            copy_v = copy.deepcopy(v)
            assert (utils.tokenize(v + [mmp_array1], ext_data=1234)
                    == utils.tokenize(copy_v + [mmp_array2], ext_data=1234))
        finally:
            del mmp_array1, mmp_array2
    finally:
        shutil.rmtree(tempdir)

    v = {'a', 'xyz', 'uvw'}
    assert utils.tokenize(v) == utils.tokenize(copy.deepcopy(v))

    v = dict(x='abcd', y=98765)
    assert utils.tokenize(v) == utils.tokenize(copy.deepcopy(v))

    v = dict(x=dict(a=1, b=[1, 2, 3]), y=12345)
    assert utils.tokenize(v) == utils.tokenize(copy.deepcopy(v))

    # pandas relative
    if pd is not None:
        df = pd.DataFrame([[utils.to_binary('测试'), utils.to_text('数据')]],
                          index=['a'], columns=['中文', 'data'])
        v = [df, df.index, df.columns, df['data'], pd.Categorical(list('ABCD'))]
        assert utils.tokenize(v) == utils.tokenize(copy.deepcopy(v))

    class NonTokenizableCls:
        def __getstate__(self):
            raise SystemError

    with pytest.raises(TypeError):
        utils.tokenize(NonTokenizableCls())

    class CustomizedTokenize(object):
        def __mars_tokenize__(self):
            return id(type(self)), id(NonTokenizableCls)

    assert utils.tokenize(CustomizedTokenize()) == utils.tokenize(CustomizedTokenize())

    v = lambda x: x + 1
    assert utils.tokenize(v) == utils.tokenize(copy.deepcopy(v))

    def f(a, b):
        return np.add(a, b)
    assert utils.tokenize(f) == utils.tokenize(copy.deepcopy(f))

    partial_f = partial(f, 1, k=0)
    partial_f2 = partial(f, 1, k=1)
    assert utils.tokenize(partial_f) == utils.tokenize(copy.deepcopy(partial_f))
    assert utils.tokenize(partial_f) != utils.tokenize(partial_f2)


def test_lazy_import():
    old_sys_path = sys.path
    mock_mod = textwrap.dedent("""
    __version__ = '0.1.0b1'
    """.strip())

    temp_dir = tempfile.mkdtemp(prefix='mars-utils-test-')
    sys.path += [temp_dir]
    try:
        with open(os.path.join(temp_dir, 'test_mod.py'), 'w') as outf:
            outf.write(mock_mod)

        non_exist_mod = utils.lazy_import('non_exist_mod', locals=locals())
        assert non_exist_mod is None

        mod = utils.lazy_import(
            'test_mod', globals=globals(), locals=locals(), rename='mod')
        assert mod is not None
        assert mod.__version__ == '0.1.0b1'

        glob = globals().copy()
        mod = utils.lazy_import(
            'test_mod', globals=glob, locals=locals(), rename='mod')
        glob['mod'] = mod
        assert mod is not None
        assert mod.__version__ == '0.1.0b1'
        assert type(glob['mod']).__name__ == 'module'
    finally:
        shutil.rmtree(temp_dir)
        sys.path = old_sys_path


def test_chunks_indexer():
    a = mt.ones((3, 4, 5), chunk_size=2)
    a = tile(a)

    assert a.chunk_shape == (2, 2, 3)

    with pytest.raises(ValueError):
        _ = a.cix[1]
    with pytest.raises(ValueError):
        _ = a.cix[1, :]

    chunk_key = a.cix[0, 0, 0].key
    expected = a.chunks[0].key
    assert chunk_key == expected

    chunk_key = a.cix[1, 1, 1].key
    expected = a.chunks[9].key
    assert chunk_key == expected

    chunk_key = a.cix[1, 1, 2].key
    expected = a.chunks[11].key
    assert chunk_key == expected

    chunk_key = a.cix[0, -1, -1].key
    expected = a.chunks[5].key
    assert chunk_key == expected

    chunk_key = a.cix[0, -1, -1].key
    expected = a.chunks[5].key
    assert chunk_key == expected

    chunk_keys = [c.key for c in a.cix[0, 0, :]]
    expected = [c.key for c in [a.cix[0, 0, 0], a.cix[0, 0, 1], a.cix[0, 0, 2]]]
    assert chunk_keys == expected

    chunk_keys = [c.key for c in a.cix[:, 0, :]]
    expected = [c.key for c in [a.cix[0, 0, 0], a.cix[0, 0, 1], a.cix[0, 0, 2],
                                a.cix[1, 0, 0], a.cix[1, 0, 1], a.cix[1, 0, 2]]]
    assert chunk_keys == expected

    chunk_keys = [c.key for c in a.cix[:, :, :]]
    expected = [c.key for c in a.chunks]
    assert chunk_keys == expected


def test_insert_reversed_tuple():
    assert utils.insert_reversed_tuple((), 9) == (9,)
    assert utils.insert_reversed_tuple((7, 4, 3, 1), 9) == (9, 7, 4, 3, 1)
    assert utils.insert_reversed_tuple((7, 4, 3, 1), 6) == (7, 6, 4, 3, 1)
    assert utils.insert_reversed_tuple((7, 4, 3, 1), 4) == (7, 4, 3, 1)
    assert utils.insert_reversed_tuple((7, 4, 3, 1), 0) == (7, 4, 3, 1, 0)


def test_require_not_none():
    @utils.require_not_none(1)
    def should_exist():
        pass

    assert should_exist is not None

    @utils.require_not_none(None)
    def should_not_exist():
        pass

    assert should_not_exist is None

    @utils.require_module('numpy.fft')
    def should_exist_np():
        pass

    assert should_exist_np is not None

    @utils.require_module('numpy.fft_error')
    def should_not_exist_np():
        pass

    assert should_not_exist_np is None


def test_type_dispatcher():
    dispatcher = utils.TypeDispatcher()

    type1 = type('Type1', (), {})
    type2 = type('Type2', (type1,), {})
    type3 = type('Type3', (), {})

    dispatcher.register(object, lambda x: 'Object')
    dispatcher.register(type1, lambda x: 'Type1')
    dispatcher.register('pandas.DataFrame', lambda x: 'DataFrame')

    assert 'Type1' == dispatcher(type2())
    assert 'DataFrame' == dispatcher(pd.DataFrame())
    assert 'Object' == dispatcher(type3())

    dispatcher.unregister(object)
    with pytest.raises(KeyError):
        dispatcher(type3())


def test_fixed_size_file_object():
    arr = [str(i).encode() * 20 for i in range(10)]
    bts = os.linesep.encode().join(arr)
    bio = BytesIO(bts)

    ref_bio = BytesIO(bio.read(100))
    bio.seek(0)
    ref_bio.seek(0)
    fix_bio = utils.FixedSizeFileObject(bio, 100)

    assert ref_bio.readline() == fix_bio.readline()
    assert ref_bio.tell() == fix_bio.tell()
    pos = ref_bio.tell() + 10
    assert ref_bio.seek(pos) == fix_bio.seek(pos)
    assert ref_bio.read(5) == fix_bio.read(5)
    assert ref_bio.readlines(25) == fix_bio.readlines(25)
    assert list(ref_bio) == list(fix_bio)


def test_timer():
    with utils.Timer() as timer:
        time.sleep(0.1)

    assert timer.duration >= 0.1


def test_quiet_stdio():
    old_stdout, old_stderr = sys.stdout, sys.stderr

    class _IOWrapper:
        def __init__(self, name=None):
            self.name = name
            self.content = ''

        @staticmethod
        def writable():
            return True

        def write(self, d):
            self.content += d
            return len(d)

    stdout_w = _IOWrapper('stdout')
    stderr_w = _IOWrapper('stderr')
    executor = ThreadPoolExecutor(1)
    try:
        sys.stdout = stdout_w
        sys.stderr = stderr_w

        with utils.quiet_stdio():
            with utils.quiet_stdio():
                assert sys.stdout.writable()
                assert sys.stderr.writable()

                print('LINE 1', end='\n')
                print('LINE 2', file=sys.stderr, end='\n')
                executor.submit(print, 'LINE T').result()
            print('LINE 3', end='\n')

        print('LINE 1', end='\n')
        print('LINE 2', file=sys.stderr, end='\n')
    finally:
        sys.stdout, sys.stderr = old_stdout, old_stderr

    assert stdout_w.content == 'LINE T\nLINE 1\n'
    assert stderr_w.content == 'LINE 2\n'


@pytest.mark.asyncio
@pytest.mark.skipif(sys.version_info[:2] < (3, 7),
                    reason='asyncio task timeout detector is not supported on python versions below 3.7')
async def test_asyncio_task_timeout_detector():
    log_file_name = 'test_asyncio_task_timeout_detector.log'
    try:
        os.environ['MARS_DEBUG_ASYNCIO_TASK_TIMEOUT_CHECK_INTERVAL'] = '1'
        p = multiprocessing.Process(target=_run_task_timeout_detector, args=(log_file_name,))
        p.start()
        while p.is_alive():
            await asyncio.sleep(0.1)
        with open(log_file_name, 'r') as f:
            detector_log = f.read()
            assert 'timeout_func' in detector_log
    finally:
        os.environ.pop('MARS_DEBUG_ASYNCIO_TASK_TIMEOUT_CHECK_INTERVAL')
        if os.path.exists(log_file_name):
            os.remove(log_file_name)


def _run_task_timeout_detector(log_file_name):
    from ..utils import logger, register_asyncio_task_timeout_detector
    fh = logging.FileHandler(log_file_name)
    fh.setLevel(logging.INFO)
    logger.addHandler(fh)

    async def timeout_func():
        await asyncio.sleep(2)

    async def main():
        task = register_asyncio_task_timeout_detector()
        await asyncio.create_task(timeout_func())
        task.cancel()

    asyncio.run(main())


def test_module_placeholder():
    required_module = utils.ModulePlaceholder('required_module')

    with pytest.raises(AttributeError):
        required_module()
    with pytest.raises(AttributeError) as e:
        required_module.method()
    msg = e.value.args[0]
    assert msg == 'required_module is required but not installed.'


<<<<<<< HEAD
def test_merge_dict():
    from ..utils import merge_dict
    assert merge_dict({}, {1: 2}) == {1: 2}
    assert merge_dict({1: 2}, {}) == {1: 2}
    assert merge_dict({'a': {1: 2}, 'b': {2: 3}, 'c': {1: {2: 3}}},
                      {'a': {1: 3}, 'b': {2: 3}, 'c': {1: {2: 4}}}) ==\
           {'a': {1: 3}, 'b': {2: 3}, 'c': {1: {2: 4}}}
    with pytest.raises(ValueError):
        merge_dict({'a': {1: 2}, 'b': {2: 3}}, {'a': {1: 3}}, overwrite=False)


def test_flatten_dict_to_nested_dict():
    from ..utils import flatten_dict_to_nested_dict
    assert flatten_dict_to_nested_dict({}) == {}
    with pytest.raises(ValueError):
        flatten_dict_to_nested_dict({'a.b.c': 1, 'a.b': 2})
    assert flatten_dict_to_nested_dict({'a.b.c': 1, 'a.b.d': 2}) == {'a': {'b': {'c': 1, 'd': 2}}}
=======
def test_readable_size():
    assert utils.readable_size(32) == '32.00'
    assert utils.readable_size(14354) == '14.02K'
    assert utils.readable_size(14354000) == '13.69M'
    assert utils.readable_size(14354000000) == '13.37G'
    assert utils.readable_size(14354000000000) == '13.05T'
>>>>>>> 1894c9aa
<|MERGE_RESOLUTION|>--- conflicted
+++ resolved
@@ -409,7 +409,6 @@
     assert msg == 'required_module is required but not installed.'
 
 
-<<<<<<< HEAD
 def test_merge_dict():
     from ..utils import merge_dict
     assert merge_dict({}, {1: 2}) == {1: 2}
@@ -427,11 +426,11 @@
     with pytest.raises(ValueError):
         flatten_dict_to_nested_dict({'a.b.c': 1, 'a.b': 2})
     assert flatten_dict_to_nested_dict({'a.b.c': 1, 'a.b.d': 2}) == {'a': {'b': {'c': 1, 'd': 2}}}
-=======
+
+
 def test_readable_size():
     assert utils.readable_size(32) == '32.00'
     assert utils.readable_size(14354) == '14.02K'
     assert utils.readable_size(14354000) == '13.69M'
     assert utils.readable_size(14354000000) == '13.37G'
-    assert utils.readable_size(14354000000000) == '13.05T'
->>>>>>> 1894c9aa
+    assert utils.readable_size(14354000000000) == '13.05T'