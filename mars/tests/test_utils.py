# -*- coding: utf-8 -*-
# Copyright 1999-2021 Alibaba Group Holding Ltd.
#
# Licensed under the Apache License, Version 2.0 (the "License");
# you may not use this file except in compliance with the License.
# You may obtain a copy of the License at
#
#      http://www.apache.org/licenses/LICENSE-2.0
#
# Unless required by applicable law or agreed to in writing, software
# distributed under the License is distributed on an "AS IS" BASIS,
# WITHOUT WARRANTIES OR CONDITIONS OF ANY KIND, either express or implied.
# See the License for the specific language governing permissions and
# limitations under the License.

import asyncio
import copy
import logging
import multiprocessing
import os
import shutil
import sys
import tempfile
import textwrap
import time
from concurrent.futures import ThreadPoolExecutor
from functools import partial
from io import BytesIO
from enum import Enum

import numpy as np

try:
    import pandas as pd
except ImportError:  # pragma: no cover
    pd = None
import pytest

from .. import dataframe as md
from .. import tensor as mt
from .. import utils
from ..core import tile, TileableGraph
from ..serialization.ray import register_ray_serializers
from .core import require_ray


def test_string_conversion():
    s = None
    assert utils.to_binary(s) is None
    assert utils.to_str(s) is None
    assert utils.to_text(s) is None

    s = "abcdefg"
    assert isinstance(utils.to_binary(s), bytes)
    assert utils.to_binary(s) == b"abcdefg"
    assert isinstance(utils.to_str(s), str)
    assert utils.to_str(s) == "abcdefg"
    assert isinstance(utils.to_text(s), str)
    assert utils.to_text(s) == u"abcdefg"

    ustr = type("ustr", (str,), {})
    assert isinstance(utils.to_str(ustr(s)), str)
    assert utils.to_str(ustr(s)) == "abcdefg"

    s = b"abcdefg"
    assert isinstance(utils.to_binary(s), bytes)
    assert utils.to_binary(s) == b"abcdefg"
    assert isinstance(utils.to_str(s), str)
    assert utils.to_str(s) == "abcdefg"
    assert isinstance(utils.to_text(s), str)
    assert utils.to_text(s) == u"abcdefg"

    ubytes = type("ubytes", (bytes,), {})
    assert isinstance(utils.to_binary(ubytes(s)), bytes)
    assert utils.to_binary(ubytes(s)) == b"abcdefg"

    s = u"abcdefg"
    assert isinstance(utils.to_binary(s), bytes)
    assert utils.to_binary(s) == b"abcdefg"
    assert isinstance(utils.to_str(s), str)
    assert utils.to_str(s) == "abcdefg"
    assert isinstance(utils.to_text(s), str)
    assert utils.to_text(s) == u"abcdefg"

    uunicode = type("uunicode", (str,), {})
    assert isinstance(utils.to_text(uunicode(s)), str)
    assert utils.to_text(uunicode(s)) == u"abcdefg"

    with pytest.raises(TypeError):
        utils.to_binary(utils)
    with pytest.raises(TypeError):
        utils.to_str(utils)
    with pytest.raises(TypeError):
        utils.to_text(utils)


def test_tokenize():
    import shutil
    import tempfile

    class TestEnum(Enum):
        VAL1 = "val1"

    tempdir = tempfile.mkdtemp("mars_test_utils_")
    try:
        filename = os.path.join(tempdir, "test_npa.dat")
        mmp_array = np.memmap(filename, dtype=float, mode="w+", shape=(3, 4))
        mmp_array[:] = np.random.random((3, 4)).astype(float)
        mmp_array.flush()
        del mmp_array

        mmp_array1 = np.memmap(filename, dtype=float, shape=(3, 4))
        mmp_array2 = np.memmap(filename, dtype=float, shape=(3, 4))

        try:
            v = [
                1,
                2.3,
                "456",
                u"789",
                b"101112",
                2147483649,
                None,
                np.ndarray,
                [912, "uvw"],
                np.arange(0, 10),
                np.array(10),
                np.array([b"\x01\x32\xff"]),
                np.int64,
                TestEnum.VAL1,
            ]
            copy_v = copy.deepcopy(v)
            assert utils.tokenize(v + [mmp_array1], ext_data=1234) == utils.tokenize(
                copy_v + [mmp_array2], ext_data=1234
            )
        finally:
            del mmp_array1, mmp_array2
    finally:
        shutil.rmtree(tempdir)

    v = {"a", "xyz", "uvw"}
    assert utils.tokenize(v) == utils.tokenize(copy.deepcopy(v))

    v = dict(x="abcd", y=98765)
    assert utils.tokenize(v) == utils.tokenize(copy.deepcopy(v))

    v = dict(x=dict(a=1, b=[1, 2, 3]), y=12345)
    assert utils.tokenize(v) == utils.tokenize(copy.deepcopy(v))

    # pandas relative
    if pd is not None:
        df = pd.DataFrame(
            [[utils.to_binary("测试"), utils.to_text("数据")]],
            index=["a"],
            columns=["中文", "data"],
        )
        v = [df, df.index, df.columns, df["data"], pd.Categorical(list("ABCD"))]
        assert utils.tokenize(v) == utils.tokenize(copy.deepcopy(v))

    class NonTokenizableCls:
        def __getstate__(self):
            raise SystemError

    with pytest.raises(TypeError):
        utils.tokenize(NonTokenizableCls())

    class CustomizedTokenize(object):
        def __mars_tokenize__(self):
            return id(type(self)), id(NonTokenizableCls)

    assert utils.tokenize(CustomizedTokenize()) == utils.tokenize(CustomizedTokenize())

    v = lambda x: x + 1
    assert utils.tokenize(v) == utils.tokenize(copy.deepcopy(v))

    def f(a, b):
        return np.add(a, b)

    assert utils.tokenize(f) == utils.tokenize(copy.deepcopy(f))

    partial_f = partial(f, 1, k=0)
    partial_f2 = partial(f, 1, k=1)
    assert utils.tokenize(partial_f) == utils.tokenize(copy.deepcopy(partial_f))
    assert utils.tokenize(partial_f) != utils.tokenize(partial_f2)


def test_lazy_import():
    old_sys_path = sys.path
    mock_mod = textwrap.dedent(
        """
    __version__ = '0.1.0b1'
    """.strip()
    )

    temp_dir = tempfile.mkdtemp(prefix="mars-utils-test-")
    sys.path += [temp_dir]
    try:
        with open(os.path.join(temp_dir, "test_mod.py"), "w") as outf:
            outf.write(mock_mod)

        non_exist_mod = utils.lazy_import("non_exist_mod", locals=locals())
        assert non_exist_mod is None

        mod = utils.lazy_import(
            "test_mod", globals=globals(), locals=locals(), rename="mod"
        )
        assert mod is not None
        assert mod.__version__ == "0.1.0b1"

        glob = globals().copy()
        mod = utils.lazy_import("test_mod", globals=glob, locals=locals(), rename="mod")
        glob["mod"] = mod
        assert mod is not None
        assert mod.__version__ == "0.1.0b1"
        assert type(glob["mod"]).__name__ == "module"
    finally:
        shutil.rmtree(temp_dir)
        sys.path = old_sys_path


def test_chunks_indexer():
    a = mt.ones((3, 4, 5), chunk_size=2)
    a = tile(a)

    assert a.chunk_shape == (2, 2, 3)

    with pytest.raises(ValueError):
        _ = a.cix[1]
    with pytest.raises(ValueError):
        _ = a.cix[1, :]

    chunk_key = a.cix[0, 0, 0].key
    expected = a.chunks[0].key
    assert chunk_key == expected

    chunk_key = a.cix[1, 1, 1].key
    expected = a.chunks[9].key
    assert chunk_key == expected

    chunk_key = a.cix[1, 1, 2].key
    expected = a.chunks[11].key
    assert chunk_key == expected

    chunk_key = a.cix[0, -1, -1].key
    expected = a.chunks[5].key
    assert chunk_key == expected

    chunk_key = a.cix[0, -1, -1].key
    expected = a.chunks[5].key
    assert chunk_key == expected

    chunk_keys = [c.key for c in a.cix[0, 0, :]]
    expected = [c.key for c in [a.cix[0, 0, 0], a.cix[0, 0, 1], a.cix[0, 0, 2]]]
    assert chunk_keys == expected

    chunk_keys = [c.key for c in a.cix[:, 0, :]]
    expected = [
        c.key
        for c in [
            a.cix[0, 0, 0],
            a.cix[0, 0, 1],
            a.cix[0, 0, 2],
            a.cix[1, 0, 0],
            a.cix[1, 0, 1],
            a.cix[1, 0, 2],
        ]
    ]
    assert chunk_keys == expected

    chunk_keys = [c.key for c in a.cix[:, :, :]]
    expected = [c.key for c in a.chunks]
    assert chunk_keys == expected


def test_insert_reversed_tuple():
    assert utils.insert_reversed_tuple((), 9) == (9,)
    assert utils.insert_reversed_tuple((7, 4, 3, 1), 9) == (9, 7, 4, 3, 1)
    assert utils.insert_reversed_tuple((7, 4, 3, 1), 6) == (7, 6, 4, 3, 1)
    assert utils.insert_reversed_tuple((7, 4, 3, 1), 4) == (7, 4, 3, 1)
    assert utils.insert_reversed_tuple((7, 4, 3, 1), 0) == (7, 4, 3, 1, 0)


def test_require_not_none():
    @utils.require_not_none(1)
    def should_exist():
        pass

    assert should_exist is not None

    @utils.require_not_none(None)
    def should_not_exist():
        pass

    assert should_not_exist is None

    @utils.require_module("numpy.fft")
    def should_exist_np():
        pass

    assert should_exist_np is not None

    @utils.require_module("numpy.fft_error")
    def should_not_exist_np():
        pass

    assert should_not_exist_np is None


def test_type_dispatcher():
    dispatcher = utils.TypeDispatcher()

    type1 = type("Type1", (), {})
    type2 = type("Type2", (type1,), {})
    type3 = type("Type3", (), {})

    dispatcher.register(object, lambda x: "Object")
    dispatcher.register(type1, lambda x: "Type1")
    dispatcher.register("pandas.DataFrame", lambda x: "DataFrame")

    assert "Type1" == dispatcher(type2())
    assert "DataFrame" == dispatcher(pd.DataFrame())
    assert "Object" == dispatcher(type3())

    dispatcher.unregister(object)
    with pytest.raises(KeyError):
        dispatcher(type3())


def test_fixed_size_file_object():
    arr = [str(i).encode() * 20 for i in range(10)]
    bts = os.linesep.encode().join(arr)
    bio = BytesIO(bts)

    ref_bio = BytesIO(bio.read(100))
    bio.seek(0)
    ref_bio.seek(0)
    fix_bio = utils.FixedSizeFileObject(bio, 100)

    assert ref_bio.readline() == fix_bio.readline()
    assert ref_bio.tell() == fix_bio.tell()
    pos = ref_bio.tell() + 10
    assert ref_bio.seek(pos) == fix_bio.seek(pos)
    assert ref_bio.read(5) == fix_bio.read(5)
    assert ref_bio.readlines(25) == fix_bio.readlines(25)
    assert list(ref_bio) == list(fix_bio)


def test_timer():
    with utils.Timer() as timer:
        time.sleep(0.1)

    assert timer.duration >= 0.1


def test_quiet_stdio():
    old_stdout, old_stderr = sys.stdout, sys.stderr

    class _IOWrapper:
        def __init__(self, name=None):
            self.name = name
            self.content = ""

        @staticmethod
        def writable():
            return True

        def write(self, d):
            self.content += d
            return len(d)

    stdout_w = _IOWrapper("stdout")
    stderr_w = _IOWrapper("stderr")
    executor = ThreadPoolExecutor(1)
    try:
        sys.stdout = stdout_w
        sys.stderr = stderr_w

        with utils.quiet_stdio():
            with utils.quiet_stdio():
                assert sys.stdout.writable()
                assert sys.stderr.writable()

                print("LINE 1", end="\n")
                print("LINE 2", file=sys.stderr, end="\n")
                executor.submit(print, "LINE T").result()
            print("LINE 3", end="\n")

        print("LINE 1", end="\n")
        print("LINE 2", file=sys.stderr, end="\n")
    finally:
        sys.stdout, sys.stderr = old_stdout, old_stderr

    assert stdout_w.content == "LINE T\nLINE 1\n"
    assert stderr_w.content == "LINE 2\n"


@pytest.mark.asyncio
@pytest.mark.skipif(
    sys.version_info[:2] < (3, 7),
    reason="asyncio task timeout detector is not supported on python versions below 3.7",
)
async def test_asyncio_task_timeout_detector():
    log_file_name = "test_asyncio_task_timeout_detector.log"
    try:
        os.environ["MARS_DEBUG_ASYNCIO_TASK_TIMEOUT_CHECK_INTERVAL"] = "1"
        p = multiprocessing.Process(
            target=_run_task_timeout_detector, args=(log_file_name,)
        )
        p.start()
        while p.is_alive():
            await asyncio.sleep(0.1)
        with open(log_file_name, "r") as f:
            detector_log = f.read()
            assert "timeout_func" in detector_log
    finally:
        os.environ.pop("MARS_DEBUG_ASYNCIO_TASK_TIMEOUT_CHECK_INTERVAL")
        if os.path.exists(log_file_name):
            os.remove(log_file_name)


def _run_task_timeout_detector(log_file_name):
    from ..utils import logger, register_asyncio_task_timeout_detector

    fh = logging.FileHandler(log_file_name)
    fh.setLevel(logging.INFO)
    logger.addHandler(fh)

    async def timeout_func():
        await asyncio.sleep(2)

    async def main():
        task = register_asyncio_task_timeout_detector()
        await asyncio.create_task(timeout_func())
        task.cancel()

    asyncio.run(main())


def test_module_placeholder():
    required_module = utils.ModulePlaceholder("required_module")

    with pytest.raises(AttributeError):
        required_module()
    with pytest.raises(AttributeError) as e:
        required_module.method()
    msg = e.value.args[0]
    assert msg == "required_module is required but not installed."


def test_merge_dict():
    from ..utils import merge_dict

    assert merge_dict({}, {1: 2}) == {1: 2}
    assert merge_dict({1: 2}, {}) == {1: 2}
    assert (
        merge_dict(
            {"a": {1: 2}, "b": {2: 3}, "c": {1: {2: 3}}},
            {"a": {1: 3}, "b": {2: 3}, "c": {1: {2: 4}}},
        )
        == {"a": {1: 3}, "b": {2: 3}, "c": {1: {2: 4}}}
    )
    with pytest.raises(ValueError):
        merge_dict({"a": {1: 2}, "b": {2: 3}}, {"a": {1: 3}}, overwrite=False)


def test_flatten_dict_to_nested_dict():
    from ..utils import flatten_dict_to_nested_dict

    assert flatten_dict_to_nested_dict({}) == {}
    with pytest.raises(ValueError):
        flatten_dict_to_nested_dict({"a.b.c": 1, "a.b": 2})
    assert flatten_dict_to_nested_dict({"a.b.c": 1, "a.b.d": 2}) == {
        "a": {"b": {"c": 1, "d": 2}}
    }


def test_readable_size():
<<<<<<< HEAD
    assert utils.readable_size(32) == "32.00"
    assert utils.readable_size(14354) == "14.02K"
    assert utils.readable_size(14354000) == "13.69M"
    assert utils.readable_size(14354000000) == "13.37G"
    assert utils.readable_size(14354000000000) == "13.05T"
=======
    assert utils.readable_size(32) == '32.00'
    assert utils.readable_size(14354) == '14.02K'
    assert utils.readable_size(14354000) == '13.69M'
    assert utils.readable_size(14354000000) == '13.37G'
    assert utils.readable_size(14354000000000) == '13.05T'


@require_ray
def test_web_serialize_lambda():
    register_ray_serializers()
    df = md.DataFrame(
            mt.random.rand(10_0000, 4, chunk_size=1_0000),
            columns=list('abcd'))
    r = df.apply(lambda x: x)
    graph = TileableGraph([r])
    s = utils.serialize_serializable(graph)
    f = utils.deserialize_serializable(s)
    assert isinstance(f, TileableGraph)
>>>>>>> 4e170679
<|MERGE_RESOLUTION|>--- conflicted
+++ resolved
@@ -475,18 +475,11 @@
 
 
 def test_readable_size():
-<<<<<<< HEAD
     assert utils.readable_size(32) == "32.00"
     assert utils.readable_size(14354) == "14.02K"
     assert utils.readable_size(14354000) == "13.69M"
     assert utils.readable_size(14354000000) == "13.37G"
     assert utils.readable_size(14354000000000) == "13.05T"
-=======
-    assert utils.readable_size(32) == '32.00'
-    assert utils.readable_size(14354) == '14.02K'
-    assert utils.readable_size(14354000) == '13.69M'
-    assert utils.readable_size(14354000000) == '13.37G'
-    assert utils.readable_size(14354000000000) == '13.05T'
 
 
 @require_ray
@@ -499,5 +492,4 @@
     graph = TileableGraph([r])
     s = utils.serialize_serializable(graph)
     f = utils.deserialize_serializable(s)
-    assert isinstance(f, TileableGraph)
->>>>>>> 4e170679
+    assert isinstance(f, TileableGraph)