# -*- coding: utf-8 -*-
# Copyright 1999-2021 Alibaba Group Holding Ltd.
#
# Licensed under the Apache License, Version 2.0 (the "License");
# you may not use this file except in compliance with the License.
# You may obtain a copy of the License at
#
#      http://www.apache.org/licenses/LICENSE-2.0
#
# Unless required by applicable law or agreed to in writing, software
# distributed under the License is distributed on an "AS IS" BASIS,
# WITHOUT WARRANTIES OR CONDITIONS OF ANY KIND, either express or implied.
# See the License for the specific language governing permissions and
# limitations under the License.

import asyncio
import copy
import logging
import multiprocessing
import os
import shutil
import sys
import tempfile
import textwrap
import time
from concurrent.futures import ThreadPoolExecutor
from functools import partial
from io import BytesIO
from enum import Enum
from random import random

import numpy as np

try:
    import pandas as pd
except ImportError:  # pragma: no cover
    pd = None
import pytest

from .. import dataframe as md
from .. import tensor as mt
from .. import utils
from ..core import tile, TileableGraph
from ..serialization.ray import register_ray_serializers
from ..utils import _percentile_builder, Percentile, record_time_cost_percentile
from .core import require_ray


def test_string_conversion():
    s = None
    assert utils.to_binary(s) is None
    assert utils.to_str(s) is None
    assert utils.to_text(s) is None

    s = "abcdefg"
    assert isinstance(utils.to_binary(s), bytes)
    assert utils.to_binary(s) == b"abcdefg"
    assert isinstance(utils.to_str(s), str)
    assert utils.to_str(s) == "abcdefg"
    assert isinstance(utils.to_text(s), str)
    assert utils.to_text(s) == "abcdefg"

    ustr = type("ustr", (str,), {})
    assert isinstance(utils.to_str(ustr(s)), str)
    assert utils.to_str(ustr(s)) == "abcdefg"

    s = b"abcdefg"
    assert isinstance(utils.to_binary(s), bytes)
    assert utils.to_binary(s) == b"abcdefg"
    assert isinstance(utils.to_str(s), str)
    assert utils.to_str(s) == "abcdefg"
    assert isinstance(utils.to_text(s), str)
    assert utils.to_text(s) == "abcdefg"

    ubytes = type("ubytes", (bytes,), {})
    assert isinstance(utils.to_binary(ubytes(s)), bytes)
    assert utils.to_binary(ubytes(s)) == b"abcdefg"

    s = "abcdefg"
    assert isinstance(utils.to_binary(s), bytes)
    assert utils.to_binary(s) == b"abcdefg"
    assert isinstance(utils.to_str(s), str)
    assert utils.to_str(s) == "abcdefg"
    assert isinstance(utils.to_text(s), str)
    assert utils.to_text(s) == "abcdefg"

    uunicode = type("uunicode", (str,), {})
    assert isinstance(utils.to_text(uunicode(s)), str)
    assert utils.to_text(uunicode(s)) == "abcdefg"

    with pytest.raises(TypeError):
        utils.to_binary(utils)
    with pytest.raises(TypeError):
        utils.to_str(utils)
    with pytest.raises(TypeError):
        utils.to_text(utils)


def test_tokenize():
    import shutil
    import tempfile

    class TestEnum(Enum):
        VAL1 = "val1"

    tempdir = tempfile.mkdtemp("mars_test_utils_")
    try:
        filename = os.path.join(tempdir, "test_npa.dat")
        mmp_array = np.memmap(filename, dtype=float, mode="w+", shape=(3, 4))
        mmp_array[:] = np.random.random((3, 4)).astype(float)
        mmp_array.flush()
        del mmp_array

        mmp_array1 = np.memmap(filename, dtype=float, shape=(3, 4))
        mmp_array2 = np.memmap(filename, dtype=float, shape=(3, 4))

        try:
            v = [
                1,
                2.3,
                "456",
                "789",
                b"101112",
                2147483649,
                None,
                np.ndarray,
                [912, "uvw"],
                np.arange(0, 10),
                np.array(10),
                np.array([b"\x01\x32\xff"]),
                np.int64,
                TestEnum.VAL1,
            ]
            copy_v = copy.deepcopy(v)
            assert utils.tokenize(v + [mmp_array1], ext_data=1234) == utils.tokenize(
                copy_v + [mmp_array2], ext_data=1234
            )
        finally:
            del mmp_array1, mmp_array2
    finally:
        shutil.rmtree(tempdir)

    v = {"a", "xyz", "uvw"}
    assert utils.tokenize(v) == utils.tokenize(copy.deepcopy(v))

    v = dict(x="abcd", y=98765)
    assert utils.tokenize(v) == utils.tokenize(copy.deepcopy(v))

    v = dict(x=dict(a=1, b=[1, 2, 3]), y=12345)
    assert utils.tokenize(v) == utils.tokenize(copy.deepcopy(v))

    # pandas relative
    if pd is not None:
        df = pd.DataFrame(
            [[utils.to_binary("测试"), utils.to_text("数据")]],
            index=["a"],
            columns=["中文", "data"],
        )
        v = [df, df.index, df.columns, df["data"], pd.Categorical(list("ABCD"))]
        assert utils.tokenize(v) == utils.tokenize(copy.deepcopy(v))

    class NonTokenizableCls:
        def __getstate__(self):
            raise SystemError

    with pytest.raises(TypeError):
        utils.tokenize(NonTokenizableCls())

    class CustomizedTokenize(object):
        def __mars_tokenize__(self):
            return id(type(self)), id(NonTokenizableCls)

    assert utils.tokenize(CustomizedTokenize()) == utils.tokenize(CustomizedTokenize())

    v = lambda x: x + 1
    assert utils.tokenize(v) == utils.tokenize(copy.deepcopy(v))

    def f(a, b):
        return np.add(a, b)

    assert utils.tokenize(f) == utils.tokenize(copy.deepcopy(f))

    partial_f = partial(f, 1, k=0)
    partial_f2 = partial(f, 1, k=1)
    assert utils.tokenize(partial_f) == utils.tokenize(copy.deepcopy(partial_f))
    assert utils.tokenize(partial_f) != utils.tokenize(partial_f2)


def test_lazy_import():
    old_sys_path = sys.path
    mock_mod = textwrap.dedent(
        """
        __version__ = '0.1.0b1'
        """.strip()
    )

    temp_dir = tempfile.mkdtemp(prefix="mars-utils-test-")
    sys.path += [temp_dir]
    try:
        with open(os.path.join(temp_dir, "test_mod.py"), "w") as outf:
            outf.write(mock_mod)

        non_exist_mod = utils.lazy_import("non_exist_mod", locals=locals())
        assert non_exist_mod is None

        mod = utils.lazy_import(
            "test_mod", globals=globals(), locals=locals(), rename="mod"
        )
        assert mod is not None
        assert mod.__version__ == "0.1.0b1"

        glob = globals().copy()
        mod = utils.lazy_import("test_mod", globals=glob, locals=locals(), rename="mod")
        glob["mod"] = mod
        assert mod is not None
        assert mod.__version__ == "0.1.0b1"
        assert type(glob["mod"]).__name__ == "module"
    finally:
        shutil.rmtree(temp_dir)
        sys.path = old_sys_path


def test_chunks_indexer():
    a = mt.ones((3, 4, 5), chunk_size=2)
    a = tile(a)

    assert a.chunk_shape == (2, 2, 3)

    with pytest.raises(ValueError):
        _ = a.cix[1]
    with pytest.raises(ValueError):
        _ = a.cix[1, :]

    chunk_key = a.cix[0, 0, 0].key
    expected = a.chunks[0].key
    assert chunk_key == expected

    # as chunks[9] and chunks[10] shares the same shape,
    #  their keys should be equal.
    chunk_key = a.cix[1, 1, 1].key
    expected = a.chunks[9].key
    assert chunk_key == expected

    chunk_key = a.cix[1, 1, 2].key
    expected = a.chunks[11].key
    assert chunk_key == expected

    chunk_key = a.cix[0, -1, -1].key
    expected = a.chunks[5].key
    assert chunk_key == expected

    chunk_key = a.cix[0, -1, -1].key
    expected = a.chunks[5].key
    assert chunk_key == expected

    chunk_keys = [c.key for c in a.cix[0, 0, :]]
    expected = [c.key for c in [a.cix[0, 0, 0], a.cix[0, 0, 1], a.cix[0, 0, 2]]]
    assert chunk_keys == expected

    chunk_keys = [c.key for c in a.cix[:, 0, :]]
    expected = [
        c.key
        for c in [
            a.cix[0, 0, 0],
            a.cix[0, 0, 1],
            a.cix[0, 0, 2],
            a.cix[1, 0, 0],
            a.cix[1, 0, 1],
            a.cix[1, 0, 2],
        ]
    ]
    assert chunk_keys == expected

    chunk_keys = [c.key for c in a.cix[:, :, :]]
    expected = [c.key for c in a.chunks]
    assert chunk_keys == expected


def test_require_not_none():
    @utils.require_not_none(1)
    def should_exist():
        pass

    assert should_exist is not None

    @utils.require_not_none(None)
    def should_not_exist():
        pass

    assert should_not_exist is None

    @utils.require_module("numpy.fft")
    def should_exist_np():
        pass

    assert should_exist_np is not None

    @utils.require_module("numpy.fft_error")
    def should_not_exist_np():
        pass

    assert should_not_exist_np is None


def test_type_dispatcher():
    dispatcher = utils.TypeDispatcher()

    type1 = type("Type1", (), {})
    type2 = type("Type2", (type1,), {})
    type3 = type("Type3", (), {})

    dispatcher.register(object, lambda x: "Object")
    dispatcher.register(type1, lambda x: "Type1")
    dispatcher.register("pandas.DataFrame", lambda x: "DataFrame")

    assert "Type1" == dispatcher(type2())
    assert "DataFrame" == dispatcher(pd.DataFrame())
    assert "Object" == dispatcher(type3())

    dispatcher.unregister(object)
    with pytest.raises(KeyError):
        dispatcher(type3())


def test_fixed_size_file_object():
    arr = [str(i).encode() * 20 for i in range(10)]
    bts = os.linesep.encode().join(arr)
    bio = BytesIO(bts)

    ref_bio = BytesIO(bio.read(100))
    bio.seek(0)
    ref_bio.seek(0)
    fix_bio = utils.FixedSizeFileObject(bio, 100)

    assert ref_bio.readline() == fix_bio.readline()
    assert ref_bio.tell() == fix_bio.tell()
    pos = ref_bio.tell() + 10
    assert ref_bio.seek(pos) == fix_bio.seek(pos)
    assert ref_bio.read(5) == fix_bio.read(5)
    assert ref_bio.readlines(25) == fix_bio.readlines(25)
    assert list(ref_bio) == list(fix_bio)


def test_timer():
    with utils.Timer() as timer:
        time.sleep(0.1)

    assert timer.duration >= 0.1


def test_quiet_stdio():
    old_stdout, old_stderr = sys.stdout, sys.stderr

    class _IOWrapper:
        def __init__(self, name=None):
            self.name = name
            self.content = ""

        @staticmethod
        def writable():
            return True

        def write(self, d):
            self.content += d
            return len(d)

    stdout_w = _IOWrapper("stdout")
    stderr_w = _IOWrapper("stderr")
    executor = ThreadPoolExecutor(1)
    try:
        sys.stdout = stdout_w
        sys.stderr = stderr_w

        with utils.quiet_stdio():
            with utils.quiet_stdio():
                assert sys.stdout.writable()
                assert sys.stderr.writable()

                print("LINE 1", end="\n")
                print("LINE 2", file=sys.stderr, end="\n")
                executor.submit(print, "LINE T").result()
            print("LINE 3", end="\n")

        print("LINE 1", end="\n")
        print("LINE 2", file=sys.stderr, end="\n")
    finally:
        sys.stdout, sys.stderr = old_stdout, old_stderr

    assert stdout_w.content == "LINE T\nLINE 1\n"
    assert stderr_w.content == "LINE 2\n"


@pytest.mark.asyncio
@pytest.mark.skipif(
    sys.version_info[:2] < (3, 7),
    reason="asyncio task timeout detector is not supported on python versions below 3.7",
)
async def test_asyncio_task_timeout_detector():
    log_file_name = "test_asyncio_task_timeout_detector.log"
    try:
        os.environ["MARS_DEBUG_ASYNCIO_TASK_TIMEOUT_CHECK_INTERVAL"] = "1"
        p = multiprocessing.Process(
            target=_run_task_timeout_detector, args=(log_file_name,)
        )
        p.start()
        while p.is_alive():
            await asyncio.sleep(0.1)
        with open(log_file_name, "r") as f:
            detector_log = f.read()
            assert "timeout_func" in detector_log
    finally:
        os.environ.pop("MARS_DEBUG_ASYNCIO_TASK_TIMEOUT_CHECK_INTERVAL")
        if os.path.exists(log_file_name):
            os.remove(log_file_name)


def _run_task_timeout_detector(log_file_name):
    from ..utils import logger, register_asyncio_task_timeout_detector

    fh = logging.FileHandler(log_file_name)
    fh.setLevel(logging.INFO)
    logger.addHandler(fh)

    async def timeout_func():
        await asyncio.sleep(2)

    async def main():
        task = register_asyncio_task_timeout_detector()
        await asyncio.create_task(timeout_func())
        task.cancel()

    asyncio.run(main())


def test_module_placeholder():
    required_module = utils.ModulePlaceholder("required_module")

    with pytest.raises(AttributeError):
        required_module()
    with pytest.raises(AttributeError) as e:
        required_module.method()
    msg = e.value.args[0]
    assert msg == "required_module is required but not installed."


def test_merge_dict():
    from ..utils import merge_dict

    assert merge_dict({}, {1: 2}) == {1: 2}
    assert merge_dict({1: 2}, {}) == {1: 2}
    assert merge_dict(
        {"a": {1: 2}, "b": {2: 3}, "c": {1: {2: 3}}},
        {"a": {1: 3}, "b": {2: 3}, "c": {1: {2: 4}}},
    ) == {"a": {1: 3}, "b": {2: 3}, "c": {1: {2: 4}}}
    with pytest.raises(ValueError):
        merge_dict({"a": {1: 2}, "b": {2: 3}}, {"a": {1: 3}}, overwrite=False)


def test_flatten_dict_to_nested_dict():
    from ..utils import flatten_dict_to_nested_dict

    assert flatten_dict_to_nested_dict({}) == {}
    with pytest.raises(ValueError):
        flatten_dict_to_nested_dict({"a.b.c": 1, "a.b": 2})
    assert flatten_dict_to_nested_dict({"a.b.c": 1, "a.b.d": 2}) == {
        "a": {"b": {"c": 1, "d": 2}}
    }


def test_readable_size():
    assert utils.readable_size(32) == "32.00"
    assert utils.readable_size(14354) == "14.02K"
    assert utils.readable_size(14354000) == "13.69M"
    assert utils.readable_size(14354000000) == "13.37G"
    assert utils.readable_size(14354000000000) == "13.05T"


def test_estimate_pandas_size():
    df1 = pd.DataFrame(np.random.rand(50, 10))
    assert utils.estimate_pandas_size(df1) == sys.getsizeof(df1)

    df2 = pd.DataFrame(np.random.rand(1000, 10))
    assert utils.estimate_pandas_size(df2) == sys.getsizeof(df2)

    df3 = pd.DataFrame(
        {
            "A": np.random.choice(["abcd", "def", "gh"], size=(1000,)),
            "B": np.random.rand(1000),
            "C": np.random.rand(1000),
        }
    )
    assert utils.estimate_pandas_size(df3) != sys.getsizeof(df3)

    s1 = pd.Series(np.random.rand(1000))
    assert utils.estimate_pandas_size(s1) == sys.getsizeof(s1)

    from ..dataframe.arrays import ArrowStringArray

    array = ArrowStringArray(np.random.choice(["abcd", "def", "gh"], size=(1000,)))
    s2 = pd.Series(array)
    assert utils.estimate_pandas_size(s2) == sys.getsizeof(s2)

    s3 = pd.Series(np.random.choice(["abcd", "def", "gh"], size=(1000,)))
    assert utils.estimate_pandas_size(s3) != sys.getsizeof(s3)
    assert (
        pytest.approx(utils.estimate_pandas_size(s3) / sys.getsizeof(s3), abs=0.5) == 1
    )

    idx1 = pd.MultiIndex.from_arrays(
        [np.arange(0, 1000), np.random.choice(["abcd", "def", "gh"], size=(1000,))]
    )
    assert utils.estimate_pandas_size(idx1) == sys.getsizeof(idx1)

    string_idx = pd.Index(np.random.choice(["a", "bb", "cc"], size=(1000,)))
    assert utils.estimate_pandas_size(string_idx) != sys.getsizeof(string_idx)
    assert (
        pytest.approx(
            utils.estimate_pandas_size(string_idx) / sys.getsizeof(string_idx), abs=0.5
        )
        == 1
    )

    # dataframe with multi index
    idx2 = pd.MultiIndex.from_arrays(
        [np.arange(0, 1000), np.random.choice(["abcd", "def", "gh"], size=(1000,))]
    )
    df4 = pd.DataFrame(
        {
            "A": np.random.choice(["abcd", "def", "gh"], size=(1000,)),
            "B": np.random.rand(1000),
            "C": np.random.rand(1000),
        },
        index=idx2,
    )
    assert utils.estimate_pandas_size(df4) != sys.getsizeof(df4)
    assert (
        pytest.approx(utils.estimate_pandas_size(df4) / sys.getsizeof(df4), abs=0.5)
        == 1
    )

    # series with multi index
    idx3 = pd.MultiIndex.from_arrays(
        [
            np.random.choice(["a1", "a2", "a3"], size=(1000,)),
            np.random.choice(["abcd", "def", "gh"], size=(1000,)),
        ]
    )
    s4 = pd.Series(np.arange(1000), index=idx3)

    assert utils.estimate_pandas_size(s4) == sys.getsizeof(s4)


@require_ray
def test_web_serialize_lambda():
    register_ray_serializers()
    df = md.DataFrame(
        mt.random.rand(10_0000, 4, chunk_size=1_0000), columns=list("abcd")
    )
    r = df.apply(lambda x: x)
    graph = TileableGraph([r])
    s = utils.serialize_serializable(graph)
    f = utils.deserialize_serializable(s)
    assert isinstance(f, TileableGraph)


<<<<<<< HEAD
def test_percentile_report():
    def gen_callback(data):
        def callback(value):
            data.append(value)

        return callback

    data90 = []
    data95 = []
    data99 = []

    all_data = []
    percentile_args = [
        (Percentile.PercentileType.P90, gen_callback(data90), 100),
        (Percentile.PercentileType.P95, gen_callback(data95), 100),
        (Percentile.PercentileType.P99, gen_callback(data99), 100),
    ]
    percentile_list = [
        _percentile_builder[percentile_type](callback, window)
        for percentile_type, callback, window in percentile_args
    ]
    for _ in range(199):
        data = random()
        all_data.append(data)
        for percentile in percentile_list:
            percentile.record_data(data)
    sub_data = sorted(all_data[:100])
    print(sub_data[:10])
    assert len(data90) == 1 and sub_data[10 - 1] == data90[0]
    assert len(data95) == 1 and sub_data[5 - 1] == data95[0]
    assert len(data99) == 1 and sub_data[1 - 1] == data99[0]


def test_invaild_percentile_report():
    with pytest.raises(ValueError):
        Percentile(-1, 10, lambda x: ...)

    with pytest.raises(ValueError):
        Percentile(1, -1, lambda x: ...)

    with pytest.raises(ValueError):
        with record_time_cost_percentile([]):
            raise ValueError
=======
def test_get_func_token_values():
    from ..utils import get_func_token_values

    assert get_func_token_values(test_get_func_token_values) == [
        test_get_func_token_values.__code__.co_code
    ]
    captured_vars = [1, 2, 3]

    def closure_func(a, b):
        return captured_vars

    assert get_func_token_values(closure_func)[1][0] == captured_vars
    assert get_func_token_values(partial(closure_func, 1))[0][0] == 1
    assert get_func_token_values(partial(closure_func, 1))[-1][0] == captured_vars

    from .._utils import ceildiv

    assert get_func_token_values(ceildiv) == [ceildiv.__module__, ceildiv.__name__]

    class Func:
        def __call__(self, *args, **kwargs):
            pass

    func = Func()
    assert get_func_token_values(func) == [func]
>>>>>>> 1464b0f9
<|MERGE_RESOLUTION|>--- conflicted
+++ resolved
@@ -563,7 +563,33 @@
     assert isinstance(f, TileableGraph)
 
 
-<<<<<<< HEAD
+def test_get_func_token_values():
+    from ..utils import get_func_token_values
+
+    assert get_func_token_values(test_get_func_token_values) == [
+        test_get_func_token_values.__code__.co_code
+    ]
+    captured_vars = [1, 2, 3]
+
+    def closure_func(a, b):
+        return captured_vars
+
+    assert get_func_token_values(closure_func)[1][0] == captured_vars
+    assert get_func_token_values(partial(closure_func, 1))[0][0] == 1
+    assert get_func_token_values(partial(closure_func, 1))[-1][0] == captured_vars
+
+    from .._utils import ceildiv
+
+    assert get_func_token_values(ceildiv) == [ceildiv.__module__, ceildiv.__name__]
+
+    class Func:
+        def __call__(self, *args, **kwargs):
+            pass
+
+    func = Func()
+    assert get_func_token_values(func) == [func]
+	
+	
 def test_percentile_report():
     def gen_callback(data):
         def callback(value):
@@ -606,31 +632,4 @@
 
     with pytest.raises(ValueError):
         with record_time_cost_percentile([]):
-            raise ValueError
-=======
-def test_get_func_token_values():
-    from ..utils import get_func_token_values
-
-    assert get_func_token_values(test_get_func_token_values) == [
-        test_get_func_token_values.__code__.co_code
-    ]
-    captured_vars = [1, 2, 3]
-
-    def closure_func(a, b):
-        return captured_vars
-
-    assert get_func_token_values(closure_func)[1][0] == captured_vars
-    assert get_func_token_values(partial(closure_func, 1))[0][0] == 1
-    assert get_func_token_values(partial(closure_func, 1))[-1][0] == captured_vars
-
-    from .._utils import ceildiv
-
-    assert get_func_token_values(ceildiv) == [ceildiv.__module__, ceildiv.__name__]
-
-    class Func:
-        def __call__(self, *args, **kwargs):
-            pass
-
-    func = Func()
-    assert get_func_token_values(func) == [func]
->>>>>>> 1464b0f9
+            raise ValueError