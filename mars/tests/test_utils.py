--- conflicted
+++ resolved
@@ -29,7 +29,6 @@
 from enum import Enum
 
 import numpy as np
-
 try:
     import pandas as pd
 except ImportError:  # pragma: no cover
@@ -155,7 +154,6 @@
 
     def f(a, b):
         return np.add(a, b)
-
     assert utils.tokenize(f) == utils.tokenize(copy.deepcopy(f))
 
     partial_f = partial(f, 1, k=0)
@@ -400,7 +398,17 @@
     asyncio.run(main())
 
 
-<<<<<<< HEAD
+def test_module_placeholder():
+    required_module = utils.ModulePlaceholder('required_module')
+
+    with pytest.raises(AttributeError):
+        required_module()
+    with pytest.raises(AttributeError) as e:
+        required_module.method()
+    msg = e.value.args[0]
+    assert msg == 'required_module is required but not installed.'
+
+
 def test_merge_dict():
     from ..utils import merge_dict
     assert merge_dict({}, {1: 2}) == {1: 2}
@@ -417,15 +425,4 @@
     assert flatten_dict_to_nested_dict({}) == {}
     with pytest.raises(ValueError):
         flatten_dict_to_nested_dict({'a.b.c': 1, 'a.b': 2})
-    assert flatten_dict_to_nested_dict({'a.b.c': 1, 'a.b.d': 2}) == {'a': {'b': {'c': 1, 'd': 2}}}
-=======
-def test_module_placeholder():
-    required_module = utils.ModulePlaceholder('required_module')
-
-    with pytest.raises(AttributeError):
-        required_module()
-    with pytest.raises(AttributeError) as e:
-        required_module.method()
-    msg = e.value.args[0]
-    assert msg == 'required_module is required but not installed.'
->>>>>>> 22747816
+    assert flatten_dict_to_nested_dict({'a.b.c': 1, 'a.b.d': 2}) == {'a': {'b': {'c': 1, 'd': 2}}}