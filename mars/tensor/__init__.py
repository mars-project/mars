--- conflicted
+++ resolved
@@ -15,37 +15,6 @@
 # limitations under the License.
 
 
-<<<<<<< HEAD
-from .datasource import tensor, array, asarray, ascontiguousarray, asfortranarray, \
-    scalar, empty, empty_like, ones, ones_like, zeros, zeros_like, \
-    full, full_like, arange, diag, diagflat, eye, identity, linspace, \
-    meshgrid, indices, tril, triu, fromtiledb, fromtiledb as from_tiledb, from_dataframe, \
-    fromhdf5, fromhdf5 as from_hdf5, fromzarr, fromzarr as from_zarr, \
-    fromvineyard, fromvineyard as from_vineyard
-from .datastore import totiledb, totiledb as to_tiledb, tohdf5, tohdf5 as to_hdf5, \
-    tozarr, tozarr as to_zarr, tovineyard, tovineyard as to_vineyard  # pylint: disable=reimported
-from .base import result_type, ndim, copyto, transpose, where, broadcast_to, broadcast_arrays, \
-    expand_dims, rollaxis, swapaxes, moveaxis, ravel, atleast_1d, atleast_2d, atleast_3d, argwhere, \
-    array_split, split, hsplit, vsplit, dsplit, roll, squeeze, diff, ediff1d, \
-    flip, flipud, fliplr, repeat, tile, isin, searchsorted, unique, \
-    sort, argsort, partition, argpartition, topk, argtopk, copy, trapz, shape, \
-    insert, delete, in1d, pad
-from .arithmetic import add, subtract, multiply, divide, truediv as true_divide, \
-    floordiv as floor_divide, mod, power, float_power, fmod, sqrt, \
-    around, round_, round_ as round, logaddexp, logaddexp2, negative, positive, \
-    absolute, fabs, absolute as abs, rint, sign, degrees, radians, conj, conjugate, exp, exp2, \
-    log, log2, log10, expm1, log1p, square, cbrt, reciprocal, \
-    equal, not_equal, less, less_equal, greater, greater_equal, sin, cos, tan, \
-    arcsin, arccos, arctan, arctan2, hypot, sinh, cosh, tanh, arcsinh, arccosh, arctanh, \
-    deg2rad, rad2deg, bitand as bitwise_and, bitor as bitwise_or, bitxor as bitwise_xor, \
-    invert, invert as bitwise_not, lshift as left_shift, rshift as right_shift, \
-    logical_and, logical_or, logical_xor, logical_not, \
-    maximum, minimum, floor, ceil, trunc, remainder, fmax, fmin, isfinite, isinf, isnan, \
-    signbit, copysign, nextafter, spacing, clip, isclose, ldexp, frexp, modf, angle, \
-    isreal, iscomplex, real, imag, fix, i0, sinc, nan_to_num, tree_add, tree_multiply
-from .statistics import average, cov, corrcoef, digitize, ptp, \
-    histogram_bin_edges, histogram, quantile, percentile, median
-=======
 from .datasource import (
     tensor,
     array,
@@ -137,6 +106,7 @@
     insert,
     delete,
     in1d,
+    pad,
 )
 from .arithmetic import (
     add,
@@ -253,7 +223,6 @@
     percentile,
     median,
 )
->>>>>>> 850ac56e
 from .linalg.tensordot import tensordot
 from .linalg.dot import dot
 from .linalg.inner import inner, innerproduct
