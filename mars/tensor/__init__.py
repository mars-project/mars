--- conflicted
+++ resolved
@@ -19,13 +19,8 @@
     empty, empty_like, ones, ones_like, zeros, zeros_like, \
     full, arange, diag, diagflat, eye, identity, linspace, \
     meshgrid, indices, tril, triu, fromtiledb, from_dataframe
-<<<<<<< HEAD
 from .datastore import totiledb
 from .base import result_type, copyto, transpose, where, broadcast_to, broadcast_arrays, \
-=======
-from .expressions.datastore import totiledb
-from .expressions.base import result_type, copyto, transpose, where, broadcast_to, broadcast_arrays, \
->>>>>>> 5189d740
     expand_dims, rollaxis, swapaxes, moveaxis, ravel, atleast_1d, atleast_2d, atleast_3d, argwhere, \
     array_split, split, hsplit, vsplit, dsplit, roll, squeeze, ptp, diff, ediff1d, digitize, \
     average, cov, corrcoef, flip, flipud, fliplr, repeat, tile, isin
