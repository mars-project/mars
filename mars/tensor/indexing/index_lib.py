--- conflicted
+++ resolved
@@ -787,11 +787,7 @@
                 axes=axes,
                 dtype=proxy_chunk.dtype,
                 reducer_ordinal=ordinal,
-<<<<<<< HEAD
-                n_reducer=len(out_indices),
-=======
                 n_reducers=len(out_indices),
->>>>>>> 6ffc7b90
             )
             # chunks of fancy indexes on each axis
             kws = [
@@ -938,11 +934,7 @@
                     sparse=to_shuffle_chunks[0].issparse(),
                     reducer_index=(next(it),),
                     reducer_ordinal=ordinal,
-<<<<<<< HEAD
-                    n_reducer=len(out_indices),
-=======
                     n_reducers=len(out_indices),
->>>>>>> 6ffc7b90
                 )
                 reduce_chunk_shape = (
                     other_shape[:to_concat_axis]
