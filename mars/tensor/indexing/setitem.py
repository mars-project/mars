--- conflicted
+++ resolved
@@ -26,8 +26,12 @@
 from ...tensor import tensor as astensor
 from ...utils import has_unknown_shape
 from ..core import TENSOR_TYPE, TensorOrder
-from ..operands import TensorHasInput, TensorMapReduceOperand, \
-    TensorOperandMixin, TensorShuffleProxy
+from ..operands import (
+    TensorHasInput,
+    TensorMapReduceOperand,
+    TensorOperandMixin,
+    TensorShuffleProxy,
+)
 from ..utils import filter_inputs
 from .core import process_index
 
@@ -35,40 +39,26 @@
 class TensorIndexSetValue(TensorHasInput, TensorOperandMixin):
     _op_type_ = OperandDef.INDEXSETVALUE
 
-<<<<<<< HEAD
-    _input = KeyField('input')
-    indexes = TupleField('indexes')
-    value = AnyField('value')
-    is_fancy_index = BoolField('is_fancy_index')
-=======
     _input = KeyField("input")
-    _indexes = TupleField("indexes")
-    _value = AnyField("value")
->>>>>>> 041a9119
+    indexes = TupleField("indexes")
+    value = AnyField("value")
+    is_fancy_index = BoolField("is_fancy_index")
 
     def __init__(self, indexes=None, value=None, is_fancy_index=None, **kw):
-        super().__init__(indexes=indexes, value=value,
-                         is_fancy_index=is_fancy_index,
-                         **kw)
+        super().__init__(
+            indexes=indexes, value=value, is_fancy_index=is_fancy_index, **kw
+        )
 
     def _set_inputs(self, inputs):
         super()._set_inputs(inputs)
         inputs_iter = iter(self._inputs[1:])
-<<<<<<< HEAD
-        new_indexes = [next(inputs_iter) if isinstance(index, ENTITY_TYPE) else index
-                       for index in self.indexes]
+        new_indexes = [
+            next(inputs_iter) if isinstance(index, ENTITY_TYPE) else index
+            for index in self.indexes
+        ]
         self.indexes = tuple(new_indexes)
         if isinstance(self.value, ENTITY_TYPE):
             self.value = next(inputs_iter)
-=======
-        new_indexes = [
-            next(inputs_iter) if isinstance(index, ENTITY_TYPE) else index
-            for index in self._indexes
-        ]
-        self._indexes = tuple(new_indexes)
-        if isinstance(self._value, ENTITY_TYPE):
-            self._value = next(inputs_iter)
->>>>>>> 041a9119
 
     def __call__(self, a, index, value):
         inputs = filter_inputs([a] + list(index) + [value])
@@ -104,42 +94,64 @@
             fancy_indexes = yield from unify_chunks(*fancy_indexes)
             value = [value] * len(fancy_indexes[0].chunks)
         input_nsplits = inp.nsplits
-        shuffle_axes = tuple(axis for axis, ind in enumerate(indexes)
-                             if isinstance(ind, ENTITY_TYPE))
+        shuffle_axes = tuple(
+            axis for axis, ind in enumerate(indexes) if isinstance(ind, ENTITY_TYPE)
+        )
 
         map_chunks = []
         for value_chunk, *index_chunks in zip(
-                value, *[index.chunks for index in fancy_indexes]):
+            value, *[index.chunks for index in fancy_indexes]
+        ):
             map_op = TensorIndexSetValueShuffle(
-                stage=OperandStage.map, input_nsplits=input_nsplits,
-                value=value_chunk, indexes=tuple(index_chunks),
-                shuffle_axes=shuffle_axes, dtype=tensor.dtype)
+                stage=OperandStage.map,
+                input_nsplits=input_nsplits,
+                value=value_chunk,
+                indexes=tuple(index_chunks),
+                shuffle_axes=shuffle_axes,
+                dtype=tensor.dtype,
+            )
             inputs = filter_inputs([value_chunk] + list(index_chunks))
-            map_chunk = map_op.new_chunk(inputs, shape=(np.nan,),
-                                         index=index_chunks[0].index,
-                                         order=TensorOrder.C_ORDER)
+            map_chunk = map_op.new_chunk(
+                inputs,
+                shape=(np.nan,),
+                index=index_chunks[0].index,
+                order=TensorOrder.C_ORDER,
+            )
             map_chunks.append(map_chunk)
 
         proxy_chunk = TensorShuffleProxy(dtype=tensor.dtype).new_chunk(
-            map_chunks, shape=(), order=TensorOrder.C_ORDER)
+            map_chunks, shape=(), order=TensorOrder.C_ORDER
+        )
 
         reducer_chunks = []
         offsets_on_axis = [np.cumsum([0] + list(split)) for split in input_nsplits]
         for input_chunk in inp.chunks:
-            chunk_offsets = tuple(offsets_on_axis[axis][input_chunk.index[axis]]
-                                  for axis in range(len(inp.shape)))
+            chunk_offsets = tuple(
+                offsets_on_axis[axis][input_chunk.index[axis]]
+                for axis in range(len(inp.shape))
+            )
             reducer_op = TensorIndexSetValueShuffle(
-                stage=OperandStage.reduce, dtype=input_chunk.dtype,
-                shuffle_axes=shuffle_axes, chunk_offsets=chunk_offsets)
-            reducer_chunk = reducer_op.new_chunk([input_chunk, proxy_chunk],
-                                                 index=input_chunk.index,
-                                                 shape=input_chunk.shape,
-                                                 order=input_chunk.order)
+                stage=OperandStage.reduce,
+                dtype=input_chunk.dtype,
+                shuffle_axes=shuffle_axes,
+                chunk_offsets=chunk_offsets,
+            )
+            reducer_chunk = reducer_op.new_chunk(
+                [input_chunk, proxy_chunk],
+                index=input_chunk.index,
+                shape=input_chunk.shape,
+                order=input_chunk.order,
+            )
             reducer_chunks.append(reducer_chunk)
 
         new_op = op.copy()
-        return new_op.new_tensors(op.inputs, tensor.shape, order=tensor.order,
-                                  chunks=reducer_chunks, nsplits=op.input.nsplits)
+        return new_op.new_tensors(
+            op.inputs,
+            tensor.shape,
+            order=tensor.order,
+            chunks=reducer_chunks,
+            nsplits=op.input.nsplits,
+        )
 
     @classmethod
     def _tile(cls, op: "TensorIndexSetValue"):
@@ -222,22 +234,32 @@
         ctx[op.outputs[0].key] = input_
 
 
-<<<<<<< HEAD
 class TensorIndexSetValueShuffle(TensorMapReduceOperand, TensorOperandMixin):
     _op_type_ = OperandDef.INDEXSETVALUESHUFFLE
 
-    indexes = TupleField('indexes')
-    value = AnyField('value')
-    input_nsplits = TupleField('input_nsplits')
-    chunk_offsets = TupleField('chunk_offsets')
-    shuffle_axes = TupleField('shuffle_axes')
-
-    def __init__(self, indexes=None, value=None, input_nsplits=None,
-                 chunk_offsets=None, shuffle_axes=None, **kw):
-        super().__init__(indexes=indexes, value=value,
-                         input_nsplits=input_nsplits,
-                         chunk_offsets=chunk_offsets,
-                         shuffle_axes=shuffle_axes, **kw)
+    indexes = TupleField("indexes")
+    value = AnyField("value")
+    input_nsplits = TupleField("input_nsplits")
+    chunk_offsets = TupleField("chunk_offsets")
+    shuffle_axes = TupleField("shuffle_axes")
+
+    def __init__(
+        self,
+        indexes=None,
+        value=None,
+        input_nsplits=None,
+        chunk_offsets=None,
+        shuffle_axes=None,
+        **kw,
+    ):
+        super().__init__(
+            indexes=indexes,
+            value=value,
+            input_nsplits=input_nsplits,
+            chunk_offsets=chunk_offsets,
+            shuffle_axes=shuffle_axes,
+            **kw,
+        )
 
     @classmethod
     def execute(cls, ctx, op):
@@ -251,7 +273,7 @@
         nsplits = op.input_nsplits
         shuffle_axes = op.shuffle_axes
         all_inputs = [ctx[inp.key] for inp in op.inputs]
-        if hasattr(op.value, 'key'):
+        if hasattr(op.value, "key"):
             value = ctx[op.value.key]
             indexes = all_inputs[1:]
         else:
@@ -260,7 +282,8 @@
 
         offsets_on_axis = [np.cumsum([0] + list(split)) for split in nsplits]
         for reducer_index in itertools.product(
-                *(map(range, [len(s) for s in nsplits]))):
+            *(map(range, [len(s) for s in nsplits]))
+        ):
             chunk_filters = []
             indexes_iter = iter(indexes)
             for axis, _ in enumerate(reducer_index):
@@ -271,12 +294,14 @@
                     filtered = (index_on_axis >= start) & (index_on_axis < end)
                     chunk_filters.append(filtered)
             combined_filter = functools.reduce(operator.and_, chunk_filters)
-            if hasattr(op.value, 'key'):
-                ctx[op.outputs[0].key, reducer_index] = tuple(inp[combined_filter]
-                                                              for inp in all_inputs)
+            if hasattr(op.value, "key"):
+                ctx[op.outputs[0].key, reducer_index] = tuple(
+                    inp[combined_filter] for inp in all_inputs
+                )
             else:
-                ctx[op.outputs[0].key, reducer_index] = tuple([value] + [inp[combined_filter]
-                                                              for inp in all_inputs])
+                ctx[op.outputs[0].key, reducer_index] = tuple(
+                    [value] + [inp[combined_filter] for inp in all_inputs]
+                )
 
     @classmethod
     def _execute_reduce(cls, ctx, op):
@@ -295,8 +320,15 @@
 
 
 def _check_support(indexes):
-    if all((isinstance(ix, (TENSOR_TYPE, np.ndarray)) and ix.dtype != np.bool_
-           or isinstance(ix, slice) and ix == slice(None)) for ix in indexes):
+    if all(
+        (
+            isinstance(ix, (TENSOR_TYPE, np.ndarray))
+            and ix.dtype != np.bool_
+            or isinstance(ix, slice)
+            and ix == slice(None)
+        )
+        for ix in indexes
+    ):
         if any(isinstance(ix, (TENSOR_TYPE, np.ndarray)) for ix in indexes):
             return True
     for index in indexes:
@@ -305,20 +337,11 @@
         elif isinstance(index, (np.ndarray, TENSOR_TYPE)) and index.dtype == np.bool_:
             pass
         else:  # pragma: no cover
-            raise NotImplementedError('Only slice, int, or bool indexing '
-                                      f'supported by now, got {type(index)}')
+            raise NotImplementedError(
+                "Only slice, int, or bool indexing "
+                f"supported by now, got {type(index)}"
+            )
     return False
-=======
-def _check_support(index):
-    if isinstance(index, (slice, Integral)):
-        pass
-    elif isinstance(index, (np.ndarray, TENSOR_TYPE)) and index.dtype == np.bool_:
-        pass
-    else:  # pragma: no cover
-        raise NotImplementedError(
-            "Only slice, int, or bool indexing " f"supported by now, got {type(index)}"
-        )
->>>>>>> 041a9119
 
 
 def _setitem(a, item, value):
@@ -329,23 +352,16 @@
 
     is_fancy_index = _check_support(index)
     if is_fancy_index:
-        index = [astensor(ind) if isinstance(ind, np.ndarray) else ind
-                 for ind in index]
+        index = [astensor(ind) if isinstance(ind, np.ndarray) else ind for ind in index]
 
     # __setitem__ on a view should be still a view, see GH #732.
-<<<<<<< HEAD
-    op = TensorIndexSetValue(dtype=a.dtype, sparse=a.issparse(),
-                             is_fancy_index=is_fancy_index,
-                             indexes=tuple(index), value=value,
-                             create_view=a.op.create_view)
-=======
     op = TensorIndexSetValue(
         dtype=a.dtype,
         sparse=a.issparse(),
+        is_fancy_index=is_fancy_index,
         indexes=tuple(index),
         value=value,
         create_view=a.op.create_view,
     )
->>>>>>> 041a9119
     ret = op(a, index, value)
     a.data = ret.data