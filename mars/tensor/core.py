--- conflicted
+++ resolved
@@ -20,11 +20,7 @@
 
 import numpy as np
 
-<<<<<<< HEAD
 from ..core import Entity, ChunkData, Chunk, TileableData, Serializable, is_eager_mode, build_mode
-=======
-from ..core import Entity, TileableEntity, ChunkData, Chunk, TileableData, is_eager_mode, build_mode
->>>>>>> 9f91964d
 from ..tiles import handler
 from ..serialize import ProviderType, ValueType, DataTypeField, ListField, TupleField, \
     BoolField, StringField, AnyField
@@ -548,7 +544,6 @@
         return chunk_records_to_send
 
 
-<<<<<<< HEAD
 class SparseTensor(Tensor):
     __slots__ = ()
 
@@ -564,8 +559,5 @@
     def indexes(self):
         return self._indexes
 
-
-=======
->>>>>>> 9f91964d
 TENSOR_TYPE = (Tensor, TensorData)
 CHUNK_TYPE = (TensorChunk, TensorChunkData)