#!/usr/bin/env python
# -*- coding: utf-8 -*-
# Copyright 1999-2018 Alibaba Group Holding Ltd.
#
# Licensed under the Apache License, Version 2.0 (the "License");
# you may not use this file except in compliance with the License.
# You may obtain a copy of the License at
#
#      http://www.apache.org/licenses/LICENSE-2.0
#
# Unless required by applicable law or agreed to in writing, software
# distributed under the License is distributed on an "AS IS" BASIS,
# WITHOUT WARRANTIES OR CONDITIONS OF ANY KIND, either express or implied.
# See the License for the specific language governing permissions and
# limitations under the License.

from ... import opcodes as OperandDef
from ...serialize import KeyField
from ...dataframe.utils import build_empty_df
from ..utils import to_numpy
from ..core import TensorOrder
from .core import TensorHasInput


class TensorFromDataFrame(TensorHasInput):
    """ represent tensor from DataFrame """

    _op_type_ = OperandDef.TENSOR_FROM_DATAFRAME
    _input = KeyField('_input')

<<<<<<< HEAD
    def __init__(self, dtype=None, gpu=None, sparse=None,  **kw):
        super(TensorDataFrameDataSource, self).__init__(_dtype=dtype, _gpu=gpu,
                                                        _sparse=sparse, **kw)
=======
    def __init__(self, dtype=None, gpu=None, sparse=None, **kw):
        super(TensorFromDataFrame, self).__init__(_dtype=dtype, _gpu=gpu,
                                                  _sparse=sparse, **kw)
>>>>>>> 1dbce6a7

    @classmethod
    def execute(cls, ctx, op):
        df = ctx[op.inputs[0].key]
        ctx[op.outputs[0].key] = to_numpy(df).astype(op.dtype, order='F')


def from_dataframe(in_df, dtype=None):
    if dtype is None:
        empty_pdf = build_empty_df(in_df.dtypes)
        dtype = empty_pdf.dtypes[0]
    op = TensorFromDataFrame(dtype=dtype, gpu=in_df.op.gpu)
    return op(in_df, order=TensorOrder.F_ORDER)  # return tensor with F-order always


def from_series(in_series, dtype=None):
    op = TensorFromDataFrame(dtype=dtype or in_series.dtype, gpu=in_series.op.gpu)
    return op(in_series, order=TensorOrder.F_ORDER)  # return tensor with F-order always<|MERGE_RESOLUTION|>--- conflicted
+++ resolved
@@ -28,15 +28,9 @@
     _op_type_ = OperandDef.TENSOR_FROM_DATAFRAME
     _input = KeyField('_input')
 
-<<<<<<< HEAD
-    def __init__(self, dtype=None, gpu=None, sparse=None,  **kw):
-        super(TensorDataFrameDataSource, self).__init__(_dtype=dtype, _gpu=gpu,
-                                                        _sparse=sparse, **kw)
-=======
     def __init__(self, dtype=None, gpu=None, sparse=None, **kw):
         super(TensorFromDataFrame, self).__init__(_dtype=dtype, _gpu=gpu,
                                                   _sparse=sparse, **kw)
->>>>>>> 1dbce6a7
 
     @classmethod
     def execute(cls, ctx, op):
