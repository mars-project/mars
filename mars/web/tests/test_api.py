# -*- coding: utf-8 -*-
# Copyright 1999-2018 Alibaba Group Holding Ltd.
#
# Licensed under the Apache License, Version 2.0 (the "License");
# you may not use this file except in compliance with the License.
# You may obtain a copy of the License at
#
#      http://www.apache.org/licenses/LICENSE-2.0
#
# Unless required by applicable law or agreed to in writing, software
# distributed under the License is distributed on an "AS IS" BASIS,
# WITHOUT WARRANTIES OR CONDITIONS OF ANY KIND, either express or implied.
# See the License for the specific language governing permissions and
# limitations under the License.

import time
import os
import sys
import signal
import subprocess
import unittest

import numpy as np
from numpy.testing import assert_array_equal
import gevent
import requests

from mars.config import options
from mars import tensor as mt
from mars.utils import get_next_port
from mars.actors.core import new_client
<<<<<<< HEAD
from mars.scheduler import ResourceActor
=======
from mars.scheduler import KVStoreActor
from mars.session import new_session
>>>>>>> e186b3c6


class Test(unittest.TestCase):
    @classmethod
    def setUpClass(cls):
        import tempfile
        from mars import kvstore

        options.worker.spill_directory = os.path.join(tempfile.gettempdir(), 'mars_test_spill')
        cls._kv_store = kvstore.get(options.kv_store)

    @classmethod
    def tearDownClass(cls):
        import shutil
        if os.path.exists(options.worker.spill_directory):
            shutil.rmtree(options.worker.spill_directory)

    def setUp(self):
        self.worker_plasma_sock = '/tmp/plasma_%d_%d.sock' % (os.getpid(), id(Test))
        scheduler_port = str(get_next_port())
        proc_worker = subprocess.Popen([sys.executable, '-m', 'mars.worker',
                                        '-a', '127.0.0.1',
                                        '--level', 'debug',
                                        '--cpu-procs', '2',
                                        '--cache-mem', '10m',
                                        '--schedulers', '127.0.0.1:' + scheduler_port,
                                        '--plasma-socket', self.worker_plasma_sock,
                                        '--ignore-avail-mem'])
        proc_scheduler = subprocess.Popen([sys.executable, '-m', 'mars.scheduler',
                                           '--nproc', '1',
                                           '--level', 'debug',
                                           '-H', '127.0.0.1',
                                           '-p', scheduler_port,
                                           '--format', '%(asctime)-15s %(message)s'])

        self.scheduler_port = scheduler_port
        self.proc_worker = proc_worker
        self.proc_scheduler = proc_scheduler

        actor_client = new_client()
        time.sleep(2)
        check_time = time.time()
        while True:
            try:
                resource_ref = actor_client.actor_ref(
                    ResourceActor.default_name(), address='127.0.0.1:' + scheduler_port)
                if actor_client.has_actor(resource_ref):
                    break
                else:
                    raise SystemError('Check meta_timestamp timeout')
            except:
                if time.time() - check_time > 10:
                    raise
                time.sleep(1)

        check_time = time.time()
        while True:
            if self.proc_scheduler.poll() is not None:
                raise SystemError('Scheduler not started. exit code %s' % self.proc_scheduler.poll())
            if self.proc_worker.poll() is not None:
                raise SystemError('Worker not started. exit code %s' % self.proc_worker.poll())
            if time.time() - check_time > 20:
                raise SystemError('Check meta_timestamp timeout')

            if not resource_ref.get_worker_count():
                time.sleep(0.5)
            else:
                break

        web_port = str(get_next_port())
        self.web_port = web_port
        proc_web = subprocess.Popen([sys.executable, '-m', 'mars.web',
                                    '-H', '127.0.0.1',
                                     '--level', 'debug',
                                     '--ui-port', web_port,
                                     '-s', '127.0.0.1:' + self.scheduler_port])
        self.proc_web = proc_web

        service_ep = 'http://127.0.0.1:' + self.web_port
        check_time = time.time()
        while True:
            if time.time() - check_time > 30:
                raise SystemError('Wait for service start timeout')
            try:
                resp = requests.get(service_ep + '/api', timeout=1)
            except (requests.ConnectionError, requests.Timeout):
                time.sleep(1)
                continue
            if resp.status_code >= 400:
                time.sleep(1)
                continue
            break

        self.exceptions = gevent.hub.Hub.NOT_ERROR
        gevent.hub.Hub.NOT_ERROR = (Exception,)

    def tearDown(self):
        procs = (self.proc_web, self.proc_worker, self.proc_scheduler)
        for p in procs:
            p.send_signal(signal.SIGINT)

        check_time = time.time()
        while any(p.poll() is None for p in procs):
            time.sleep(1)
            if time.time() - check_time > 5:
                break

        for p in procs:
            if p.poll() is None:
                p.kill()

        os.unlink(self.worker_plasma_sock)
        gevent.hub.Hub.NOT_ERROR = self.exceptions

    def testApi(self):
        service_ep = 'http://127.0.0.1:' + self.web_port
        with new_session(service_ep) as sess:
            self.assertEqual(sess.count_workers(), 1)
            a = mt.ones((100, 100), chunks=30)
            b = mt.ones((100, 100), chunks=30)
            c = a.dot(b)
            value = sess.run(c)
            assert_array_equal(value, np.ones((100, 100)) * 100)

            # todo this behavior may change when eager mode is introduced
            with self.assertRaises(SystemError):
                sess.run(c)

            va = np.random.randint(0, 10000, (100, 100))
            vb = np.random.randint(0, 10000, (100, 100))
            a = mt.array(va, chunks=30)
            b = mt.array(vb, chunks=30)
            c = a.dot(b)
            value = sess.run(c, timeout=120)
            assert_array_equal(value, va.dot(vb))<|MERGE_RESOLUTION|>--- conflicted
+++ resolved
@@ -29,12 +29,8 @@
 from mars import tensor as mt
 from mars.utils import get_next_port
 from mars.actors.core import new_client
-<<<<<<< HEAD
+from mars.session import new_session
 from mars.scheduler import ResourceActor
-=======
-from mars.scheduler import KVStoreActor
-from mars.session import new_session
->>>>>>> e186b3c6
 
 
 class Test(unittest.TestCase):
