--- conflicted
+++ resolved
@@ -180,15 +180,6 @@
             res = requests.get(service_ep + '/worker')
             self.assertEqual(res.status_code, 200)
 
-<<<<<<< HEAD
-=======
-        # test default session run with multiple inputs
-        with new_session(service_ep).as_default() as sess:
-            a = mt.ones((20, 10), chunk_size=10)
-            u, s, v = (mt.linalg.svd(a)).execute()
-            np.testing.assert_allclose(u.dot(np.diag(s).dot(v)), np.ones((20, 10)))
-
->>>>>>> 23d5e941
 
 class MockResponse:
     def __init__(self, status_code, json_text=None, data=None):
