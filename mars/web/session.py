--- conflicted
+++ resolved
@@ -101,23 +101,15 @@
                         raise ExecutionInterrupted
                     elif resp_json['state'] == 'failed':
                         # TODO add traceback
-<<<<<<< HEAD
-                        traceback = resp_json['traceback']
-                        if isinstance(traceback, list):
-                            traceback = ''.join(str(s) for s in traceback)
-                        raise ExecutionFailed(
-                            'Graph execution failed.\nMessage: %s\nTraceback from server:\n%s' %
-                            (resp_json['msg'], traceback))
-=======
                         if 'traceback' in resp_json:
                             traceback = resp_json['traceback']
                             if isinstance(traceback, list):
                                 traceback = ''.join(str(s) for s in traceback)
-                            raise SystemError('Graph execution failed.\nMessage: %s\nTraceback from server:\n%s' %
-                                              (resp_json['msg'], traceback))
+                            raise ExecutionFailed(
+                                'Graph execution failed.\nMessage: %s\nTraceback from server:\n%s' %
+                                (resp_json['msg'], traceback))
                         else:
-                            raise SystemError('Graph execution failed with unknown reason.')
->>>>>>> 298c56b4
+                            raise ExecutionFailed('Graph execution failed with unknown reason.')
                     else:
                         raise ExecutionStateUnknown(
                             'Unknown graph execution state %s' % resp_json['state'])
