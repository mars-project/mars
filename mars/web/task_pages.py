--- conflicted
+++ resolved
@@ -17,11 +17,6 @@
 
 from .server import register_ui_handler, get_jinja_env
 from ..scheduler.utils import OperandState
-<<<<<<< HEAD
-from ..scheduler import GraphActor, SessionManagerActor, GraphMetaActor
-from ..compat import six
-=======
->>>>>>> e186b3c6
 from ..utils import to_str
 from ..actors import new_client
 from .server import MarsWebAPI
@@ -34,44 +29,8 @@
                  '#e01f27', '#b3b3cc', '#f0f0f5']
 
 
-<<<<<<< HEAD
-def task_list(doc, cluster_info):
-    uid = SessionManagerActor.default_name()
-    sessions_ref = _actor_client.actor_ref(uid, address=cluster_info.get_scheduler(uid))
-
-    sessions = dict()
-    for session_id, session_ref in six.iteritems(sessions_ref.get_sessions()):
-        sessions[session_id] = dict()
-        session_desc = sessions[session_id]
-        session_desc['id'] = session_id
-        session_desc['name'] = session_id
-        session_desc['tasks'] = dict()
-        session_ref = _actor_client.actor_ref(session_ref)
-        for graph_key, graph_ref in six.iteritems(session_ref.get_graph_refs()):
-            task_desc = dict()
-
-            graph_meta_uid = GraphMetaActor.gen_name(session_id, graph_key)
-            scheduler_address = cluster_info.get_scheduler(graph_meta_uid)
-            graph_meta_ref = _actor_client.actor_ref(graph_meta_uid, address=scheduler_address)
-            state = graph_meta_ref.get_state()
-            if state == 'PREPARING':
-                task_desc['state'] = state.lower()
-                session_desc['tasks'][graph_key] = task_desc
-                continue
-
-            graph_ref = _actor_client.actor_ref(graph_ref)
-            task_desc['id'] = graph_key
-            task_desc['state'] = graph_ref.get_state().value
-            start_time, end_time, graph_size = graph_ref.get_graph_info()
-            task_desc['start_time'] = start_time
-            task_desc['end_time'] = end_time or 'N/A'
-            task_desc['graph_size'] = graph_size or 'N/A'
-
-            session_desc['tasks'][graph_key] = task_desc
-=======
 def task_list(doc, web_api):
     sessions = web_api.get_tasks_info()
->>>>>>> e186b3c6
 
     doc.title = 'Mars UI'
     doc.template_variables['sessions'] = sessions
@@ -82,14 +41,7 @@
     session_name = session_id
     states = list(OperandState.__members__.values())
 
-<<<<<<< HEAD
-    graph_uid = GraphActor.gen_name(session_id, task_id)
-    scheduler_address = cluster_info.get_scheduler(graph_uid)
-    graph_ref = _actor_client.actor_ref(graph_uid, address=scheduler_address)
-    ops, stats, progress = graph_ref.calc_stats()
-=======
     ops, stats, progress = cluster_info.get_task_detail(session_id, task_id)
->>>>>>> e186b3c6
     source = ColumnDataSource(stats)
     cols = list(stats)[1:]
     p = figure(y_range=[''] + ops, plot_height=500, plot_width=800, x_range=(0, 100),
