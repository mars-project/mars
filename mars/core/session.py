--- conflicted
+++ resolved
@@ -14,40 +14,337 @@
 
 import asyncio
 import concurrent.futures
-<<<<<<< HEAD
 import functools
+import os
 import threading
 import uuid
 import warnings
 from abc import ABC, ABCMeta, abstractmethod
-from typing import Callable, Dict, List, Type, Tuple, Union
+from typing import Callable, Dict, List, Optional, Type, Tuple, Union
 
 from ..config import options, option_context, get_global_option
 from ..core import TileableGraph, enter_mode
 from ..core.operand import Fetch
+from ..lib.aio import create_lock
 from ..utils import classproperty, copy_tileables, build_fetch, implements
 from .typing import TileableType
 
 
-=======
-import os
-import threading
-import uuid
-import warnings
-from abc import ABC, abstractmethod
-from typing import Callable, Dict, List, Optional, Type, Tuple, Union
-
-from ..config import options, option_context, get_global_option
-from ..core import TileableGraph, enter_mode
-from ..lib.aio import create_lock
-from ..utils import classproperty, copy_tileables, build_fetch
-from .typing import TileableType
+class ExecutionInfo(ABC):
+    def __init__(self,
+                 future: asyncio.Future):
+        self.future = self.aio_future = future
+
+    @abstractmethod
+    def progress(self) -> float:
+        """
+        Get execution progress.
+
+        Returns
+        -------
+        progress : float
+        """
+
+    def __getattr__(self, attr):
+        return getattr(self.future, attr)
+
+    def __await__(self):
+        return self.future.__await__()
+
+
+class AbstractSession(ABC):
+    _default_session_local = threading.local()
+
+    def __init__(self,
+                 address: str,
+                 session_id: str):
+        self._address = address
+        self._session_id = session_id
+
+    @property
+    def address(self):
+        return self._address
+
+    @property
+    def session_id(self):
+        return self._session_id
+
+    def __eq__(self, other):
+        return isinstance(other, AbstractSession) and \
+               self._address == other.address and \
+               self._session_id == other.session_id
+
+    def __hash__(self):
+        return hash((AbstractSession, self._address, self._session_id))
+
+    @property
+    @abstractmethod
+    def is_sync(self) -> bool:
+        """
+        Is synchronous session or not
+
+        Returns
+        -------
+        is_sync
+        """
+
+    def as_default(self):
+        """
+        Mark current session as default session.
+        """
+        AbstractSession._default_session_local.default_session = self
+        return self
+
+    @classmethod
+    def reset_default(cls):
+        AbstractSession._default_session_local.default_session = None
+
+    @classproperty
+    def default(self):
+        return getattr(AbstractSession._default_session_local,
+                       'default_session', None)
+
+    @abstractmethod
+    def to_async(self):
+        """
+        Get async session.
+
+        Returns
+        -------
+        async_session
+        """
+
+    @abstractmethod
+    def to_sync(self):
+        """
+        Get sync session.
+
+        Returns
+        -------
+        sync_session
+        """
+
+
+class AbstractAsyncSession(AbstractSession, metaclass=ABCMeta):
+    name = None
+
+    @classmethod
+    @abstractmethod
+    async def init(cls,
+                   address: str,
+                   session_id: str,
+                   new: bool = True,
+                   **kwargs) -> "AbstractSession":
+        """
+        Init a new session.
+
+        Parameters
+        ----------
+        address : str
+            Address.
+        session_id : str
+            Session ID.
+        new : bool
+            New a session.
+        kwargs
+
+        Returns
+        -------
+        session
+        """
+
+    @property
+    @implements(AbstractSession.is_sync)
+    def is_sync(self) -> bool:
+        return False
+
+    @abstractmethod
+    async def destroy(self):
+        """
+        Destroy a session.
+        """
+        self.reset_default()
+
+    @abstractmethod
+    async def execute(self,
+                      *tileables,
+                      **kwargs) -> ExecutionInfo:
+        """
+        Execute tileables.
+
+        Parameters
+        ----------
+        tileables
+            Tileables.
+        kwargs
+        """
+
+    @abstractmethod
+    async def fetch(self, *tileables, **kwargs) -> list:
+        """
+        Fetch tileables' data.
+
+        Parameters
+        ----------
+        tileables
+            Tileables.
+
+        Returns
+        -------
+        data
+        """
+
+    @abstractmethod
+    async def decref(self, *tileable_keys):
+        """
+        Decref tileables.
+
+        Parameters
+        ----------
+        tileable_keys
+            Tileable keys.
+        """
+
+    @abstractmethod
+    async def _get_ref_counts(self) -> Dict[str, int]:
+        """
+        Get all ref counts
+
+        Returns
+        -------
+        ref_counts
+        """
+
+    @abstractmethod
+    async def fetch_tileable_op_logs(self,
+                                     tileable_op_key: str,
+                                     offsets: Union[Dict[str, List[int]], str, int],
+                                     sizes: Union[Dict[str, List[int]], str, int]) -> Dict:
+        """
+        Fetch logs given tileable op key.
+
+        Parameters
+        ----------
+        tileable_op_key : str
+            Tileable op key.
+        offsets
+            Chunk op key to offsets.
+        sizes
+            Chunk op key to sizes.
+
+        Returns
+        -------
+        chunk_key_to_logs
+        """
+
+    async def stop_server(self):
+        """
+        Stop server.
+        """
+
+    @implements(AbstractSession.to_async)
+    def to_async(self):
+        return self
+
+    @implements(AbstractSession.to_sync)
+    def to_sync(self):
+        return SyncSession(self)
+
+
+class AbstractSyncSession(AbstractSession, metaclass=ABCMeta):
+    @property
+    @implements(AbstractSession.is_sync)
+    def is_sync(self) -> bool:
+        return True
+
+    @abstractmethod
+    def execute(self,
+                tileable,
+                *tileables,
+                **kwargs) -> Union[List[TileableType], TileableType, ExecutionInfo]:
+        """
+        Execute tileables.
+
+        Parameters
+        ----------
+        tileable
+            Tileable.
+        tileables
+            Tileables.
+        kwargs
+
+        Returns
+        -------
+        result
+        """
+
+    @abstractmethod
+    def fetch(self, *tileables, **kwargs) -> list:
+        """
+        Fetch tileables.
+
+        Parameters
+        ----------
+        tileables
+            Tileables.
+        kwargs
+
+        Returns
+        -------
+        fetched_data : list
+        """
+
+    @abstractmethod
+    def decref(self, *tileables_keys):
+        """
+        Decref tileables.
+
+        Parameters
+        ----------
+        tileables_keys : list
+            Tileables' keys
+        """
+
+    @abstractmethod
+    def fetch_tileable_op_logs(self,
+                               tileable_op_key: str,
+                               offsets: Union[Dict[str, List[int]], str, int],
+                               sizes: Union[Dict[str, List[int]], str, int]) -> Dict:
+        """
+        Fetch logs given tileable op key.
+
+        Parameters
+        ----------
+        tileable_op_key : str
+            Tileable op key.
+        offsets
+            Chunk op key to offsets.
+        sizes
+            Chunk op key to sizes.
+
+        Returns
+        -------
+        chunk_key_to_logs
+        """
+
+    def fetch_log(self,
+                  tileables: List[TileableType],
+                  offsets: List[int] = None,
+                  sizes: List[int] = None):
+        from .custom_log import fetch
+
+        return fetch(tileables, self, offsets=offsets, sizes=sizes)
+
+    @implements(AbstractSession.to_sync)
+    def to_sync(self):
+        return self
 
 
 _loop: Optional[asyncio.AbstractEventLoop] = None
 _loop_pid: Optional[int] = None
 _get_session_lock: Optional[asyncio.Lock] = None
 _pool = concurrent.futures.ThreadPoolExecutor(1)
+_gc_pool = concurrent.futures.ThreadPoolExecutor()
 
 
 def _ensure_loop():
@@ -59,356 +356,6 @@
     return _loop
 
 
-def _wrap_in_thread(func: Callable):
-    """
-    Function is those wrapping async function,
-    when there is a running event loop,
-    error will raise (see GH#2108),
-    so we wrap them to run in a thread.
-    """
-
-    def sync_default_session(sess: "AbstractSession"):
-        if sess:
-            sess.as_default()
-        else:
-            AbstractSession.reset_default()
-
-    def inner(*args, **kwargs):
-        default_session = get_default_session()
-        config = get_global_option().to_dict()
-
-        def run_in_thread():
-            with option_context(config):
-                # set default session in this thread
-                sync_default_session(default_session)
-                return func(*args, **kwargs), get_default_session()
-
-        _ensure_loop()
-        fut = _pool.submit(run_in_thread)
-        result, default_session_in_thread = fut.result()
-        sync_default_session(default_session_in_thread)
-
-        return result
-    return inner
-
-
->>>>>>> 57ba8828
-class ExecutionInfo(ABC):
-    def __init__(self,
-                 future: asyncio.Future):
-        self.future = self.aio_future = future
-
-    @abstractmethod
-    def progress(self) -> float:
-        """
-        Get execution progress.
-
-        Returns
-        -------
-        progress : float
-        """
-
-    def __getattr__(self, attr):
-        return getattr(self.future, attr)
-
-    def __await__(self):
-        return self.future.__await__()
-
-
-class AbstractSession(ABC):
-    _default_session_local = threading.local()
-
-    def __init__(self,
-                 address: str,
-                 session_id: str):
-        self._address = address
-        self._session_id = session_id
-
-    @property
-    def address(self):
-        return self._address
-
-    @property
-    def session_id(self):
-        return self._session_id
-
-    def __eq__(self, other):
-        return isinstance(other, AbstractSession) and \
-               self._address == other.address and \
-               self._session_id == other.session_id
-
-    def __hash__(self):
-        return hash((AbstractSession, self._address, self._session_id))
-
-    @property
-    @abstractmethod
-    def is_sync(self) -> bool:
-        """
-        Is synchronous session or not
-
-        Returns
-        -------
-        is_sync
-        """
-
-    def as_default(self):
-        """
-        Mark current session as default session.
-        """
-        AbstractSession._default_session_local.default_session = self
-        return self
-
-    @classmethod
-    def reset_default(cls):
-        AbstractSession._default_session_local.default_session = None
-
-    @classproperty
-    def default(self):
-        return getattr(AbstractSession._default_session_local,
-                       'default_session', None)
-
-    @abstractmethod
-    def to_async(self):
-        """
-        Get async session.
-
-        Returns
-        -------
-        async_session
-        """
-
-    @abstractmethod
-    def to_sync(self):
-        """
-        Get sync session.
-
-        Returns
-        -------
-        sync_session
-        """
-
-
-class AbstractAsyncSession(AbstractSession, metaclass=ABCMeta):
-    name = None
-
-    @classmethod
-    @abstractmethod
-    async def init(cls,
-                   address: str,
-                   session_id: str,
-                   new: bool = True,
-                   **kwargs) -> "AbstractSession":
-        """
-        Init a new session.
-
-        Parameters
-        ----------
-        address : str
-            Address.
-        session_id : str
-            Session ID.
-        new : bool
-            New a session.
-        kwargs
-
-        Returns
-        -------
-        session
-        """
-
-    @property
-    @implements(AbstractSession.is_sync)
-    def is_sync(self) -> bool:
-        return False
-
-    @abstractmethod
-    async def destroy(self):
-        """
-        Destroy a session.
-        """
-        self.reset_default()
-
-    @abstractmethod
-    async def execute(self,
-                      *tileables,
-                      **kwargs) -> ExecutionInfo:
-        """
-        Execute tileables.
-
-        Parameters
-        ----------
-        tileables
-            Tileables.
-        kwargs
-        """
-
-    @abstractmethod
-    async def fetch(self, *tileables, **kwargs) -> list:
-        """
-        Fetch tileables' data.
-
-        Parameters
-        ----------
-        tileables
-            Tileables.
-
-        Returns
-        -------
-        data
-        """
-
-    @abstractmethod
-    async def decref(self, *tileable_keys):
-        """
-        Decref tileables.
-
-        Parameters
-        ----------
-        tileable_keys
-            Tileable keys.
-        """
-
-    @abstractmethod
-    async def _get_ref_counts(self) -> Dict[str, int]:
-        """
-        Get all ref counts
-
-        Returns
-        -------
-        ref_counts
-        """
-
-    @abstractmethod
-    async def fetch_tileable_op_logs(self,
-                                     tileable_op_key: str,
-                                     offsets: Union[Dict[str, List[int]], str, int],
-                                     sizes: Union[Dict[str, List[int]], str, int]) -> Dict:
-        """
-        Fetch logs given tileable op key.
-
-        Parameters
-        ----------
-        tileable_op_key : str
-            Tileable op key.
-        offsets
-            Chunk op key to offsets.
-        sizes
-            Chunk op key to sizes.
-
-        Returns
-        -------
-        chunk_key_to_logs
-        """
-
-    async def stop_server(self):
-        """
-        Stop server.
-        """
-
-    @implements(AbstractSession.to_async)
-    def to_async(self):
-        return self
-
-    @implements(AbstractSession.to_sync)
-    def to_sync(self):
-        return SyncSession(self)
-
-
-class AbstractSyncSession(AbstractSession, metaclass=ABCMeta):
-    @property
-    @implements(AbstractSession.is_sync)
-    def is_sync(self) -> bool:
-        return True
-
-    @abstractmethod
-    def execute(self,
-                tileable,
-                *tileables,
-                **kwargs) -> Union[List[TileableType], TileableType, ExecutionInfo]:
-        """
-        Execute tileables.
-
-        Parameters
-        ----------
-        tileable
-            Tileable.
-        tileables
-            Tileables.
-        kwargs
-
-        Returns
-        -------
-        result
-        """
-
-    @abstractmethod
-    def fetch(self, *tileables, **kwargs) -> list:
-        """
-        Fetch tileables.
-
-        Parameters
-        ----------
-        tileables
-            Tileables.
-        kwargs
-
-        Returns
-        -------
-        fetched_data : list
-        """
-
-    @abstractmethod
-    def decref(self, *tileables_keys):
-        """
-        Decref tileables.
-
-        Parameters
-        ----------
-        tileables_keys : list
-            Tileables' keys
-        """
-
-    @abstractmethod
-    def fetch_tileable_op_logs(self,
-                               tileable_op_key: str,
-                               offsets: Union[Dict[str, List[int]], str, int],
-                               sizes: Union[Dict[str, List[int]], str, int]) -> Dict:
-        """
-        Fetch logs given tileable op key.
-
-        Parameters
-        ----------
-        tileable_op_key : str
-            Tileable op key.
-        offsets
-            Chunk op key to offsets.
-        sizes
-            Chunk op key to sizes.
-
-        Returns
-        -------
-        chunk_key_to_logs
-        """
-
-    def fetch_log(self,
-                  tileables: List[TileableType],
-                  offsets: List[int] = None,
-                  sizes: List[int] = None):
-        from .custom_log import fetch
-
-        return fetch(tileables, self, offsets=offsets, sizes=sizes)
-
-    @implements(AbstractSession.to_sync)
-    def to_sync(self):
-        return self
-
-
-_loop = asyncio.new_event_loop()
-_get_session_lock = asyncio.Lock(loop=_loop)
-_pool = concurrent.futures.ThreadPoolExecutor(1)
-_gc_pool = concurrent.futures.ThreadPoolExecutor()
-
-
 def _wrap_in_thread(pool_or_func):
     """
     Function is those wrapping async function,
@@ -435,6 +382,7 @@
                     sync_default_session(default_session)
                     return func(*args, **kwargs), get_default_session()
 
+            _ensure_loop()
             fut = executor.submit(run_in_thread)
             result, default_session_in_thread = fut.result()
             sync_default_session(default_session_in_thread)
