--- conflicted
+++ resolved
@@ -200,18 +200,10 @@
         data = tileable_data_type(**kw)
         return tileable_type(data)
 
-<<<<<<< HEAD
     def _new_tileables(
-        self, inputs: List[TileableType], kws: dict = None, **kw
+        self, inputs: List[TileableType], kws: List[dict] = None, **kw
     ) -> List[TileableType]:
         output_limit = kw.pop("output_limit", None)
-=======
-    def _new_tileables(self,
-                       inputs: List[TileableType],
-                       kws: List[dict] = None,
-                       **kw) -> List[TileableType]:
-        output_limit = kw.pop('output_limit', None)
->>>>>>> 4e170679
         if output_limit is None:
             output_limit = getattr(self, "output_limit")
 
@@ -240,16 +232,9 @@
                 ]
         return tileables
 
-<<<<<<< HEAD
     def new_tileables(
-        self, inputs: List[TileableType], kws=None, **kw
+        self, inputs: List[TileableType], kws: List[dict] = None, **kw
     ) -> List[TileableType]:
-=======
-    def new_tileables(self,
-                      inputs: List[TileableType],
-                      kws: List[dict] = None,
-                      **kw) -> List[TileableType]:
->>>>>>> 4e170679
         """
         Create tileable objects(Tensors or DataFrames).
 
