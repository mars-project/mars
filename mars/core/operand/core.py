--- conflicted
+++ resolved
@@ -22,12 +22,8 @@
     UFuncTypeError = None
 
 from ...typing import TileableType, ChunkType, OperandType
-<<<<<<< HEAD
 from ...utils import calc_object_overhead, calc_data_size
 from ..context import Context
-=======
-from ...utils import calc_data_size
->>>>>>> c29e5be2
 from ..mode import is_eager_mode
 from ..entity import OutputType, ExecutableTuple, \
     get_chunk_types, get_tileable_types, \
