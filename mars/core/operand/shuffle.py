--- conflicted
+++ resolved
@@ -38,16 +38,12 @@
 
 
 class MapReduceOperand(Operand):
-<<<<<<< HEAD
     """
     An operand for shuffle execution which partitions data by the value in each record’s partition key, and
     send the partitioned data from all mappers to all reducers.
     """
 
-    reducer_index = TupleField("reducer_index", FieldTypes.uint64)
-=======
     # for mapper
->>>>>>> bc37acfb
     mapper_id = Int32Field("mapper_id", default=0)
     # for reducer
     reducer_index = TupleField("reducer_index", FieldTypes.uint64)
