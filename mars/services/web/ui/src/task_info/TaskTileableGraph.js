--- conflicted
+++ resolved
@@ -189,17 +189,12 @@
                     .attr('offset', '0%');
 
                 // In future fill color based on progress
-<<<<<<< HEAD
                 const node = this.g.node(tileable.tileable_id);
                 node.style = `
                     cursor: pointer;
                     stroke: #333;
                     fill: url(#progress-` + tileable.tileable_id + `)`;
-=======
-                const node = this.g.node(tileable.tileableId);
-                node.style = 'fill: #f4b400; cursor: pointer;';
->>>>>>> 0c9114d1
-                node.labelStyle = 'cursor: pointer';
+                 node.labelStyle = 'cursor: pointer';
             });
 
             this.state.dependencies.forEach((dependency) => {
