--- conflicted
+++ resolved
@@ -63,11 +63,7 @@
     )
 
     async with pool:
-<<<<<<< HEAD
         global_resource_ref = await mo.create_actor(
-=======
-        global_slots_ref = await mo.create_actor(
->>>>>>> cffcee03
             MockGlobalResourceManagerActor,
             uid=GlobalResourceManagerActor.default_uid(),
             address=pool.external_address,
@@ -278,13 +274,8 @@
     global_resource_ref = await mo.actor_ref(
         uid=GlobalResourceManagerActor.default_uid(), address=pool.external_address
     )
-<<<<<<< HEAD
-    _band, session_id, subtask_id, resources = await global_resource_ref.get_result()
-    assert resources.num_cpus == pytest.approx(1.0)
-=======
     _band, session_id, subtask_id, slots = await global_resource_ref.get_result()
     assert slots == pytest.approx(1.0)
->>>>>>> cffcee03
     assert session_id == "session_id"
     assert subtask_id == "subtask_id"
 
