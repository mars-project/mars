# Copyright 1999-2021 Alibaba Group Holding Ltd.
#
# Licensed under the Apache License, Version 2.0 (the "License");
# you may not use this file except in compliance with the License.
# You may obtain a copy of the License at
#
#      http://www.apache.org/licenses/LICENSE-2.0
#
# Unless required by applicable law or agreed to in writing, software
# distributed under the License is distributed on an "AS IS" BASIS,
# WITHOUT WARRANTIES OR CONDITIONS OF ANY KIND, either express or implied.
# See the License for the specific language governing permissions and
# limitations under the License.

import asyncio
import os
import sys
import time
from typing import Tuple, Union

import psutil
import pytest
import pandas as pd

from ..... import oscar as mo
from .....oscar import ServerClosed
from .....oscar.errors import NoFreeSlot, SlotStateError
from .....oscar.backends.allocate_strategy import IdleLabel
from .....tests.core import wait_for_condition
from .....utils import get_next_port
from ...supervisor import GlobalResourceManagerActor
from ...worker import BandSlotManagerActor, BandSlotControlActor


class MockGlobalResourceManagerActor(mo.Actor):
    def __init__(self):
        self._result = None

    @mo.extensible
    def update_subtask_slots(
        self, band: Tuple, session_id: str, subtask_id: str, slots: int
    ):
        self._result = (band, session_id, subtask_id, slots)

    def get_result(self):
        return self._result


@pytest.fixture
async def actor_pool(request):
    start_method = (
        os.environ.get("POOL_START_METHOD", "forkserver")
        if sys.platform != "win32"
        else None
    )
    n_slots = request.param
    pool = await mo.create_actor_pool(
        f"127.0.0.1:{get_next_port()}",
        n_process=n_slots,
        labels=[None] + ["numa-0"] * n_slots,
        subprocess_start_method=start_method,
    )

    async with pool:
        global_slots_ref = await mo.create_actor(
<<<<<<< HEAD
            MockGlobalSlotManagerActor,
=======
            MockGlobalResourceManagerActor,
>>>>>>> 76a637a1
            uid=GlobalResourceManagerActor.default_uid(),
            address=pool.external_address,
        )
        slot_manager_ref = await mo.create_actor(
            BandSlotManagerActor,
            (pool.external_address, "numa-0"),
            n_slots,
            global_slots_ref,
            uid=BandSlotManagerActor.gen_uid("numa-0"),
            address=pool.external_address,
        )
        try:
            yield pool, slot_manager_ref
        finally:
            await slot_manager_ref.destroy()


ActorPoolType = Tuple[mo.MainActorPoolType, Union[BandSlotManagerActor, mo.ActorRef]]


class TaskActor(mo.Actor):
    def __init__(self, call_logs, slot_id=0):
        self._call_logs = call_logs
        self._dispatch_ref = None
        self._slot_id = slot_id

    @classmethod
    def gen_uid(cls, slot_id):
        return f"{slot_id}_task_actor"

    async def __post_create__(self):
        self._dispatch_ref = await mo.actor_ref(
            BandSlotManagerActor.gen_uid("numa-0"), address=self.address
        )
        await self._dispatch_ref.register_slot.tell(self._slot_id, os.getpid())

    async def queued_call(self, key, session_stid, delay):
        try:
            self._call_logs[key] = time.time()
            await asyncio.sleep(delay)
        finally:
            if session_stid is not None:
                await self._dispatch_ref.release_free_slot(self._slot_id, session_stid)

    def get_call_logs(self):
        return self._call_logs


@pytest.mark.asyncio
@pytest.mark.parametrize("actor_pool", [0], indirect=True)
async def test_slot_assign(actor_pool: ActorPoolType):
    pool, slot_manager_ref = actor_pool

    call_logs = dict()
    group_size = 4
    delay = 1
    await asyncio.gather(
        *(
            mo.create_actor(
                TaskActor,
                call_logs,
                slot_id=slot_id,
                uid=TaskActor.gen_uid(slot_id),
                address=pool.external_address,
            )
            for slot_id in range(group_size)
        )
    )
    assert len((await slot_manager_ref.dump_data()).free_slots) == group_size

    async def task_fun(idx):
        session_stid = ("session_id", f"subtask_id{idx}")
        slot_id = await slot_manager_ref.acquire_free_slot(session_stid)
        assert slot_id == await slot_manager_ref.get_subtask_slot(session_stid)
        ref = await mo.actor_ref(
            uid=TaskActor.gen_uid(slot_id), address=pool.external_address
        )
        await ref.queued_call(idx, session_stid, delay)

    tasks = []
    start_time = time.time()
    for idx in range(group_size + 1):
        tasks.append(asyncio.create_task(task_fun(idx)))
    await asyncio.gather(*tasks)

    log_series = pd.Series(call_logs).sort_index() - start_time
    assert len(log_series) == group_size + 1
    assert log_series.iloc[:group_size].max() < delay / 4
    assert log_series.iloc[group_size:].min() > delay / 4

    call_logs.clear()
    tasks = []
    start_time = time.time()
    for idx in range(group_size * 2 + 1):
        tasks.append(asyncio.create_task(task_fun(idx)))
    await asyncio.sleep(delay / 10)
    tasks[group_size].cancel()
    await asyncio.wait(tasks)

    with pytest.raises(asyncio.CancelledError):
        tasks[group_size].result()

    log_series = pd.Series(call_logs).sort_index() - start_time

    assert len(log_series) == group_size * 2
    assert log_series.iloc[:group_size].max() < delay / 4
    assert log_series.iloc[group_size:].min() > delay / 4


@pytest.mark.asyncio
@pytest.mark.parametrize("actor_pool", [1], indirect=True)
async def test_slot_kill(actor_pool: ActorPoolType):
    pool, slot_manager_ref = actor_pool

    strategy = IdleLabel("numa-0", "task_actor")
    task_ref = await mo.create_actor(
        TaskActor, {}, allocate_strategy=strategy, address=pool.external_address
    )

    assert await mo.actor_ref(
        BandSlotControlActor.gen_uid("numa-0", 0), address=pool.external_address
    )
    delayed_task = asyncio.create_task(task_ref.queued_call("key", None, 10))
    await asyncio.sleep(0.1)

    # check if process hosting the actor is closed
    kill_task = asyncio.create_task(slot_manager_ref.kill_slot(0))
    await asyncio.sleep(0)
    kill_task2 = asyncio.create_task(slot_manager_ref.kill_slot(0))

    with pytest.raises(ServerClosed):
        await delayed_task

    # check if slot actor is restored
    await kill_task
    # check if secondary task makes no change
    await kill_task2

    assert await mo.actor_ref(
        BandSlotControlActor.gen_uid("numa-0", 0), address=pool.external_address
    )

    async def check_alive():
        assert await mo.actor_ref(task_ref)
        return True

    await wait_for_condition(check_alive)


@pytest.mark.asyncio
@pytest.mark.parametrize("actor_pool", [3], indirect=True)
async def test_slot_restart(actor_pool: ActorPoolType):
    pool, slot_manager_ref = actor_pool

    strategy = IdleLabel("numa-0", "task_actor")
    task_refs = []
    for idx in range(3):
        ref = await mo.create_actor(
            TaskActor,
            {},
            slot_id=idx,
            allocate_strategy=strategy,
            address=pool.external_address,
        )
        await ref.queued_call("idx", None, idx)
        task_refs.append(ref)

    await slot_manager_ref.acquire_free_slot(("session_id", "subtask_id1"))
    slot_id2 = await slot_manager_ref.acquire_free_slot(("session_id", "subtask_id2"))
    await slot_manager_ref.release_free_slot(slot_id2, ("session_id", "subtask_id2"))

    async def record_finish_time(coro):
        await coro
        return time.time()

    restart_task1 = asyncio.create_task(
        record_finish_time(slot_manager_ref.restart_free_slots())
    )
    await asyncio.sleep(0)
    restart_task2 = asyncio.create_task(
        record_finish_time(slot_manager_ref.restart_free_slots())
    )
    acquire_task = asyncio.create_task(
        record_finish_time(
            slot_manager_ref.acquire_free_slot(("session_id", "subtask_id3"))
        )
    )

    await asyncio.gather(restart_task1, restart_task2, acquire_task)

    # check only slots with running records are restarted
    assert len(await task_refs[0].get_call_logs()) > 0
    assert len(await task_refs[1].get_call_logs()) == 0
    assert len(await task_refs[2].get_call_logs()) > 0

    assert abs(restart_task1.result() - acquire_task.result()) < 0.1


@pytest.mark.asyncio
@pytest.mark.parametrize("actor_pool", [1], indirect=True)
async def test_report_usage(actor_pool: ActorPoolType):
    pool, slot_manager_ref = actor_pool

    await slot_manager_ref.acquire_free_slot(("session_id", "subtask_id"))
    await asyncio.sleep(1.3)

    global_resource_ref = await mo.actor_ref(
        uid=GlobalResourceManagerActor.default_uid(), address=pool.external_address
    )
    _band, session_id, subtask_id, slots = await global_resource_ref.get_result()
    assert slots == pytest.approx(1.0)
    assert session_id == "session_id"
    assert subtask_id == "subtask_id"


@pytest.mark.asyncio
@pytest.mark.parametrize("actor_pool", [1], indirect=True)
async def test_slot_fault_tolerance(actor_pool: ActorPoolType):
    pool, slot_manager_ref = actor_pool
    # acquire -> slot restarted = can't acquire more.
    slot_id = await slot_manager_ref.acquire_free_slot(("session_id", "subtask_id"))
    await slot_manager_ref.register_slot(slot_id, os.getpid())
    with pytest.raises(NoFreeSlot):
        await slot_manager_ref.acquire_free_slot(
            ("session_id", "subtask_id"), block=False
        )
    await slot_manager_ref.release_free_slot(slot_id, ("session_id", "subtask_id"))

    # acquire -> release -> slot restarted = can only acquire once.
    slot_id = await slot_manager_ref.acquire_free_slot(("session_id", "subtask_id2"))
    await slot_manager_ref.release_free_slot(slot_id, ("session_id", "subtask_id2"))
    await slot_manager_ref.register_slot(slot_id, os.getpid())
    await slot_manager_ref.acquire_free_slot(("session_id", "subtask_id2"))
    with pytest.raises(NoFreeSlot):
        await slot_manager_ref.acquire_free_slot(
            ("session_id", "subtask_id2"), block=False
        )
    await slot_manager_ref.release_free_slot(slot_id, ("session_id", "subtask_id2"))

    # acquire -> release -> acquire -> slot restarted = can't acquire more.
    slot_id = await slot_manager_ref.acquire_free_slot(("session_id", "subtask_id3"))
    await slot_manager_ref.release_free_slot(slot_id, ("session_id", "subtask_id3"))
    await slot_manager_ref.acquire_free_slot(("session_id", "subtask_id3"))
    await slot_manager_ref.register_slot(slot_id, os.getpid())
    with pytest.raises(NoFreeSlot):
        await slot_manager_ref.acquire_free_slot(
            ("session_id", "subtask_id3"), block=False
        )
    await slot_manager_ref.release_free_slot(slot_id, ("session_id", "subtask_id3"))


@pytest.mark.asyncio
@pytest.mark.parametrize("actor_pool", [1], indirect=True)
async def test_slot_exception(actor_pool: ActorPoolType):
    pool, slot_manager_ref = actor_pool

    # make sure the BandSlotControlActor has registered.
    slot_id = await slot_manager_ref.acquire_free_slot(("session_id", "subtask_id"))
    await slot_manager_ref.release_free_slot(slot_id, ("session_id", "subtask_id"))

    if sys.platform == "win32":
        with pytest.raises(ValueError):
            await slot_manager_ref.register_slot(1, -1)
    else:
        with pytest.raises((psutil.AccessDenied, psutil.NoSuchProcess)):
            await slot_manager_ref.register_slot(1, 0)

    dump_data = await slot_manager_ref.dump_data()
    # after the register_slot is correctly handled,
    # we can assert 1 not in free slots.
    assert 1 in dump_data.free_slots

    slot_id = await slot_manager_ref.acquire_free_slot(("session_id", "subtask_id"))
    with pytest.raises(SlotStateError):
        # release session_stid not matched the acquired value.
        await slot_manager_ref.release_free_slot(slot_id, ("session_id", "subtask_id1"))

    dump_data = await slot_manager_ref.dump_data()
    # the slot is not released.
    assert slot_id not in dump_data.free_slots

    not_acquired_slot = next(iter(dump_data.free_slots))
    with pytest.raises(SlotStateError):
        await slot_manager_ref.release_free_slot(
            not_acquired_slot, ("session_id", "subtask_id1")
        )<|MERGE_RESOLUTION|>--- conflicted
+++ resolved
@@ -63,11 +63,7 @@
 
     async with pool:
         global_slots_ref = await mo.create_actor(
-<<<<<<< HEAD
-            MockGlobalSlotManagerActor,
-=======
             MockGlobalResourceManagerActor,
->>>>>>> 76a637a1
             uid=GlobalResourceManagerActor.default_uid(),
             address=pool.external_address,
         )
