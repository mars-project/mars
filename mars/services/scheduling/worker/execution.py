--- conflicted
+++ resolved
@@ -168,16 +168,11 @@
                 )
             elif isinstance(chunk.op, FetchShuffle):
                 for key in chunk_key_to_data_keys[chunk.key]:
-<<<<<<< HEAD
-                    shuffle_queries.append(storage_api.fetch.delay(
-                        key, band_name=to_fetch_band, error='ignore'))
-=======
-                    queries.append(
+                    shuffle_queries.append(
                         storage_api.fetch.delay(
                             key, band_name=to_fetch_band, error="ignore"
                         )
                     )
->>>>>>> 041a9119
         if queries:
             await storage_api.fetch.batch(*queries)
         if shuffle_queries:
