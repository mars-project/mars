--- conflicted
+++ resolved
@@ -27,18 +27,12 @@
 
 
 class MockSlotsActor(mo.Actor):
-<<<<<<< HEAD
-    def get_available_bands(self):
-        return {('address0', 'numa-0'): 2,
-                ('address1', 'numa-0'): 2,
-=======
     def watch_available_bands(self):
         return {('address0', 'numa-0'): 2,
                 ('address2', 'numa-0'): 2}
 
     def get_available_bands(self):
         return {('address0', 'numa-0'): 2,
->>>>>>> 295ea985
                 ('address2', 'numa-0'): 2}
 
 
@@ -91,16 +85,8 @@
 
     subtask = Subtask('test_task', session_id, chunk_graph=chunk_graph)
     [result] = await assigner_ref.assign_subtasks([subtask])
-<<<<<<< HEAD
-    assert result in (('address1', 'numa-0'), ('address2', 'numa-0'))
-
-    new_band = await assigner_ref.reassign_band()
-    assert new_band in (('address0', 'numa-0'), ('address1', 'numa-0'), 
-                        ('address2', 'numa-0'))
-=======
     assert result in (('address0', 'numa-0'), ('address2', 'numa-0'))
 
     subtask.expect_bands = [('address1', 'numa-0')]
     [result] = await assigner_ref.assign_subtasks([subtask])
-    assert result in (('address0', 'numa-0'), ('address2', 'numa-0'))
->>>>>>> 295ea985
+    assert result in (('address0', 'numa-0'), ('address2', 'numa-0'))