# Copyright 1999-2021 Alibaba Group Holding Ltd.
#
# Licensed under the Apache License, Version 2.0 (the "License");
# you may not use this file except in compliance with the License.
# You may obtain a copy of the License at
#
#      http://www.apache.org/licenses/LICENSE-2.0
#
# Unless required by applicable law or agreed to in writing, software
# distributed under the License is distributed on an "AS IS" BASIS,
# WITHOUT WARRANTIES OR CONDITIONS OF ANY KIND, either express or implied.
# See the License for the specific language governing permissions and
# limitations under the License.

import numpy as np
import asyncio
import pytest

import mars.oscar as mo
from mars.core import ChunkGraph
from mars.services.cluster import ClusterAPI
from mars.services.cluster.core import NodeRole, NodeStatus
from mars.services.cluster.locator import SupervisorLocatorActor
from mars.services.cluster.uploader import NodeInfoUploaderActor
from mars.services.cluster.supervisor.node_info import NodeInfoCollectorActor
from mars.services.meta import MockMetaAPI
from mars.services.session import MockSessionAPI
from mars.services.scheduling.supervisor import AssignerActor, GlobalSlotManagerActor
from mars.services.subtask import Subtask
from mars.tensor.fetch import TensorFetch
from mars.tensor.arithmetic import TensorTreeAdd


<<<<<<< HEAD
class MockSlotsActor(mo.Actor):
    def watch_available_bands(self):
        return {('address0', 'numa-0'): 2,
                ('address2', 'numa-0'): 2}

    def get_available_bands(self):
        return {('address0', 'numa-0'): 2,
                ('address2', 'numa-0'): 2}
=======
class MockNodeInfoCollectorActor(NodeInfoCollectorActor):
    def __init__(self, timeout=None, check_interval=None):
        super().__init__(timeout=timeout, check_interval=check_interval)
        self.ready_nodes = {('address0', 'numa-0'): 2,
                            ('address1', 'numa-0'): 2,
                            ('address2', 'numa-0'): 2}

    async def update_node_info(self, address, role, env=None,
                               resource=None, detail=None, status=None):
        if 'address' in address and status == NodeStatus.STOPPING:
            del self.ready_nodes[(address, 'numa-0')]
        await super().update_node_info(address, role, env,
                                       resource, detail, status)

    def get_all_bands(self, role=None, statuses=None):
        if statuses == {NodeStatus.READY}:
            return self.ready_nodes
        else:
            return {('address0', 'numa-0'): 2,
                    ('address1', 'numa-0'): 2,
                    ('address2', 'numa-0'): 2}


class FakeClusterAPI(ClusterAPI):
    @classmethod
    async def create(cls, address: str, **kw):
        dones, _ = await asyncio.wait([
            mo.create_actor(SupervisorLocatorActor, 'fixed', address,
                            uid=SupervisorLocatorActor.default_uid(),
                            address=address),
            mo.create_actor(MockNodeInfoCollectorActor,
                            uid=NodeInfoCollectorActor.default_uid(),
                            address=address),
            mo.create_actor(NodeInfoUploaderActor, NodeRole.WORKER,
                            interval=kw.get('upload_interval'),
                            band_to_slots=kw.get('band_to_slots'),
                            use_gpu=kw.get('use_gpu', False),
                            uid=NodeInfoUploaderActor.default_uid(),
                            address=address),
        ])

        for task in dones:
            try:
                task.result()
            except mo.ActorAlreadyExist:  # pragma: no cover
                pass

        api = await super().create(address=address)
        await api.mark_node_ready()
        return api
>>>>>>> 3eee0d13


@pytest.fixture
async def actor_pool():
    pool = await mo.create_actor_pool('127.0.0.1', n_process=0)

    async with pool:
        session_id = 'test_session'
        cluster_api = await FakeClusterAPI.create(pool.external_address)
        await MockSessionAPI.create(pool.external_address, session_id=session_id)
        meta_api = await MockMetaAPI.create(session_id, pool.external_address)
        await mo.create_actor(MockSlotsActor,
                              uid=GlobalSlotManagerActor.default_uid(),
                              address=pool.external_address)
        assigner_ref = await mo.create_actor(
            AssignerActor, session_id, uid=AssignerActor.gen_uid(session_id),
            address=pool.external_address)

        yield pool, session_id, assigner_ref, cluster_api, meta_api

        await mo.destroy_actor(assigner_ref)


@pytest.mark.asyncio
async def test_assigner(actor_pool):
    pool, session_id, assigner_ref, cluster_api, meta_api = actor_pool

    input1 = TensorFetch(key='a', source_key='a', dtype=np.dtype(int)).new_chunk([])
    input2 = TensorFetch(key='b', source_key='b', dtype=np.dtype(int)).new_chunk([])
    input3 = TensorFetch(key='c', source_key='c', dtype=np.dtype(int)).new_chunk([])
    result_chunk = TensorTreeAdd(args=[input1, input2, input3]) \
        .new_chunk([input1, input2, input3])

    chunk_graph = ChunkGraph([result_chunk])
    chunk_graph.add_node(input1)
    chunk_graph.add_node(input2)
    chunk_graph.add_node(input3)
    chunk_graph.add_node(result_chunk)
    chunk_graph.add_edge(input1, result_chunk)
    chunk_graph.add_edge(input2, result_chunk)
    chunk_graph.add_edge(input3, result_chunk)

    await meta_api.set_chunk_meta(input1, memory_size=200, store_size=200,
                                  bands=[('address0', 'numa-0')])
    await meta_api.set_chunk_meta(input2, memory_size=400, store_size=400,
                                  bands=[('address1', 'numa-0')])
    await meta_api.set_chunk_meta(input3, memory_size=400, store_size=400,
                                  bands=[('address2', 'numa-0')])

    await cluster_api.set_node_status(
        node='address1', role=NodeRole.WORKER, status=NodeStatus.STOPPING)

    subtask = Subtask('test_task', session_id, chunk_graph=chunk_graph)
    [result] = await assigner_ref.assign_subtasks([subtask])
    assert result in (('address0', 'numa-0'), ('address2', 'numa-0'))

<<<<<<< HEAD
=======
    subtask.expect_bands = [('address0', 'numa-0')]
    [result] = await assigner_ref.assign_subtasks([subtask])
    assert result == ('address0', 'numa-0')

    subtask.expect_bands = [('address0', 'numa-0'), ('address1', 'numa-0')]
    [result] = await assigner_ref.assign_subtasks([subtask])
    assert result == ('address0', 'numa-0')

>>>>>>> 3eee0d13
    subtask.expect_bands = [('address1', 'numa-0')]
    [result] = await assigner_ref.assign_subtasks([subtask])
    assert result in (('address0', 'numa-0'), ('address2', 'numa-0'))

<<<<<<< HEAD
    band_num_queued_subtasks = {('address0', 'numa-0'): 10, ('address1', 'numa-0'): 8,
                                ('address2', 'numa-0'): 0}
    move_queued_subtasks = await assigner_ref.reassign_subtasks(band_num_queued_subtasks)
    assert move_queued_subtasks == {('address1', 'numa-0'): -8, ('address0', 'numa-0'): -1,
                                    ('address2', 'numa-0'): 9}
=======

@pytest.mark.asyncio
async def test_reassign_subtasks(actor_pool):
    pool, session_id, assigner_ref, cluster_api, meta_api = actor_pool

    # ('address0', 'numa-0'), ('address2', 'numa-0') are ready
    await cluster_api.set_node_status(
        node='address1', role=NodeRole.WORKER, status=NodeStatus.STOPPING)

    band_num_queued_subtasks = {('address0', 'numa-0'): 9, ('address1', 'numa-0'): 8,
                                ('address2', 'numa-0'): 0}
    move_queued_subtasks = await assigner_ref.reassign_subtasks(band_num_queued_subtasks)
    assert move_queued_subtasks in ({('address1', 'numa-0'): -8,
                                     ('address0', 'numa-0'): -1,
                                     ('address2', 'numa-0'): 9},
                                    {('address1', 'numa-0'): -8,
                                     ('address0', 'numa-0'): 0,
                                     ('address2', 'numa-0'): 8})

    band_num_queued_subtasks = {('address1', 'numa-0'): 8}
    move_queued_subtasks = await assigner_ref.reassign_subtasks(band_num_queued_subtasks)
    assert move_queued_subtasks == {('address1', 'numa-0'): -8, ('address0', 'numa-0'): 4,
                                    ('address2', 'numa-0'): 4}

    band_num_queued_subtasks = {('address1', 'numa-0'): 0}
    move_queued_subtasks = await assigner_ref.reassign_subtasks(band_num_queued_subtasks)
    assert move_queued_subtasks == {('address1', 'numa-0'): 0}

    # only ('address0', 'numa-0') is ready, i.e. there's only one band initially
    await cluster_api.set_node_status(
        node='address2', role=NodeRole.WORKER, status=NodeStatus.STOPPING)
    band_num_queued_subtasks = {('address0', 'numa-0'): 8}
    move_queued_subtasks = await assigner_ref.reassign_subtasks(band_num_queued_subtasks)
    assert move_queued_subtasks == {('address0', 'numa-0'): 0}

    band_num_queued_subtasks = {('address1', 'numa-0'): 8}
    move_queued_subtasks = await assigner_ref.reassign_subtasks(band_num_queued_subtasks)
    assert move_queued_subtasks == {('address1', 'numa-0'): -8, ('address0', 'numa-0'): 8}
>>>>>>> 3eee0d13
<|MERGE_RESOLUTION|>--- conflicted
+++ resolved
@@ -25,22 +25,12 @@
 from mars.services.cluster.supervisor.node_info import NodeInfoCollectorActor
 from mars.services.meta import MockMetaAPI
 from mars.services.session import MockSessionAPI
-from mars.services.scheduling.supervisor import AssignerActor, GlobalSlotManagerActor
+from mars.services.scheduling.supervisor import AssignerActor
 from mars.services.subtask import Subtask
 from mars.tensor.fetch import TensorFetch
 from mars.tensor.arithmetic import TensorTreeAdd
 
 
-<<<<<<< HEAD
-class MockSlotsActor(mo.Actor):
-    def watch_available_bands(self):
-        return {('address0', 'numa-0'): 2,
-                ('address2', 'numa-0'): 2}
-
-    def get_available_bands(self):
-        return {('address0', 'numa-0'): 2,
-                ('address2', 'numa-0'): 2}
-=======
 class MockNodeInfoCollectorActor(NodeInfoCollectorActor):
     def __init__(self, timeout=None, check_interval=None):
         super().__init__(timeout=timeout, check_interval=check_interval)
@@ -91,7 +81,6 @@
         api = await super().create(address=address)
         await api.mark_node_ready()
         return api
->>>>>>> 3eee0d13
 
 
 @pytest.fixture
@@ -103,9 +92,6 @@
         cluster_api = await FakeClusterAPI.create(pool.external_address)
         await MockSessionAPI.create(pool.external_address, session_id=session_id)
         meta_api = await MockMetaAPI.create(session_id, pool.external_address)
-        await mo.create_actor(MockSlotsActor,
-                              uid=GlobalSlotManagerActor.default_uid(),
-                              address=pool.external_address)
         assigner_ref = await mo.create_actor(
             AssignerActor, session_id, uid=AssignerActor.gen_uid(session_id),
             address=pool.external_address)
@@ -148,8 +134,6 @@
     [result] = await assigner_ref.assign_subtasks([subtask])
     assert result in (('address0', 'numa-0'), ('address2', 'numa-0'))
 
-<<<<<<< HEAD
-=======
     subtask.expect_bands = [('address0', 'numa-0')]
     [result] = await assigner_ref.assign_subtasks([subtask])
     assert result == ('address0', 'numa-0')
@@ -158,18 +142,10 @@
     [result] = await assigner_ref.assign_subtasks([subtask])
     assert result == ('address0', 'numa-0')
 
->>>>>>> 3eee0d13
     subtask.expect_bands = [('address1', 'numa-0')]
     [result] = await assigner_ref.assign_subtasks([subtask])
     assert result in (('address0', 'numa-0'), ('address2', 'numa-0'))
 
-<<<<<<< HEAD
-    band_num_queued_subtasks = {('address0', 'numa-0'): 10, ('address1', 'numa-0'): 8,
-                                ('address2', 'numa-0'): 0}
-    move_queued_subtasks = await assigner_ref.reassign_subtasks(band_num_queued_subtasks)
-    assert move_queued_subtasks == {('address1', 'numa-0'): -8, ('address0', 'numa-0'): -1,
-                                    ('address2', 'numa-0'): 9}
-=======
 
 @pytest.mark.asyncio
 async def test_reassign_subtasks(actor_pool):
@@ -207,5 +183,4 @@
 
     band_num_queued_subtasks = {('address1', 'numa-0'): 8}
     move_queued_subtasks = await assigner_ref.reassign_subtasks(band_num_queued_subtasks)
-    assert move_queued_subtasks == {('address1', 'numa-0'): -8, ('address0', 'numa-0'): 8}
->>>>>>> 3eee0d13
+    assert move_queued_subtasks == {('address1', 'numa-0'): -8, ('address0', 'numa-0'): 8}