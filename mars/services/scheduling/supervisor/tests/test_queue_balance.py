--- conflicted
+++ resolved
@@ -113,14 +113,10 @@
     def refresh_bands(self):
         pass
 
-<<<<<<< HEAD
-    def get_used_resources(self):
-=======
     def get_used_slots(self):
         return {}
 
     def get_remaining_slots(self):
->>>>>>> cffcee03
         return {}
 
 
