# Copyright 1999-2021 Alibaba Group Holding Ltd.
#
# Licensed under the Apache License, Version 2.0 (the "License");
# you may not use this file except in compliance with the License.
# You may obtain a copy of the License at
#
#      http://www.apache.org/licenses/LICENSE-2.0
#
# Unless required by applicable law or agreed to in writing, software
# distributed under the License is distributed on an "AS IS" BASIS,
# WITHOUT WARRANTIES OR CONDITIONS OF ANY KIND, either express or implied.
# See the License for the specific language governing permissions and
# limitations under the License.

import asyncio
import logging
from collections import defaultdict
from typing import List, DefaultDict, Dict, Tuple

from .... import oscar as mo
from ....utils import extensible
from ...core import BandType

logger = logging.getLogger(__name__)


class GlobalSlotManagerActor(mo.Actor):
    _band_stid_slots: DefaultDict[BandType, Dict[Tuple[str, str], int]]
    _band_used_slots: DefaultDict[BandType, int]
    _band_total_slots: Dict[BandType, int]

    def __init__(self):
        self._band_stid_slots = defaultdict(dict)
        self._band_used_slots = defaultdict(lambda: 0)
        self._band_total_slots = dict()
        # TODO: maybe one node with mutliple bands
        self._blocked_bands = set()
        self._available_band_events = set()

        self._cluster_api = None

        self._band_watch_task = None

    async def __post_create__(self):
        from ...cluster.api import ClusterAPI
        self._cluster_api = await ClusterAPI.create(self.address)

        async def watch_bands():
<<<<<<< HEAD
            while True:
                self._band_total_slots = await self._cluster_api.get_all_bands(
                    NodeRole.WORKER, watch=True)
                for event in self._available_band_events:
                    event.set()
=======
            async for bands in self._cluster_api.watch_all_bands():
                self._band_total_slots = bands
>>>>>>> 815499e3

        self._band_watch_task = asyncio.create_task(watch_bands())

    async def __pre_destroy__(self):
        self._band_watch_task.cancel()

    async def apply_subtask_slots(self, band: Tuple, session_id: str,
                                  subtask_ids: List[str], subtask_slots: List[int]) -> List[str]:
        if not self._band_total_slots or band not in self._band_total_slots:
            self._band_total_slots = await self._cluster_api.get_all_bands()

        idx = 0
        total_slots = self._band_total_slots[band]
        if band not in self._blocked_bands:
            for stid, slots in zip(subtask_ids, subtask_slots):
                if self._band_used_slots[band] + slots > total_slots:
                    break
                self._band_stid_slots[band][(session_id, stid)] = slots
                self._band_used_slots[band] += slots
                idx += 1
        if idx == 0:
            logger.debug('No slots available, status: %r, request: %r',
                         self._band_used_slots, subtask_slots)
        return subtask_ids[:idx]

    @extensible
    def update_subtask_slots(self, band: Tuple, session_id: str, subtask_id: str, slots: int):
        session_subtask_id = (session_id, subtask_id)
        subtask_slots = self._band_stid_slots[band]

        if session_subtask_id not in subtask_slots:
            return

        slots_delta = slots - subtask_slots[session_subtask_id]
        subtask_slots[session_subtask_id] = slots
        self._band_used_slots[band] += slots_delta

    @extensible
    def release_subtask_slots(self, band: Tuple, session_id: str, subtask_id: str):
        # todo ensure slots released when subtasks ends in all means
        slots_delta = self._band_stid_slots[band].pop((session_id, subtask_id), 0)
        self._band_used_slots[band] -= slots_delta

    def get_used_slots(self):
        return self._band_used_slots

    async def get_available_bands(self):
        if not self._band_total_slots:
            self._band_total_slots = await self._cluster_api.get_all_bands()

        def exclude_bands(all_bands_slots, excluded_bands):
            return {x: all_bands_slots[x] for x in all_bands_slots if x not in excluded_bands}
        return exclude_bands(self._band_total_slots, self._blocked_bands)

    async def watch_available_bands(self):
        event = asyncio.Event()
        self._available_band_events.add(event)

        async def waiter():
            try:
                await event.wait()
                return await self.get_available_bands()
            finally:
                self._available_band_events.remove(event)

        return waiter()

    async def add_to_blocklist(self, band: BandType):
        assert band in self._band_total_slots
        self._blocked_bands.add(band)
        for event in self._available_band_events:
            event.set()

    async def remove_from_blocklist(self, band: BandType):
        assert band in self._blocked_bands
        self._blocked_bands.remove(band)
        for event in self._available_band_events:
            event.set()

    def get_blocked_bands(self):
        return self._blocked_bands

    def band_is_blocked(self, band: BandType):
        assert band in self._band_total_slots
        return band in self._blocked_bands<|MERGE_RESOLUTION|>--- conflicted
+++ resolved
@@ -46,16 +46,10 @@
         self._cluster_api = await ClusterAPI.create(self.address)
 
         async def watch_bands():
-<<<<<<< HEAD
-            while True:
-                self._band_total_slots = await self._cluster_api.get_all_bands(
-                    NodeRole.WORKER, watch=True)
+            async for bands in self._cluster_api.watch_all_bands():
+                self._band_total_slots = bands
                 for event in self._available_band_events:
                     event.set()
-=======
-            async for bands in self._cluster_api.watch_all_bands():
-                self._band_total_slots = bands
->>>>>>> 815499e3
 
         self._band_watch_task = asyncio.create_task(watch_bands())
 
