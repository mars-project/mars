# Copyright 1999-2021 Alibaba Group Holding Ltd.
#
# Licensed under the Apache License, Version 2.0 (the "License");
# you may not use this file except in compliance with the License.
# You may obtain a copy of the License at
#
#      http://www.apache.org/licenses/LICENSE-2.0
#
# Unless required by applicable law or agreed to in writing, software
# distributed under the License is distributed on an "AS IS" BASIS,
# WITHOUT WARRANTIES OR CONDITIONS OF ANY KIND, either express or implied.
# See the License for the specific language governing permissions and
# limitations under the License.

import asyncio
import logging
import time
from collections import defaultdict
from typing import List, DefaultDict, Dict, Tuple

from .... import oscar as mo
from ....typing import BandType

logger = logging.getLogger(__name__)


class GlobalSlotManagerActor(mo.Actor):
    # {(address, resource_type): {(session_id, subtask_id): slot_id}}
    _band_stid_slots: DefaultDict[BandType, Dict[Tuple[str, str], int]]
    _band_used_slots: DefaultDict[BandType, int]
    _band_total_slots: Dict[BandType, int]

    def __init__(self):
        self._band_stid_slots = defaultdict(dict)
        self._band_used_slots = defaultdict(lambda: 0)
        self._initial_idle_start_time = time.time()
        self._band_idle_start_time = defaultdict(lambda: self._initial_idle_start_time)
        self._band_total_slots = dict()

        self._cluster_api = None

        self._band_watch_task = None

    async def __post_create__(self):
        from ...cluster.api import ClusterAPI
        self._cluster_api = await ClusterAPI.create(self.address)

        async def watch_bands():
            async for bands in self._cluster_api.watch_all_bands():
                self._band_total_slots = bands

        self._band_watch_task = asyncio.create_task(watch_bands())

    async def __pre_destroy__(self):
        self._band_watch_task.cancel()

    async def refresh_bands(self):
        self._band_total_slots = await self._cluster_api.get_all_bands()

    async def apply_subtask_slots(self, band: BandType, session_id: str,
                                  subtask_ids: List[str], subtask_slots: List[int]) -> List[str]:
        if not self._band_total_slots or band not in self._band_total_slots:
            self._band_total_slots = await self._cluster_api.get_all_bands()

        idx = 0
        # only ready bands will pass
        if band in self._band_total_slots:
            total_slots = self._band_total_slots[band]
            for stid, slots in zip(subtask_ids, subtask_slots):
                if self._band_used_slots[band] + slots > total_slots:
                    break
                self._band_stid_slots[band][(session_id, stid)] = slots
                self._band_used_slots[band] += slots
                idx += 1
        if idx == 0:
            logger.debug('No slots available, status: %r, request: %r',
                         self._band_used_slots, subtask_slots)
        return subtask_ids[:idx]

<<<<<<< HEAD
    @extensible
    def update_subtask_slots(self, band: BandType, session_id: str, subtask_id: str, slots: int):
=======
    @mo.extensible
    def update_subtask_slots(self, band: Tuple, session_id: str, subtask_id: str, slots: int):
>>>>>>> 7cf4f21b
        session_subtask_id = (session_id, subtask_id)
        subtask_slots = self._band_stid_slots[band]

        if session_subtask_id not in subtask_slots:
            return

        slots_delta = slots - subtask_slots[session_subtask_id]
        subtask_slots[session_subtask_id] = slots
        self._update_slot_usage(band, slots_delta)

<<<<<<< HEAD
    @extensible
    def release_subtask_slots(self, band: BandType, session_id: str, subtask_id: str):
=======
    @mo.extensible
    def release_subtask_slots(self, band: Tuple, session_id: str, subtask_id: str):
>>>>>>> 7cf4f21b
        # todo ensure slots released when subtasks ends in all means
        slots_delta = self._band_stid_slots[band].pop((session_id, subtask_id), 0)
        self._update_slot_usage(band, -slots_delta)

    def _update_slot_usage(self, band: BandType, slots_usage_delta: float):
        self._band_used_slots[band] += slots_usage_delta
        if self._band_used_slots[band] == 0:
            self._band_used_slots.pop(band)
            self._band_idle_start_time[band] = time.time()
        else:
            self._band_idle_start_time[band] = -1

    def get_used_slots(self) -> Dict[BandType, int]:
        return self._band_used_slots

    async def get_idle_bands(self, idle_duration: int):
        """Return a band list which all bands has been idle for at least `idle_duration` seconds."""
        now = time.time()
        idle_bands = [band for band, idle_start_time in self._band_idle_start_time.items()
                      if idle_start_time > 0 and now >= idle_start_time + idle_duration]
        idle_bands += [band for band in self._band_total_slots.keys()
                       if band not in self._band_idle_start_time
                       and now >= self._initial_idle_start_time + idle_duration]
        return idle_bands

    async def is_band_idle(self, band: BandType):
        return self._band_idle_start_time.get(band, self._initial_idle_start_time) > 0<|MERGE_RESOLUTION|>--- conflicted
+++ resolved
@@ -77,13 +77,8 @@
                          self._band_used_slots, subtask_slots)
         return subtask_ids[:idx]
 
-<<<<<<< HEAD
-    @extensible
+    @mo.extensible
     def update_subtask_slots(self, band: BandType, session_id: str, subtask_id: str, slots: int):
-=======
-    @mo.extensible
-    def update_subtask_slots(self, band: Tuple, session_id: str, subtask_id: str, slots: int):
->>>>>>> 7cf4f21b
         session_subtask_id = (session_id, subtask_id)
         subtask_slots = self._band_stid_slots[band]
 
@@ -94,13 +89,8 @@
         subtask_slots[session_subtask_id] = slots
         self._update_slot_usage(band, slots_delta)
 
-<<<<<<< HEAD
-    @extensible
+    @mo.extensible
     def release_subtask_slots(self, band: BandType, session_id: str, subtask_id: str):
-=======
-    @mo.extensible
-    def release_subtask_slots(self, band: Tuple, session_id: str, subtask_id: str):
->>>>>>> 7cf4f21b
         # todo ensure slots released when subtasks ends in all means
         slots_delta = self._band_stid_slots[band].pop((session_id, subtask_id), 0)
         self._update_slot_usage(band, -slots_delta)
