--- conflicted
+++ resolved
@@ -129,8 +129,6 @@
             # no need to balance when there's only one band initially
             if len(self._bands) == 1 and band == self._bands[0]:
                 return {band: 0}
-<<<<<<< HEAD
-=======
         # unready bands recorded in band_num_queued_subtasks, some of them may hold 0 subtasks
         unready_bands = list(set(band_num_queued_subtasks.keys()) - set(self._bands))
         # ready bands not recorded in band_num_queued_subtasks, all of them hold 0 subtasks
@@ -139,7 +137,6 @@
         # when there are no new ready bands now, move out subtasks left on them
         if not new_ready_bands and unready_bands:
             band_num_queued_subtasks = {k: band_num_queued_subtasks[k] for k in unready_bands}
->>>>>>> 67064d75
         # approximate total of subtasks moving to each ready band
         num_all_subtasks = sum(band_num_queued_subtasks.values())
         mean = int(num_all_subtasks / len(self._bands))
