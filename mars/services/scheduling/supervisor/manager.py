# Copyright 1999-2021 Alibaba Group Holding Ltd.
#
# Licensed under the Apache License, Version 2.0 (the "License");
# you may not use this file except in compliance with the License.
# You may obtain a copy of the License at
#
#      http://www.apache.org/licenses/LICENSE-2.0
#
# Unless required by applicable law or agreed to in writing, software
# distributed under the License is distributed on an "AS IS" BASIS,
# WITHOUT WARRANTIES OR CONDITIONS OF ANY KIND, either express or implied.
# See the License for the specific language governing permissions and
# limitations under the License.

import asyncio
import logging
import time
import numpy as np
from collections import defaultdict
from dataclasses import dataclass, field
from typing import Dict, List, Optional, Tuple, Union

from .... import oscar as mo
from ....lib.aio import alru_cache
from ....oscar.debug import create_task_with_ex_logged
from ....oscar.backends.message import ProfilingContext
from ....oscar.errors import MarsError
from ....oscar.profiling import ProfilingData, MARS_ENABLE_PROFILING
from ....typing import BandType
<<<<<<< HEAD
from ....utils import dataslots, parse_readable_size
=======
from ....utils import dataslots, Timer
>>>>>>> 4c8eb4c2
from ...subtask import Subtask, SubtaskResult, SubtaskStatus
from ...task import TaskAPI
from ..core import SubtaskScheduleSummary
from ..errors import NoAvailableBand
from ..utils import redirect_subtask_errors

logger = logging.getLogger(__name__)


# the default times to reschedule subtask.
DEFAULT_SUBTASK_MAX_RESCHEDULES = 0


@dataslots
@dataclass
class SubtaskScheduleInfo:
    subtask: Subtask
    band_futures: Dict[BandType, asyncio.Future] = field(default_factory=dict)
    start_time: int = -1
    end_time: int = -1
    max_reschedules: int = 0
    num_reschedules: int = 0
    num_speculative_concurrent_run: int = 0

    def to_summary(self, **kwargs) -> SubtaskScheduleSummary:
        return SubtaskScheduleSummary(
            task_id=self.subtask.task_id,
            subtask_id=self.subtask.subtask_id,
            bands=list(self.band_futures.keys()),
            num_reschedules=self.num_reschedules,
            **kwargs,
        )


class SubtaskManagerActor(mo.Actor):
    _subtask_infos: Dict[str, SubtaskScheduleInfo]  # subtask id -> schedule info
    _subtask_summaries: Dict[str, SubtaskScheduleSummary]  # subtask id -> summary

    @classmethod
    def gen_uid(cls, session_id: str):
        return f"{session_id}_subtask_manager"

    def __init__(
        self,
        session_id: str,
        subtask_max_reschedules: int = DEFAULT_SUBTASK_MAX_RESCHEDULES,
        subtask_cancel_timeout: int = 5,
        speculation_config: Dict[str, object] = None,
    ):
        self._session_id = session_id
        self._subtask_infos = dict()
        self._subtask_summaries = dict()
        self._subtask_max_reschedules = subtask_max_reschedules
        self._subtask_cancel_timeout = subtask_cancel_timeout
        self._speculation_config = speculation_config or {}
        self._queueing_ref = None
        self._global_slot_ref = None
        logger.info(
            "Created SubtaskManager with subtask_max_reschedules %s, "
            "speculation_config %s",
            self._subtask_max_reschedules,
            speculation_config,
        )

    async def __post_create__(self):
        from .queueing import SubtaskQueueingActor

        self._queueing_ref = await mo.actor_ref(
            SubtaskQueueingActor.gen_uid(self._session_id), address=self.address
        )
        from ..supervisor import GlobalSlotManagerActor

        self._global_slot_ref = await mo.actor_ref(
            GlobalSlotManagerActor.default_uid(), address=self.address
        )
        self._speculation_execution_scheduler = SpeculativeScheduler(
            self._queueing_ref, self._global_slot_ref, self._speculation_config
        )
        await self._speculation_execution_scheduler.start()

    async def __pre_destroy__(self):
        await self._speculation_execution_scheduler.stop()

    @alru_cache
    async def _get_task_api(self):
        return await TaskAPI.create(self._session_id, self.address)

    async def add_subtasks(self, subtasks: List[Subtask], priorities: List[Tuple]):
        async with redirect_subtask_errors(self, subtasks):
            for subtask in subtasks:
                # the extra_config may be None. the extra config overwrites the default value.
                subtask_max_reschedules = (
                    subtask.extra_config.get("subtask_max_reschedules")
                    if subtask.extra_config
                    else None
                )
                if subtask_max_reschedules is None:
                    subtask_max_reschedules = self._subtask_max_reschedules
                if subtask.subtask_id in self._subtask_infos:
                    raise Exception(f"Subtask {subtask.subtask_id} already added.")
                self._subtask_infos[subtask.subtask_id] = SubtaskScheduleInfo(
                    subtask, max_reschedules=subtask_max_reschedules
                )

            virtual_subtasks = [subtask for subtask in subtasks if subtask.virtual]
            for subtask in virtual_subtasks:
                task_api = await self._get_task_api()
                await task_api.set_subtask_result(
                    SubtaskResult(
                        subtask_id=subtask.subtask_id,
                        session_id=subtask.session_id,
                        task_id=subtask.task_id,
                        stage_id=subtask.stage_id,
                        progress=1.0,
                        status=SubtaskStatus.succeeded,
                    )
                )
            await self._queueing_ref.add_subtasks(
                [subtask for subtask in subtasks if not subtask.virtual], priorities
            )
            await self._queueing_ref.submit_subtasks.tell()

    @alru_cache(maxsize=10000)
    async def _get_execution_ref(self, band: BandType):
        from ..worker.execution import SubtaskExecutionActor

        return await mo.actor_ref(SubtaskExecutionActor.default_uid(), address=band[0])

    async def finish_subtasks(
        self,
        subtask_ids: List[str],
        bands: List[BandType] = None,
        schedule_next: bool = True,
    ):
        logger.debug("Finished subtasks %s.", subtask_ids)
        band_tasks = defaultdict(lambda: 0)
        bands = bands or [None] * len(subtask_ids)
        for subtask_id, subtask_band in zip(subtask_ids, bands):
            subtask_info = self._subtask_infos.get(subtask_id, None)
            if subtask_info is not None:
                self._subtask_summaries[subtask_id] = subtask_info.to_summary(
                    is_finished=True
                )
                subtask_info.end_time = time.time()
                self._speculation_execution_scheduler.finish_subtask(subtask_info)
                #  Cancel subtask on other bands.
                aio_task = subtask_info.band_futures.pop(subtask_band, None)
                if aio_task:
                    await aio_task
                    if schedule_next:
                        band_tasks[subtask_band] += 1
                if subtask_info.band_futures:
                    # Cancel subtask here won't change subtask status.
                    # See more in `TaskProcessorActor.set_subtask_result`
                    logger.info(
                        "Try to cancel subtask %s on bands %s.",
                        subtask_id,
                        set(subtask_info.band_futures.keys()),
                    )
                    # Cancel subtask can be async and may need to kill slot which need more time.
                    # Can't use `tell` here because next line remove subtask info which is needed by
                    # `cancel_subtasks`.
                    yield self.ref().cancel_subtasks([subtask_id])
                # cancel subtask first then pop subtask info.
                self._subtask_infos.pop(subtask_id, None)
                if schedule_next:
                    for band in subtask_info.band_futures.keys():
                        band_tasks[band] += 1
        await self._queueing_ref.remove_queued_subtasks(subtask_ids)
        if band_tasks:
            coros = []
            for band, subtask_count in band_tasks.items():
                coros.append(
                    self._queueing_ref.submit_subtasks.tell(band, subtask_count)
                )
            await asyncio.wait(coros)

    def _get_subtasks_by_ids(self, subtask_ids: List[str]) -> List[Optional[Subtask]]:
        subtasks = []
        for stid in subtask_ids:
            try:
                subtasks.append(self._subtask_infos[stid].subtask)
            except KeyError:
                subtasks.append(None)
        return subtasks

    async def submit_subtask_to_band(self, subtask_id: str, band: BandType):
        if subtask_id not in self._subtask_infos:
            logger.info(
                "Subtask %s is not in added subtasks set, it may be finished or canceled, skip it.",
                subtask_id,
            )
            return
        async with redirect_subtask_errors(
            self, self._get_subtasks_by_ids([subtask_id])
        ):
            try:
                subtask_info = self._subtask_infos[subtask_id]
                execution_ref = await self._get_execution_ref(band)
                extra_config = subtask_info.subtask.extra_config
                enable_profiling = MARS_ENABLE_PROFILING or (
                    extra_config and extra_config.get("enable_profiling")
                )
                profiling_context = (
                    ProfilingContext(subtask_info.subtask.task_id)
                    if enable_profiling
                    else None
                )
<<<<<<< HEAD
                logger.debug("Start run subtask %s in band %s.", subtask_id, band)
                task = asyncio.create_task(
                    execution_ref.run_subtask.options(
                        profiling_context=profiling_context
                    ).send(subtask_info.subtask, band[1], self.address)
                )
                subtask_info.band_futures[band] = task
                subtask_info.start_time = time.time()
                self._speculation_execution_scheduler.add_subtask(subtask_info)
                result = yield task
=======
                with Timer() as timer:
                    task = asyncio.create_task(
                        execution_ref.run_subtask.options(
                            profiling_context=profiling_context
                        ).send(subtask_info.subtask, band[1], self.address)
                    )
                    subtask_info.band_futures[band] = task
                    result = yield task
                ProfilingData.collect_subtask(
                    subtask_info.subtask, band, timer.duration
                )
>>>>>>> 4c8eb4c2
                task_api = await self._get_task_api()
                logger.debug("Finished subtask %s with result %s.", subtask_id, result)
                await task_api.set_subtask_result(result)
            except (OSError, MarsError) as ex:
                # TODO: We should handle ServerClosed Error.
                if (
                    subtask_info.subtask.retryable
                    and subtask_info.num_reschedules < subtask_info.max_reschedules
                ):
                    logger.error(
                        "Reschedule subtask %s due to %s",
                        subtask_info.subtask.subtask_id,
                        ex,
                    )
                    subtask_info.num_reschedules += 1
                    await self._queueing_ref.add_subtasks(
                        [subtask_info.subtask],
                        [subtask_info.subtask.priority or tuple()],
                        exclude_bands=set(subtask_info.band_futures.keys()),
                    )
                    await self._queueing_ref.submit_subtasks.tell()
                else:
                    raise ex
            except asyncio.CancelledError:
                raise
            except Exception as ex:
                if (
                    subtask_info.subtask.retryable
                    and subtask_info.num_reschedules < subtask_info.max_reschedules
                ):
                    logger.error(
                        "Failed to reschedule subtask %s, "
                        "num_reschedules: %s, max_reschedules: %s, unhandled exception: %s",
                        subtask_info.subtask.subtask_id,
                        subtask_info.num_reschedules,
                        subtask_info.max_reschedules,
                        ex,
                    )
                raise ex
            finally:
                # make sure slot is released before marking tasks as finished
                await self._global_slot_ref.release_subtask_slots(
                    band,
                    subtask_info.subtask.session_id,
                    subtask_info.subtask.subtask_id,
                )
                logger.debug(
                    "Slot released for band %s after subtask %s",
                    band,
                    subtask_info.subtask.subtask_id,
                )

    async def cancel_subtasks(
        self, subtask_ids: List[str], kill_timeout: Union[float, int] = None
    ):
        kill_timeout = kill_timeout or self._subtask_cancel_timeout
        logger.info(
            "Start to cancel subtasks %s, kill timeout is %s.",
            subtask_ids,
            kill_timeout,
        )
        queued_subtask_ids = []
        single_cancel_tasks = []

        task_api = await self._get_task_api()

        async def cancel_single_task(subtask, raw_tasks, cancel_tasks):
            if cancel_tasks:
                await asyncio.wait(cancel_tasks)
            if raw_tasks:
                dones, _ = await asyncio.wait(raw_tasks)
            else:
                dones = []
            if not dones or all(fut.cancelled() for fut in dones):
                await task_api.set_subtask_result(
                    SubtaskResult(
                        subtask_id=subtask.subtask_id,
                        session_id=subtask.session_id,
                        task_id=subtask.task_id,
                        stage_id=subtask.stage_id,
                        status=SubtaskStatus.cancelled,
                    )
                )

        for subtask_id in subtask_ids:
            if subtask_id not in self._subtask_infos:
                # subtask may already finished or not submitted at all
                logger.info(
                    "Skip cancel subtask %s, it may already finished or not submitted at all",
                    subtask_id,
                )
                continue

            subtask_info = self._subtask_infos[subtask_id]
            raw_tasks_to_cancel = list(subtask_info.band_futures.values())

            if not raw_tasks_to_cancel:
                queued_subtask_ids.append(subtask_id)
                single_cancel_tasks.append(
                    asyncio.create_task(
                        cancel_single_task(subtask_info.subtask, [], [])
                    )
                )
            else:
                cancel_tasks = []
                for band in subtask_info.band_futures.keys():
                    execution_ref = await self._get_execution_ref(band)
                    cancel_tasks.append(
                        asyncio.create_task(
                            execution_ref.cancel_subtask(
                                subtask_id, kill_timeout=kill_timeout
                            )
                        )
                    )
                single_cancel_tasks.append(
                    asyncio.create_task(
                        cancel_single_task(
                            subtask_info.subtask, raw_tasks_to_cancel, cancel_tasks
                        )
                    )
                )
        if queued_subtask_ids:
            # Don't use `finish_subtasks` because it may remove queued
            await self._queueing_ref.remove_queued_subtasks(queued_subtask_ids)
        if single_cancel_tasks:
            yield asyncio.wait(single_cancel_tasks)

        for subtask_id in subtask_ids:
            subtask_info = self._subtask_infos.pop(subtask_id, None)
            if subtask_info is not None:
                self._subtask_summaries[subtask_id] = subtask_info.to_summary(
                    is_finished=True, is_cancelled=True
                )
        await self._queueing_ref.submit_subtasks.tell()
        logger.info("Subtasks %s canceled.", subtask_ids)

    def get_schedule_summaries(self, task_id: Optional[str] = None):
        if task_id is not None:
            summaries = {
                subtask_id: summary
                for subtask_id, summary in self._subtask_summaries.items()
                if summary.task_id == task_id
            }
        else:
            summaries = dict(self._subtask_summaries)
        for info in self._subtask_infos.values():
            if task_id is None or info.subtask.task_id == task_id:
                summaries[info.subtask.subtask_id] = info.to_summary()
        return list(summaries.values())


# the default times to speculative subtask execution.
DEFAULT_SUBTASK_SPECULATION_THRESHOLD = 0.75
DEFAULT_SUBTASK_SPECULATION_INTERVAL = 5  # time unit: seconds
DEFAULT_SUBTASK_SPECULATION_MIN_TASK_RUNTIME = 3
DEFAULT_SUBTASK_SPECULATION_MULTIPLIER = 1.5
DEFAULT_SUBTASK_MAX_CONCURRENT_RUN = 3


class SpeculativeScheduler:
    _grouped_unfinished_subtasks: Dict[
        str, Dict[str, SubtaskScheduleInfo]
    ]  # key is subtask logic id
    _grouped_finished_subtasks: Dict[
        str, Dict[str, SubtaskScheduleInfo]
    ]  # key is subtask logic id
    _speculation_execution_scheduler: Optional["SpeculativeScheduler"]

    def __init__(
        self, queueing_ref, global_slot_ref, speculation_config: Dict[str, any]
    ):
        self._grouped_unfinished_subtasks = defaultdict(dict)
        self._grouped_finished_subtasks = defaultdict(dict)
        self._queueing_ref = queueing_ref
        self._global_slot_ref = global_slot_ref
        self._speculation_config = speculation_config
        self._subtask_speculation_enabled = speculation_config.get("enabled", False)
        assert self._subtask_speculation_enabled in (True, False)
        self._subtask_speculation_dry = speculation_config.get("dry", False)
        self._subtask_speculation_threshold = parse_readable_size(
            speculation_config.get("threshold", DEFAULT_SUBTASK_SPECULATION_THRESHOLD)
        )[0]
        self._subtask_speculation_interval = speculation_config.get(
            "interval", DEFAULT_SUBTASK_SPECULATION_INTERVAL
        )
        self._subtask_speculation_min_task_runtime = speculation_config.get(
            "min_task_runtime", DEFAULT_SUBTASK_SPECULATION_MIN_TASK_RUNTIME
        )
        self._subtask_speculation_multiplier = speculation_config.get(
            "multiplier", DEFAULT_SUBTASK_SPECULATION_MULTIPLIER
        )
        self._subtask_speculation_max_concurrent_run = speculation_config.get(
            "max_concurrent_run", DEFAULT_SUBTASK_MAX_CONCURRENT_RUN
        )
        if self._subtask_speculation_enabled:
            assert 1 >= self._subtask_speculation_threshold > 0
            assert self._subtask_speculation_interval > 0
            assert self._subtask_speculation_min_task_runtime > 0
            assert self._subtask_speculation_multiplier > 0
            assert self._subtask_speculation_max_concurrent_run > 0
        self._speculation_execution_task = None

    async def start(self):
        if self._subtask_speculation_enabled:
            self._speculation_execution_task = create_task_with_ex_logged(
                    self._speculative_execution()
                )
            logger.info(
                "Speculative execution started with config %s.", self._speculation_config
            )

    async def stop(self):
        if self._subtask_speculation_enabled:
            self._speculation_execution_task.cancel()
            await self._speculation_execution_task
            logger.info("Speculative execution stopped.")

    def add_subtask(self, subtask_info: SubtaskScheduleInfo):
        # duplicate subtask add will be handled in `_speculative_execution`.
        subtask = subtask_info.subtask
        self._grouped_unfinished_subtasks[subtask.logic_id][
            subtask.subtask_id
        ] = subtask_info

    def finish_subtask(self, subtask_info: SubtaskScheduleInfo):
        subtask = subtask_info.subtask
        grouped_finished_subtasks = self._grouped_finished_subtasks[subtask.logic_id]
        grouped_finished_subtasks[subtask.subtask_id] = subtask_info
        if len(grouped_finished_subtasks) == subtask.parallelism:
            self._grouped_finished_subtasks.pop(subtask.logic_id)
            self._grouped_unfinished_subtasks.pop(subtask.logic_id, None)
            logger.info(
                "Subtask group with logic id %s parallelism %s finished.",
                subtask.logic_id,
                subtask.parallelism,
            )

    async def _speculative_execution(self):
        while True:
            await asyncio.sleep(self._subtask_speculation_interval)
            for logic_id, subtask_infos_dict in self._grouped_finished_subtasks.items():
                if subtask_infos_dict:
                    subtask_infos = subtask_infos_dict.values()
                    one_subtask = next(iter(subtask_infos)).subtask
                    parallelism = one_subtask.parallelism
                    spec_threshold = max(
                        1, int(self._subtask_speculation_threshold * parallelism)
                    )
                    if parallelism > len(subtask_infos) >= spec_threshold:
                        unfinished_subtask_infos = self._grouped_unfinished_subtasks[
                            logic_id
                        ].values()
                        duration_array = np.sort(
                            np.array(
                                [
                                    info.end_time - info.start_time
                                    for info in subtask_infos
                                ]
                            )
                        )
                        median = np.percentile(duration_array, 50)
                        duration_threshold = max(
                            median * self._subtask_speculation_multiplier,
                            self._subtask_speculation_min_task_runtime,
                        )
                        now = time.time()
                        unfinished_subtask_infos = [
                            info
                            for info in unfinished_subtask_infos
                            if info not in subtask_infos
                            and now - info.start_time > duration_threshold
                        ]
                        if unfinished_subtask_infos:
                            exclude_bands = set()
                            for info in unfinished_subtask_infos:
                                for band in info.band_futures.keys():
                                    exclude_bands.add(band)
                            remaining_resources = (
                                await self._global_slot_ref.get_remaining_slots()
                            )
                            logger.warning(
                                "%s subtasks in %s for group %s has not been finished in %s seconds on bands %s, "
                                "median duration is %s, average duration for %s finished subtasks "
                                "is %s. trying speculative running. "
                                "Current cluster remaining resources %s",
                                len(unfinished_subtask_infos),
                                parallelism,
                                logic_id,
                                duration_threshold,
                                exclude_bands,
                                median,
                                len(subtask_infos),
                                duration_array.mean(),
                                remaining_resources,
                            )
                            # TODO(chaokunyang) If too many subtasks got stale on same node, mark the node as slow node.
                            for subtask_info in unfinished_subtask_infos:
                                subtask = subtask_info.subtask
                                if subtask.retryable:
                                    logger.warning(
                                        "Subtask %s has not been finished in %s seconds on bands %s, "
                                        "trying speculative running.",
                                        subtask.subtask_id,
                                        now - subtask_info.start_time,
                                        list(subtask_info.band_futures.keys()),
                                    )
                                    await self._submit_speculative_subtask(
                                        subtask_info, exclude_bands
                                    )
                                else:
                                    logger.warning(
                                        "Unretryable subtask %s has not been finished in %s seconds "
                                        "on bands %s, median duration is %s, it may hang.",
                                        subtask.subtask_id,
                                        (now - subtask_info.start_time),
                                        list(subtask_info.band_futures.keys()),
                                        median,
                                    )
                            await self._queueing_ref.submit_subtasks.tell()

    async def _submit_speculative_subtask(self, subtask_info, exclude_bands):
        subtask = subtask_info.subtask
        if (
            subtask_info.num_speculative_concurrent_run
            == self._subtask_speculation_max_concurrent_run
        ):
            logger.debug(
                "Subtask %s speculative run has reached max limit %s, "
                "won't submit another speculative run.",
                subtask.subtask_id,
                self._subtask_speculation_max_concurrent_run,
            )
        else:
            if not self._subtask_speculation_dry:
                if (
                    len(subtask_info.band_futures)
                    < subtask_info.num_speculative_concurrent_run + 1
                ):
                    # ensure same subtask won't be submitted to same worker.
                    logger.info(
                        "Speculative execution for subtask %s has not been submitted to worker,"
                        "waiting for being submitted to worker."
                        "Cluster resources may be not enough after excluded %s",
                        subtask.subtask_id,
                        exclude_bands,
                    )
                else:
                    try:
                        await self._queueing_ref.add_subtasks(
                            [subtask],
                            [subtask.priority or tuple()],
                            exclude_bands=exclude_bands,
                            exclude_bands_force=True,
                        )
                        logger.info(
                            "Added subtask %s to queue excluded from %s.",
                            subtask.subtask_id,
                            exclude_bands,
                        )
                        subtask_info.num_speculative_concurrent_run += 1
                        if (
                            subtask_info.num_speculative_concurrent_run
                            == self._subtask_speculation_max_concurrent_run
                        ):
                            logger.info(
                                "Subtask %s reached max speculative execution: %s",
                                subtask.subtask_id,
                                self._subtask_speculation_max_concurrent_run,
                            )
                    except NoAvailableBand:
                        logger.warning(
                            "No bands available for subtask %s after excluded bands %s, "
                            "try resubmit later.",
                            subtask.subtask_id,
                            exclude_bands,
                        )
                    except KeyError as e:
                        # if the subtask happen to be finished, it's input chunk may got gc, if assigning to band
                        # needs to know input meta, we'll get KeyError or something else, just ignore it.
                        logger.warning(
                            "Subtask %s may happen to be finished just now, cannot add it to"
                            "subtask queue, got error %s, just ignore it.",
                            subtask.subtask_id,
                            e,
                        )<|MERGE_RESOLUTION|>--- conflicted
+++ resolved
@@ -27,11 +27,8 @@
 from ....oscar.errors import MarsError
 from ....oscar.profiling import ProfilingData, MARS_ENABLE_PROFILING
 from ....typing import BandType
-<<<<<<< HEAD
 from ....utils import dataslots, parse_readable_size
-=======
 from ....utils import dataslots, Timer
->>>>>>> 4c8eb4c2
 from ...subtask import Subtask, SubtaskResult, SubtaskStatus
 from ...task import TaskAPI
 from ..core import SubtaskScheduleSummary
@@ -240,18 +237,7 @@
                     if enable_profiling
                     else None
                 )
-<<<<<<< HEAD
                 logger.debug("Start run subtask %s in band %s.", subtask_id, band)
-                task = asyncio.create_task(
-                    execution_ref.run_subtask.options(
-                        profiling_context=profiling_context
-                    ).send(subtask_info.subtask, band[1], self.address)
-                )
-                subtask_info.band_futures[band] = task
-                subtask_info.start_time = time.time()
-                self._speculation_execution_scheduler.add_subtask(subtask_info)
-                result = yield task
-=======
                 with Timer() as timer:
                     task = asyncio.create_task(
                         execution_ref.run_subtask.options(
@@ -259,11 +245,12 @@
                         ).send(subtask_info.subtask, band[1], self.address)
                     )
                     subtask_info.band_futures[band] = task
+                    subtask_info.start_time = time.time()
+                    self._speculation_execution_scheduler.add_subtask(subtask_info)
                     result = yield task
                 ProfilingData.collect_subtask(
                     subtask_info.subtask, band, timer.duration
                 )
->>>>>>> 4c8eb4c2
                 task_api = await self._get_task_api()
                 logger.debug("Finished subtask %s with result %s.", subtask_id, result)
                 await task_api.set_subtask_result(result)
