--- conflicted
+++ resolved
@@ -61,16 +61,11 @@
     def gen_uid(cls, session_id: str):
         return f"{session_id}_subtask_manager"
 
-<<<<<<< HEAD
     def __init__(
         self,
         session_id: str,
         subtask_max_reschedules: int = DEFAULT_SUBTASK_MAX_RESCHEDULES,
     ):
-=======
-    def __init__(self, session_id: str,
-                 subtask_max_reschedules: int = DEFAULT_SUBTASK_MAX_RESCHEDULES):
->>>>>>> 4e170679
         self._session_id = session_id
         self._subtask_infos = dict()
         self._subtask_summaries = dict()
