--- conflicted
+++ resolved
@@ -82,15 +82,12 @@
         self._speculation_config = speculation_config or {}
         self._queueing_ref = None
         self._global_resource_ref = None
-<<<<<<< HEAD
-=======
         logger.info(
             "Created SubtaskManager with subtask_max_reschedules %s, "
             "speculation_config %s",
             self._subtask_max_reschedules,
             speculation_config,
         )
->>>>>>> 76a637a1
 
     async def __post_create__(self):
         from .queueing import SubtaskQueueingActor
