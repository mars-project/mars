# Copyright 1999-2021 Alibaba Group Holding Ltd.
#
# Licensed under the Apache License, Version 2.0 (the "License");
# you may not use this file except in compliance with the License.
# You may obtain a copy of the License at
#
#      http://www.apache.org/licenses/LICENSE-2.0
#
# Unless required by applicable law or agreed to in writing, software
# distributed under the License is distributed on an "AS IS" BASIS,
# WITHOUT WARRANTIES OR CONDITIONS OF ANY KIND, either express or implied.
# See the License for the specific language governing permissions and
# limitations under the License.

import asyncio
from abc import ABC
from typing import Dict, List, Optional, Tuple, Type, TypeVar, Union

from ... import oscar as mo
from ...lib.aio import alru_cache
<<<<<<< HEAD
from ...utils import extensible
from ..core import BandType
=======
>>>>>>> 7cf4f21b
from ..subtask import Subtask

APIType = TypeVar('APIType', bound='SchedulingAPI')


class SchedulingAPI(ABC):
    def __init__(self, session_id: str, address: str,
                 manager_ref=None, queueing_ref=None):
        self._session_id = session_id
        self._address = address

        self._global_slot_ref = None
        self._manager_ref = manager_ref
        self._queueing_ref = queueing_ref

    @classmethod
    @alru_cache
    async def create(cls: Type[APIType],
                     session_id: str,
                     address: str) -> APIType:
        from .supervisor.manager import SubtaskManagerActor
        manager_ref = await mo.actor_ref(
            SubtaskManagerActor.gen_uid(session_id), address=address
        )
        from .supervisor.queueing import SubtaskQueueingActor
        queueing_ref = await mo.actor_ref(
            SubtaskQueueingActor.gen_uid(session_id), address=address
        )

        scheduling_api = SchedulingAPI(
            session_id, address, manager_ref, queueing_ref)
        return scheduling_api

    @classmethod
    async def create_session(cls: Type[APIType],
                             session_id: str,
                             address: str,
                             service_config: Optional[Dict] = None) -> APIType:
        service_config = service_config or dict()
        scheduling_config = service_config.get('scheduling', {})

        from .supervisor.assigner import AssignerActor
        assigner_coro = mo.create_actor(
            AssignerActor, session_id, address=address,
            uid=AssignerActor.gen_uid(session_id))

        from .supervisor.queueing import SubtaskQueueingActor
        queueing_coro = mo.create_actor(
            SubtaskQueueingActor, session_id, scheduling_config.get('submit_period'),
            address=address, uid=SubtaskQueueingActor.gen_uid(session_id))

        _assigner_ref, queueing_ref = await asyncio.gather(assigner_coro, queueing_coro)

        from .supervisor.manager import SubtaskManagerActor
        manager_ref = await mo.create_actor(
            SubtaskManagerActor, session_id, address=address,
            uid=SubtaskManagerActor.gen_uid(session_id)
        )

        from .supervisor.autoscale import AutoscalerActor
        autoscaler_ref = await mo.actor_ref(AutoscalerActor.default_uid(), address=address)
        await autoscaler_ref.register_session(session_id, address)

        scheduling_api = SchedulingAPI(
            session_id, address, manager_ref, queueing_ref)
        return scheduling_api

    @classmethod
    async def destroy_session(cls,
                              session_id: str,
                              address: str):
        from .supervisor.queueing import SubtaskQueueingActor
        from .supervisor.manager import SubtaskManagerActor
        from .supervisor.assigner import AssignerActor

        destroy_tasks = []
        for actor_cls in [SubtaskManagerActor, SubtaskQueueingActor, AssignerActor]:
            ref = await mo.actor_ref(actor_cls.gen_uid(session_id), address=address)
            destroy_tasks.append(asyncio.create_task(ref.destroy()))
        await asyncio.gather(*destroy_tasks)
        from .supervisor.autoscale import AutoscalerActor
        autoscaler_ref = await mo.actor_ref(AutoscalerActor.default_uid(), address=address)
        await autoscaler_ref.unregister_session(session_id)

    async def add_subtasks(self,
                           subtasks: List[Subtask],
                           priorities: Optional[List[Tuple]] = None):
        """
        Submit subtasks into scheduling service

        Parameters
        ----------
        subtasks
            list of subtasks to be submitted to service
        priorities
            list of priorities of subtasks
        """
        if priorities is None:
            priorities = [subtask.priority or tuple() for subtask in subtasks]
        await self._manager_ref.add_subtasks(subtasks, priorities)

    @mo.extensible
    async def update_subtask_priority(self,
                                      subtask_id: str,
                                      priority: Tuple):
        """
        Update priorities of subtasks

        Parameters
        ----------
        subtask_id
            id of subtask to update priority
        priority
            list of priority of subtasks
        """
        raise NotImplementedError

    @update_subtask_priority.batch
    async def update_subtask_priority(self, args_list, kwargs_list):
        await self._queueing_ref.update_subtask_priority.batch(
            *(self._queueing_ref.update_subtask_priority.delay(*args, **kwargs)
              for args, kwargs in zip(args_list, kwargs_list)))

    async def cancel_subtasks(self,
                              subtask_ids: List[str],
                              kill_timeout: Union[float, int] = 5):
        """
        Cancel pending and running subtasks.

        Parameters
        ----------
        subtask_ids
            ids of subtasks to cancel
        kill_timeout
            timeout seconds to kill actor process forcibly
        """
        await self._manager_ref.cancel_subtasks(
            subtask_ids, kill_timeout=kill_timeout)

    async def finish_subtasks(self,
                              subtask_ids: List[str],
                              schedule_next: bool = True):
        """
        Mark subtasks as finished, letting scheduling service to schedule
        next tasks in the ready queue

        Parameters
        ----------
        subtask_ids
            ids of subtasks to mark as finished
        schedule_next
            whether to schedule succeeding subtasks
        """
        await self._manager_ref.finish_subtasks(subtask_ids, schedule_next)
    

class MockSchedulingAPI(SchedulingAPI):
    @classmethod
    async def create(cls: Type[APIType],
                     session_id: str,
                     address: str) -> APIType:
        from .supervisor import GlobalSlotManagerActor
        await mo.create_actor(GlobalSlotManagerActor,
                              uid=GlobalSlotManagerActor.default_uid(),
                              address=address)

        from ... import resource as mars_resource
        from .worker import SubtaskExecutionActor, \
            WorkerSlotManagerActor, WorkerQuotaManagerActor
        await mo.create_actor(SubtaskExecutionActor,
                              subtask_max_retries=0,
                              uid=SubtaskExecutionActor.default_uid(),
                              address=address)
        await mo.create_actor(WorkerSlotManagerActor,
                              uid=WorkerSlotManagerActor.default_uid(),
                              address=address)
        await mo.create_actor(WorkerQuotaManagerActor,
                              {'quota_size': mars_resource.virtual_memory().total},
                              uid=WorkerQuotaManagerActor.default_uid(),
                              address=address)

        return await super().create_session(session_id, address)<|MERGE_RESOLUTION|>--- conflicted
+++ resolved
@@ -18,11 +18,8 @@
 
 from ... import oscar as mo
 from ...lib.aio import alru_cache
-<<<<<<< HEAD
 from ...utils import extensible
 from ..core import BandType
-=======
->>>>>>> 7cf4f21b
 from ..subtask import Subtask
 
 APIType = TypeVar('APIType', bound='SchedulingAPI')
@@ -34,7 +31,6 @@
         self._session_id = session_id
         self._address = address
 
-        self._global_slot_ref = None
         self._manager_ref = manager_ref
         self._queueing_ref = queueing_ref
 
@@ -177,7 +173,7 @@
             whether to schedule succeeding subtasks
         """
         await self._manager_ref.finish_subtasks(subtask_ids, schedule_next)
-    
+
 
 class MockSchedulingAPI(SchedulingAPI):
     @classmethod
