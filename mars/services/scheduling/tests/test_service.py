# Copyright 1999-2021 Alibaba Group Holding Ltd.
#
# Licensed under the Apache License, Version 2.0 (the "License");
# you may not use this file except in compliance with the License.
# You may obtain a copy of the License at
#
#      http://www.apache.org/licenses/LICENSE-2.0
#
# Unless required by applicable law or agreed to in writing, software
# distributed under the License is distributed on an "AS IS" BASIS,
# WITHOUT WARRANTIES OR CONDITIONS OF ANY KIND, either express or implied.
# See the License for the specific language governing permissions and
# limitations under the License.

import asyncio
import time
from collections import defaultdict

import numpy as np
import pytest

from ..api.web import WebSchedulingAPI
from .... import oscar as mo
from .... import remote as mr
from .... import tensor as mt
from ....core.graph import TileableGraph, TileableGraphBuilder, ChunkGraphBuilder
from ....resource import Resource
from ... import start_services, stop_services, NodeRole
from ...session import SessionAPI
from ...storage import StorageAPI, MockStorageAPI
from ...subtask import Subtask, SubtaskResult, SubtaskStatus
from ...task import new_task_id
from ...task.supervisor.manager import TaskManagerActor
from ...web import WebActor
from .. import SchedulingAPI
from ..supervisor import GlobalResourceManagerActor
<<<<<<< HEAD
=======
from ....resource import Resource
>>>>>>> cffcee03


class FakeTaskManager(TaskManagerActor):
    def __init__(self, *args, **kwargs):
        super().__init__(*args, **kwargs)
        self._events = defaultdict(list)
        self._results = dict()

    def set_subtask_result(self, subtask_result: SubtaskResult):
        self._results[subtask_result.subtask_id] = subtask_result
        for event in self._events[subtask_result.subtask_id]:
            event.set()
        self._events.pop(subtask_result.subtask_id, None)

    def _return_result(self, subtask_id: str):
        result = self._results[subtask_id]
        if result.status == SubtaskStatus.cancelled:
            raise asyncio.CancelledError
        elif result.status == SubtaskStatus.errored:
            raise result.error.with_traceback(result.traceback)
        return result

    async def wait_subtask_result(self, subtask_id: str):
        if subtask_id in self._results:
            return self._return_result(subtask_id)

        event = asyncio.Event()
        self._events[subtask_id].append(event)

        async def waiter():
            await event.wait()
            return self._return_result(subtask_id)

        return waiter()


def _gen_subtask(t, session_id):
    graph = TileableGraph([t.data])
    next(TileableGraphBuilder(graph).build())

    chunk_graph = next(ChunkGraphBuilder(graph, fuse_enabled=False).build())
    subtask = Subtask(new_task_id(), session_id, new_task_id(), chunk_graph)

    return subtask


async def _assert_used_slots(global_resource_ref, worker_pool):
    assert (
        pytest.approx(
            (await global_resource_ref.get_used_slots()).get(
                (worker_pool.external_address, "numa-0"), 0
            ),
            rel=1e-10,
        )
        == 0
    )


@pytest.fixture
async def actor_pools():
    async def start_pool(is_worker: bool):
        if is_worker:
            kw = dict(
                n_process=2,
                labels=["main"] + ["numa-0"] * 2,
                subprocess_start_method="spawn",
            )
        else:
            kw = dict(n_process=0, subprocess_start_method="spawn")
        pool = await mo.create_actor_pool("127.0.0.1", **kw)
        await pool.start()
        return pool

    sv_pool, worker_pool = await asyncio.gather(start_pool(False), start_pool(True))

    config = {
        "services": [
            "cluster",
            "session",
            "meta",
            "lifecycle",
            "scheduling",
            "subtask",
            "task",
            "mutable",
            "web",
        ],
        "cluster": {
            "backend": "fixed",
            "lookup_address": sv_pool.external_address,
            "resource": {"numa-0": Resource(num_cpus=2)},
        },
        "meta": {"store": "dict"},
        "scheduling": {},
        "subtask": {},
    }
    await start_services(NodeRole.SUPERVISOR, config, address=sv_pool.external_address)
    await start_services(NodeRole.WORKER, config, address=worker_pool.external_address)

    session_id = "test_session"
    session_api = await SessionAPI.create(sv_pool.external_address)
    await session_api.create_session(session_id)
    ref = await mo.actor_ref(
        FakeTaskManager.gen_uid(session_id), address=sv_pool.external_address
    )
    await mo.destroy_actor(ref)
    task_manager_ref = await mo.create_actor(
        FakeTaskManager,
        session_id,
        uid=FakeTaskManager.gen_uid(session_id),
        address=sv_pool.external_address,
    )
    await MockStorageAPI.create(session_id, worker_pool.external_address)

    try:
        yield sv_pool, worker_pool, session_id, task_manager_ref
    finally:
        await session_api.delete_session(session_id)
        await MockStorageAPI.cleanup(worker_pool.external_address)
        await stop_services(
            NodeRole.WORKER, config, address=worker_pool.external_address
        )
        await stop_services(
            NodeRole.SUPERVISOR, config, address=sv_pool.external_address
        )

        await asyncio.gather(sv_pool.stop(), worker_pool.stop())


async def _get_subtask_summaries_by_web(sv_pool_address, session_id, task_id=None):
    web_actor = await mo.actor_ref(WebActor.default_uid(), address=sv_pool_address)
    web_address = await web_actor.get_web_address()
    web_scheduling_api = WebSchedulingAPI(session_id, web_address)
    return await web_scheduling_api.get_subtask_schedule_summaries(task_id)


@pytest.mark.asyncio
async def test_schedule_success(actor_pools):
    sv_pool, worker_pool, session_id, task_manager_ref = actor_pools
    global_resource_ref = await mo.actor_ref(
        GlobalResourceManagerActor.default_uid(), address=sv_pool.external_address
    )

    scheduling_api = await SchedulingAPI.create(session_id, sv_pool.external_address)
    storage_api = await StorageAPI.create(session_id, worker_pool.external_address)

    a = mt.ones((10, 10), chunk_size=10)
    b = a + 1

    subtask = _gen_subtask(b, session_id)
    subtask.expect_bands = [(worker_pool.external_address, "numa-0")]
    await scheduling_api.add_subtasks([subtask], [(0,)])
    await task_manager_ref.wait_subtask_result(subtask.subtask_id)
    await scheduling_api.finish_subtasks([subtask.subtask_id])

    result_key = next(subtask.chunk_graph.iter_indep(reverse=True)).key
    result = await storage_api.get(result_key)
    np.testing.assert_array_equal(np.ones((10, 10)) + 1, result)

<<<<<<< HEAD
    assert (await global_resource_ref.get_used_resources()).get(
        (worker_pool.external_address, "numa-0"), Resource()
    ) == Resource()
=======
    await _assert_used_slots(global_resource_ref, worker_pool)
>>>>>>> cffcee03

    [summary] = await _get_subtask_summaries_by_web(
        sv_pool.external_address, session_id, subtask.task_id
    )
    assert summary.is_finished
    assert subtask.expect_bands[0] in summary.bands


@pytest.mark.asyncio
async def test_schedule_queue(actor_pools):
    sv_pool, worker_pool, session_id, task_manager_ref = actor_pools
    global_resource_ref = await mo.actor_ref(
        GlobalResourceManagerActor.default_uid(), address=sv_pool.external_address
    )
    scheduling_api = await SchedulingAPI.create(session_id, sv_pool.external_address)

    finish_ids, finish_time = [], []

    def _remote_fun(secs):
        time.sleep(secs)
        return secs

    async def _waiter_fun(subtask_id):
        await task_manager_ref.wait_subtask_result(subtask_id)
        await scheduling_api.finish_subtasks([subtask_id])
        finish_ids.append(subtask_id)
        finish_time.append(time.time())

    subtasks = []
    wait_tasks = []
    for task_id in range(6):
        a = mr.spawn(_remote_fun, args=(0.5 + 0.01 * task_id,))
        subtask = _gen_subtask(a, session_id)
        subtask.subtask_id = f"test_schedule_queue_subtask_{task_id}"
        subtask.expect_bands = [(worker_pool.external_address, "numa-0")]
        subtask.priority = (4 - task_id,)
        wait_tasks.append(asyncio.create_task(_waiter_fun(subtask.subtask_id)))
        subtasks.append(subtask)

    await scheduling_api.add_subtasks(subtasks)
    await scheduling_api.update_subtask_priority(subtasks[-1].subtask_id, (6,))
    await asyncio.gather(*wait_tasks)

<<<<<<< HEAD
    assert (await global_resource_ref.get_used_resources()).get(
        (worker_pool.external_address, "numa-0"), Resource()
    ) == Resource()
=======
    await _assert_used_slots(global_resource_ref, worker_pool)
>>>>>>> cffcee03


@pytest.mark.asyncio
async def test_schedule_error(actor_pools):
    sv_pool, worker_pool, session_id, task_manager_ref = actor_pools
    global_resource_ref = await mo.actor_ref(
        GlobalResourceManagerActor.default_uid(), address=sv_pool.external_address
    )
    scheduling_api = await SchedulingAPI.create(session_id, sv_pool.external_address)

    def _remote_fun():
        raise ValueError

    a = mr.spawn(_remote_fun)
    subtask = _gen_subtask(a, session_id)
    subtask.expect_bands = [(worker_pool.external_address, "numa-0")]

    await scheduling_api.add_subtasks([subtask])
    with pytest.raises(ValueError):
        await task_manager_ref.wait_subtask_result(subtask.subtask_id)

<<<<<<< HEAD
    assert (await global_resource_ref.get_used_resources()).get(
        (worker_pool.external_address, "numa-0"), Resource()
    ) == Resource()
=======
    await _assert_used_slots(global_resource_ref, worker_pool)
>>>>>>> cffcee03


@pytest.mark.asyncio
async def test_schedule_cancel(actor_pools):
    sv_pool, worker_pool, session_id, task_manager_ref = actor_pools
    global_resource_ref = await mo.actor_ref(
        GlobalResourceManagerActor.default_uid(), address=sv_pool.external_address
    )
    scheduling_api = await SchedulingAPI.create(session_id, sv_pool.external_address)

    def _remote_fun(secs):
        time.sleep(secs)
        return secs

    async def _waiter_fun(subtask_id):
        await task_manager_ref.wait_subtask_result(subtask_id)
        await scheduling_api.finish_subtasks([subtask_id])

    subtasks = []
    wait_tasks = []
    for task_id in range(6):
        a = mr.spawn(_remote_fun, args=(1 - 0.01 * task_id,))
        subtask = _gen_subtask(a, session_id)
        subtask.subtask_id = f"test_schedule_queue_subtask_{task_id}"
        subtask.expect_bands = [(worker_pool.external_address, "numa-0")]
        subtask.priority = (4 - task_id,)
        wait_tasks.append(asyncio.create_task(_waiter_fun(subtask.subtask_id)))
        subtasks.append(subtask)

    await scheduling_api.add_subtasks(subtasks)
    await asyncio.gather(*wait_tasks[:2])

    await scheduling_api.cancel_subtasks(
        [subtask.subtask_id for subtask in subtasks], kill_timeout=0.1
    )

    for wait_task in wait_tasks[2:]:
        with pytest.raises(asyncio.CancelledError):
            await wait_task

    summaries = await _get_subtask_summaries_by_web(
        sv_pool.external_address, session_id
    )
    assert all(
        summary.is_finished and summary.is_cancelled for summary in summaries[2:]
    )
    # `cancel_subtask` will invoke `task_api.set_subtask_result` which is async, wait 1 second so that slot can be
    # released.
    await asyncio.sleep(1)
<<<<<<< HEAD
    assert (await global_resource_ref.get_used_resources()).get(
        (worker_pool.external_address, "numa-0"), Resource()
    ) == Resource()
=======
    await _assert_used_slots(global_resource_ref, worker_pool)
>>>>>>> cffcee03
<|MERGE_RESOLUTION|>--- conflicted
+++ resolved
@@ -34,10 +34,7 @@
 from ...web import WebActor
 from .. import SchedulingAPI
 from ..supervisor import GlobalResourceManagerActor
-<<<<<<< HEAD
-=======
 from ....resource import Resource
->>>>>>> cffcee03
 
 
 class FakeTaskManager(TaskManagerActor):
@@ -197,13 +194,7 @@
     result = await storage_api.get(result_key)
     np.testing.assert_array_equal(np.ones((10, 10)) + 1, result)
 
-<<<<<<< HEAD
-    assert (await global_resource_ref.get_used_resources()).get(
-        (worker_pool.external_address, "numa-0"), Resource()
-    ) == Resource()
-=======
     await _assert_used_slots(global_resource_ref, worker_pool)
->>>>>>> cffcee03
 
     [summary] = await _get_subtask_summaries_by_web(
         sv_pool.external_address, session_id, subtask.task_id
@@ -247,13 +238,7 @@
     await scheduling_api.update_subtask_priority(subtasks[-1].subtask_id, (6,))
     await asyncio.gather(*wait_tasks)
 
-<<<<<<< HEAD
-    assert (await global_resource_ref.get_used_resources()).get(
-        (worker_pool.external_address, "numa-0"), Resource()
-    ) == Resource()
-=======
     await _assert_used_slots(global_resource_ref, worker_pool)
->>>>>>> cffcee03
 
 
 @pytest.mark.asyncio
@@ -275,13 +260,7 @@
     with pytest.raises(ValueError):
         await task_manager_ref.wait_subtask_result(subtask.subtask_id)
 
-<<<<<<< HEAD
-    assert (await global_resource_ref.get_used_resources()).get(
-        (worker_pool.external_address, "numa-0"), Resource()
-    ) == Resource()
-=======
     await _assert_used_slots(global_resource_ref, worker_pool)
->>>>>>> cffcee03
 
 
 @pytest.mark.asyncio
@@ -331,10 +310,4 @@
     # `cancel_subtask` will invoke `task_api.set_subtask_result` which is async, wait 1 second so that slot can be
     # released.
     await asyncio.sleep(1)
-<<<<<<< HEAD
-    assert (await global_resource_ref.get_used_resources()).get(
-        (worker_pool.external_address, "numa-0"), Resource()
-    ) == Resource()
-=======
-    await _assert_used_slots(global_resource_ref, worker_pool)
->>>>>>> cffcee03
+    await _assert_used_slots(global_resource_ref, worker_pool)