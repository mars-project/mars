# Copyright 1999-2021 Alibaba Group Holding Ltd.
#
# Licensed under the Apache License, Version 2.0 (the "License");
# you may not use this file except in compliance with the License.
# You may obtain a copy of the License at
#
#      http://www.apache.org/licenses/LICENSE-2.0
#
# Unless required by applicable law or agreed to in writing, software
# distributed under the License is distributed on an "AS IS" BASIS,
# WITHOUT WARRANTIES OR CONDITIONS OF ANY KIND, either express or implied.
# See the License for the specific language governing permissions and
# limitations under the License.

import asyncio
import time
from collections import defaultdict

import numpy as np
import pytest

import mars.oscar as mo
import mars.remote as mr
import mars.tensor as mt
from mars.core.graph import TileableGraph, TileableGraphBuilder, ChunkGraphBuilder
from mars.services import start_services, NodeRole
from mars.services.session import SessionAPI
from mars.services.scheduling import SchedulingAPI
from mars.services.scheduling.supervisor import GlobalSlotManagerActor
from mars.services.storage import StorageAPI, MockStorageAPI
from mars.services.subtask import Subtask, SubtaskResult, SubtaskStatus
from mars.services.task import new_task_id
from mars.services.task.supervisor.manager import TaskManagerActor


class FakeTaskManager(TaskManagerActor):
    def __init__(self, *args, **kwargs):
        super().__init__(*args, **kwargs)
        self._events = defaultdict(list)
        self._results = dict()

    def set_subtask_result(self, subtask_result: SubtaskResult):
        self._results[subtask_result.subtask_id] = subtask_result
        for event in self._events[subtask_result.subtask_id]:
            event.set()
        self._events.pop(subtask_result.subtask_id, None)

    def _return_result(self, subtask_id: str):
        result = self._results[subtask_id]
        if result.status == SubtaskStatus.cancelled:
            raise asyncio.CancelledError
        elif result.status == SubtaskStatus.errored:
            raise result.error.with_traceback(result.traceback)
        return result

    async def wait_subtask_result(self, subtask_id: str):
        if subtask_id in self._results:
            return self._return_result(subtask_id)

        event = asyncio.Event()
        self._events[subtask_id].append(event)

        async def waiter():
            await event.wait()
            return self._return_result(subtask_id)

        return waiter()


def _gen_subtask(t, session_id):
    graph = TileableGraph([t.data])
    next(TileableGraphBuilder(graph).build())

    chunk_graph = next(ChunkGraphBuilder(graph, fuse_enabled=False).build())
    subtask = Subtask(new_task_id(), session_id,
                      new_task_id(), chunk_graph)

    return subtask


@pytest.fixture
async def actor_pools():
    async def start_pool(is_worker: bool):
        if is_worker:
            kw = dict(
                n_process=2,
                labels=['main'] + ['numa-0'] * 2,
                subprocess_start_method='spawn'
            )
        else:
            kw = dict(n_process=0,
                      subprocess_start_method='spawn')
        pool = await mo.create_actor_pool('127.0.0.1', **kw)
        await pool.start()
        return pool

    sv_pool, worker_pool = await asyncio.gather(
        start_pool(False), start_pool(True)
    )

    config = {
        "services": ["cluster", "session", "meta", "lifecycle", "task",
                     "scheduling", "subtask"],
        "cluster": {
            "backend": "fixed",
            "lookup_address": sv_pool.external_address,
            "resource": {"numa-0": 2}
        },
        "meta": {
            "store": "dict"
        },
        "scheduling": {},
        "subtask": {},
    }
    await start_services(
        NodeRole.SUPERVISOR, config, address=sv_pool.external_address)
    await start_services(
        NodeRole.WORKER, config, address=worker_pool.external_address)

    session_id = 'test_session'
    session_api = await SessionAPI.create(sv_pool.external_address)
    await session_api.create_session(session_id)
    ref = await mo.actor_ref(FakeTaskManager.gen_uid(session_id),
                             address=sv_pool.external_address)
    await mo.destroy_actor(ref)
    task_manager_ref = await mo.create_actor(
        FakeTaskManager, session_id,
        uid=FakeTaskManager.gen_uid(session_id),
        address=sv_pool.external_address)
    await MockStorageAPI.create(session_id, worker_pool.external_address)

    yield sv_pool, worker_pool, session_id, task_manager_ref

    await session_api.delete_session(session_id)
    await asyncio.gather(sv_pool.stop(), worker_pool.stop())


@pytest.mark.asyncio
async def test_schedule_success(actor_pools):
    sv_pool, worker_pool, session_id, task_manager_ref = actor_pools
    global_slot_ref = await mo.actor_ref(GlobalSlotManagerActor.default_uid(),
                                         address=sv_pool.external_address)

    scheduling_api = await SchedulingAPI.create(session_id, sv_pool.external_address)
    storage_api = await StorageAPI.create(session_id, worker_pool.external_address)

    a = mt.ones((10, 10), chunk_size=10)
    b = a + 1

    subtask = _gen_subtask(b, session_id)
    subtask.expect_bands = [(worker_pool.external_address, 'numa-0')]
    await scheduling_api.add_subtasks([subtask], [(0,)])
    await task_manager_ref.wait_subtask_result(subtask.subtask_id)

    result_key = next(subtask.chunk_graph.iter_indep(reverse=True)).key
    result = await storage_api.get(result_key)
    np.testing.assert_array_equal(np.ones((10, 10)) + 1, result)

    assert (await global_slot_ref.get_used_slots())['numa-0'] == 0


@pytest.mark.asyncio
async def test_schedule_queue(actor_pools):
    sv_pool, worker_pool, session_id, task_manager_ref = actor_pools
    global_slot_ref = await mo.actor_ref(GlobalSlotManagerActor.default_uid(),
                                         address=sv_pool.external_address)
    scheduling_api = await SchedulingAPI.create(session_id, sv_pool.external_address)

    finish_ids, finish_time = [], []

    def _remote_fun(secs):
        time.sleep(secs)
        return secs

    async def _waiter_fun(subtask_id):
        await task_manager_ref.wait_subtask_result(subtask_id)
        await scheduling_api.finish_subtasks([subtask_id])
        finish_ids.append(subtask_id)
        finish_time.append(time.time())

    subtasks = []
    wait_tasks = []
    for task_id in range(6):
        a = mr.spawn(_remote_fun, args=(0.5 + 0.01 * task_id,))
        subtask = _gen_subtask(a, session_id)
        subtask.subtask_id = f'test_schedule_queue_subtask_{task_id}'
        subtask.expect_bands = [(worker_pool.external_address, 'numa-0')]
        subtask.priority = 4 - task_id
        wait_tasks.append(asyncio.create_task(_waiter_fun(subtask.subtask_id)))
        subtasks.append(subtask)

    await scheduling_api.add_subtasks(subtasks)
    await scheduling_api.update_subtask_priority(subtasks[-1].subtask_id, (6,))
    await asyncio.gather(*wait_tasks)

    assert (await global_slot_ref.get_used_slots())['numa-0'] == 0


@pytest.mark.asyncio
async def test_schedule_error(actor_pools):
    sv_pool, worker_pool, session_id, task_manager_ref = actor_pools
    global_slot_ref = await mo.actor_ref(GlobalSlotManagerActor.default_uid(),
                                         address=sv_pool.external_address)
    scheduling_api = await SchedulingAPI.create(session_id, sv_pool.external_address)

    def _remote_fun():
        raise ValueError

    a = mr.spawn(_remote_fun)
    subtask = _gen_subtask(a, session_id)
    subtask.expect_bands = [(worker_pool.external_address, 'numa-0')]

    await scheduling_api.add_subtasks([subtask])
    with pytest.raises(ValueError):
        await task_manager_ref.wait_subtask_result(subtask.subtask_id)

    assert (await global_slot_ref.get_used_slots())['numa-0'] == 0


@pytest.mark.asyncio
async def test_schedule_cancel(actor_pools):
    sv_pool, worker_pool, session_id, task_manager_ref = actor_pools
    global_slot_ref = await mo.actor_ref(GlobalSlotManagerActor.default_uid(),
                                         address=sv_pool.external_address)
    scheduling_api = await SchedulingAPI.create(session_id, sv_pool.external_address)

    def _remote_fun(secs):
        time.sleep(secs)
        return secs

    async def _waiter_fun(subtask_id):
        await task_manager_ref.wait_subtask_result(subtask_id)
        await scheduling_api.finish_subtasks([subtask_id])

    subtasks = []
    wait_tasks = []
    for task_id in range(6):
        a = mr.spawn(_remote_fun, args=(1 - 0.01 * task_id,))
        subtask = _gen_subtask(a, session_id)
        subtask.subtask_id = f'test_schedule_queue_subtask_{task_id}'
        subtask.expect_bands = [(worker_pool.external_address, 'numa-0')]
        subtask.priority = 4 - task_id
        wait_tasks.append(asyncio.create_task(_waiter_fun(subtask.subtask_id)))
        subtasks.append(subtask)

    await scheduling_api.add_subtasks(subtasks)
    await asyncio.gather(*wait_tasks[:2])

    await scheduling_api.cancel_subtasks([subtask.subtask_id for subtask in subtasks],
                                         kill_timeout=0.1)

    for wait_task in wait_tasks[2:]:
        with pytest.raises(asyncio.CancelledError):
            await wait_task

    assert (await global_slot_ref.get_used_slots())['numa-0'] == 0


@pytest.mark.asyncio
async def test_blocklist(actor_pools):
    sv_pool, worker_pool, session_id, task_manager_ref = actor_pools
    await mo.actor_ref(GlobalSlotManagerActor.default_uid(),
<<<<<<< HEAD
                                         address=sv_pool.external_address)
=======
                       address=sv_pool.external_address)
>>>>>>> 295ea985
    scheduling_api = await SchedulingAPI.create(session_id, sv_pool.external_address)

    band = (worker_pool.external_address, 'numa-0')
    former_bands = await scheduling_api.get_available_bands()
    assert band in former_bands
    assert len(former_bands) == 1

    await scheduling_api.add_to_blocklist(band)
<<<<<<< HEAD
    bands = await scheduling_api.get_available_bands()
    assert len(bands) == 0

    await scheduling_api.remove_from_blocklist(band)
    latter_bands = await scheduling_api.get_available_bands()
    assert former_bands == latter_bands
=======
    assert band in await scheduling_api.get_blocked_bands()
    assert {} == await scheduling_api.get_available_bands()

    await scheduling_api.remove_from_blocklist(band)
    assert band not in await scheduling_api.get_blocked_bands()

    latter_bands = await scheduling_api.get_available_bands()
    assert former_bands == latter_bands

    with pytest.raises(asyncio.TimeoutError):
        await asyncio.wait_for(scheduling_api.get_available_bands(watch=True), timeout=0.1)
>>>>>>> 295ea985
<|MERGE_RESOLUTION|>--- conflicted
+++ resolved
@@ -260,11 +260,7 @@
 async def test_blocklist(actor_pools):
     sv_pool, worker_pool, session_id, task_manager_ref = actor_pools
     await mo.actor_ref(GlobalSlotManagerActor.default_uid(),
-<<<<<<< HEAD
-                                         address=sv_pool.external_address)
-=======
                        address=sv_pool.external_address)
->>>>>>> 295ea985
     scheduling_api = await SchedulingAPI.create(session_id, sv_pool.external_address)
 
     band = (worker_pool.external_address, 'numa-0')
@@ -273,23 +269,14 @@
     assert len(former_bands) == 1
 
     await scheduling_api.add_to_blocklist(band)
-<<<<<<< HEAD
-    bands = await scheduling_api.get_available_bands()
-    assert len(bands) == 0
+    assert band in await scheduling_api.get_blocked_bands()
+    assert {} == await scheduling_api.get_available_bands()
 
     await scheduling_api.remove_from_blocklist(band)
+    assert band not in await scheduling_api.get_blocked_bands()
+
     latter_bands = await scheduling_api.get_available_bands()
     assert former_bands == latter_bands
-=======
-    assert band in await scheduling_api.get_blocked_bands()
-    assert {} == await scheduling_api.get_available_bands()
-
-    await scheduling_api.remove_from_blocklist(band)
-    assert band not in await scheduling_api.get_blocked_bands()
-
-    latter_bands = await scheduling_api.get_available_bands()
-    assert former_bands == latter_bands
 
     with pytest.raises(asyncio.TimeoutError):
-        await asyncio.wait_for(scheduling_api.get_available_bands(watch=True), timeout=0.1)
->>>>>>> 295ea985
+        await asyncio.wait_for(scheduling_api.get_available_bands(watch=True), timeout=0.1)