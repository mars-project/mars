--- conflicted
+++ resolved
@@ -97,20 +97,8 @@
     sv_pool, worker_pool = await asyncio.gather(start_pool(False), start_pool(True))
 
     config = {
-<<<<<<< HEAD
-        "services": [
-            "cluster",
-            "session",
-            "meta",
-            "lifecycle",
-            "scheduling",
-            "subtask",
-            "task",
-        ],
-=======
         "services": ["cluster", "session", "meta", "lifecycle",
                      "scheduling", "subtask", "task", "mutable", "web"],
->>>>>>> 4e170679
         "cluster": {
             "backend": "fixed",
             "lookup_address": sv_pool.external_address,
@@ -290,9 +278,6 @@
         with pytest.raises(asyncio.CancelledError):
             await wait_task
 
-<<<<<<< HEAD
-    assert (await global_slot_ref.get_used_slots())["numa-0"] == 0
-=======
     summaries = await _get_subtask_summaries_by_web(
         sv_pool.external_address, session_id
     )
@@ -301,5 +286,4 @@
         for summary in summaries[2:]
     )
 
-    assert (await global_slot_ref.get_used_slots())['numa-0'] == 0
->>>>>>> 4e170679
+    assert (await global_slot_ref.get_used_slots())["numa-0"] == 0