--- conflicted
+++ resolved
@@ -296,347 +296,6 @@
         return self._spill_strategy[level].get_spill_keys(size)
 
 
-<<<<<<< HEAD
-class StorageHandlerActor(mo.Actor):
-    _quota_refs: Dict[StorageLevel,  Union["StorageQuotaActor", mo.ActorRef]]
-    _data_manager_ref: Union["DataManagerActor", mo.ActorRef]
-
-    def __init__(self,
-                 storage_init_params: Dict,
-                 data_manager_ref: Union["DataManagerActor", mo.ActorRef],
-                 quota_refs: Dict[StorageLevel,
-                                  Union["StorageQuotaActor", mo.ActorRef]]):
-        self._storage_init_params = storage_init_params
-        self._data_manager_ref = data_manager_ref
-        self._quota_refs = quota_refs
-        self._supervisor_address = None
-
-    async def __post_create__(self):
-        self._clients = clients = dict()
-        for backend, init_params in self._storage_init_params.items():
-            logger.debug('Start storage %s with params %s', backend, init_params)
-            storage_cls = get_storage_backend(backend)
-            client = storage_cls(address=self.address, **init_params)
-            for level in StorageLevel.__members__.values():
-                if client.level & level:
-                    clients[level] = client
-
-    async def _get_data(self, data_info, conditions):
-        if conditions is None:
-            res = yield self._clients[data_info.level].get(
-                data_info.object_id)
-        else:
-            try:
-                res = yield self._clients[data_info.level].get(
-                    data_info.object_id, conditions=conditions)
-            except NotImplementedError:
-                data = yield await self._clients[data_info.level].get(
-                    data_info.object_id)
-                try:
-                    sliced_value = data.iloc[tuple(conditions)]
-                except AttributeError:
-                    sliced_value = data[tuple(conditions)]
-                res = sliced_value
-        raise mo.Return(res)
-
-    @extensible
-    async def get(self,
-                  session_id: str,
-                  data_key: str,
-                  conditions: List = None,
-                  error: str = 'raise'):
-        try:
-            data_info = await self._data_manager_ref.get_data_info(
-                session_id, data_key)
-            data = yield self._get_data(data_info, conditions)
-            raise mo.Return(data)
-        except DataNotExist:
-            if error == 'raise':
-                raise
-
-    def _get_data_info(self,
-                       session_id: str,
-                       data_key: str,
-                       conditions: List = None,
-                       error: str = 'raise'):
-        info = self._data_manager_ref.get_data_info.delay(
-            session_id, data_key, error)
-        return info, conditions
-
-    @get.batch
-    async def batch_get(self, args_list, kwargs_list):
-        infos = []
-        conditions_list = []
-        for args, kwargs in zip(args_list, kwargs_list):
-            info, conditions = self._get_data_info(*args, **kwargs)
-            infos.append(info)
-            conditions_list.append(conditions)
-        data_infos = await self._data_manager_ref.get_data_info.batch(*infos)
-        results = []
-        for data_info, conditions in zip(data_infos, conditions_list):
-            if data_info is None:
-                results.append(None)
-            else:
-                result = yield self._get_data(data_info, conditions)
-                results.append(result)
-        raise mo.Return(results)
-
-    @extensible
-    async def put(self,
-                  session_id: str,
-                  data_key: str,
-                  obj: object,
-                  level: StorageLevel) -> DataInfo:
-        size = calc_data_size(obj)
-        await self._request_quota_with_spill(level, size)
-        object_info = await self._clients[level].put(obj)
-        data_info = _build_data_info(object_info, level, size)
-        await self._data_manager_ref.put_data_info(
-            session_id, data_key, data_info, object_info)
-        if object_info.size is not None and data_info.memory_size != object_info.size:
-            await self._quota_refs[level].update_quota(
-                object_info.size - data_info.memory_size)
-        return data_info
-
-    @classmethod
-    def _get_put_arg(cls,
-                     session_id: str,
-                     data_key: str,
-                     obj: object,
-                     level: StorageLevel):
-        return session_id, data_key, obj, level, calc_data_size(obj)
-
-    @put.batch
-    async def batch_put(self, args_list, kwargs_list):
-        objs = []
-        data_keys = []
-        session_id = None
-        level = last_level = None
-        sizes = []
-        for args, kwargs in zip(args_list, kwargs_list):
-            session_id, data_key, obj, level, size = \
-                self._get_put_arg(*args, **kwargs)
-            if last_level is not None:
-                assert last_level == level
-            last_level = level
-            objs.append(obj)
-            data_keys.append(data_key)
-            sizes.append(size)
-
-        await self._request_quota_with_spill(level, sum(sizes))
-
-        data_infos = []
-        put_infos = []
-        for size, data_key, obj in zip(sizes, data_keys, objs):
-            object_info = await self._clients[level].put(obj)
-            data_info = _build_data_info(object_info, level, size)
-            data_infos.append(data_info)
-            if object_info.size is not None and \
-                    data_info.memory_size != object_info.size:
-                # we request memory size before putting, when put finishes,
-                # update quota to the true store size
-                await self._quota_refs[level].update_quota(
-                    object_info.size - data_info.memory_size)
-            put_infos.append(
-                self._data_manager_ref.put_data_info.delay(
-                    session_id, data_key, data_info, object_info))
-            logger.debug('Finish putting data key %s, size is %s, '
-                         'object_id is %s', data_key, size, data_info.object_id)
-        await self._data_manager_ref.put_data_info.batch(*put_infos)
-        return data_infos
-
-    def _get_data_infos_arg(self,
-                            session_id: str,
-                            data_key: str,
-                            error: str = 'raise'):
-        infos = self._data_manager_ref.get_data_infos.delay(
-            session_id, data_key, error)
-        return infos, session_id, data_key
-
-    async def delete_object(self,
-                            session_id: str,
-                            data_key: Any,
-                            object_id: Any,
-                            level: StorageLevel):
-        await self._data_manager_ref.delete_data_info(
-            session_id, data_key, level)
-        await self._clients[level].delete(object_id)
-
-    @extensible
-    async def delete(self,
-                     session_id: str,
-                     data_key: str,
-                     error: str = 'raise'):
-        if error not in ('raise', 'ignore'):  # pragma: no cover
-            raise ValueError('error must be raise or ignore')
-
-        infos = await self._data_manager_ref.get_data_infos(
-            session_id, data_key, error)
-        if not infos:
-            return
-
-        for info in infos:
-            level = info.level
-            await self._data_manager_ref.delete_data_info(
-                session_id, data_key, level)
-            yield self._clients[level].delete(info.object_id)
-            await self._quota_refs[level].release_quota(info.store_size)
-
-    @delete.batch
-    async def batch_delete(self, args_list, kwargs_list):
-        get_infos = []
-        session_id = None
-        data_keys = []
-        for args, kwargs in zip(args_list, kwargs_list):
-            infos, session_id, data_key = self._get_data_infos_arg(*args, **kwargs)
-            get_infos.append(infos)
-            data_keys.append(data_key)
-        infos_list = await self._data_manager_ref.get_data_infos.batch(*get_infos)
-
-        delete_infos = []
-        to_removes = []
-        level_sizes = defaultdict(lambda: 0)
-        for infos, data_key in zip(infos_list, data_keys):
-            if not infos:
-                # data not exist and error == 'ignore'
-                continue
-            for info in infos:
-                level = info.level
-                delete_infos.append(
-                    self._data_manager_ref.delete_data_info.delay(
-                        session_id, data_key, level))
-                to_removes.append((level, info.object_id))
-                level_sizes[level] += info.store_size
-
-        if not delete_infos:
-            # no data to remove
-            return
-
-        await self._data_manager_ref.delete_data_info.batch(*delete_infos)
-        logger.debug('Begin to delete batch data %s', to_removes)
-        for level, object_id in to_removes:
-            yield self._clients[level].delete(object_id)
-        logger.debug('Finish deleting batch data %s', to_removes)
-        for level, size in level_sizes.items():
-            await self._quota_refs[level].release_quota(size)
-
-    async def open_reader(self,
-                          session_id: str,
-                          data_key: str) -> StorageFileObject:
-        data_info = await self._data_manager_ref.get_data_info(
-            session_id, data_key)
-        reader = await self._clients[data_info.level].open_reader(
-            data_info.object_id)
-        return reader
-
-    async def open_writer(self,
-                          session_id: str,
-                          data_key: str,
-                          size: int,
-                          level: StorageLevel) -> WrappedStorageFileObject:
-        await self._request_quota_with_spill(level, size)
-        writer = await self._clients[level].open_writer(size)
-        return WrappedStorageFileObject(writer, level, size, session_id, data_key,
-                                        self._data_manager_ref, self._clients[level])
-
-    async def _get_meta_api(self, session_id: str):
-        if self._supervisor_address is None:
-            cluster_api = await ClusterAPI.create(self.address)
-            self._supervisor_address = (await cluster_api.get_supervisors())[0]
-        return await MetaAPI.create(session_id=session_id,
-                                    address=self._supervisor_address)
-
-    async def _fetch_remote(self,
-                            session_id: str,
-                            data_key: Union[str, tuple],
-                            level: StorageLevel,
-                            remote_address: str):
-        remote_manager_ref = await mo.actor_ref(uid=DataManagerActor.default_uid(),
-                                                address=remote_address)
-        data_info = await remote_manager_ref.get_data_info(session_id, data_key)
-        await self._data_manager_ref.put_data_info(
-            session_id, data_key, data_info, None)
-        try:
-            await self._clients[level].fetch(data_info.object_id)
-        except asyncio.CancelledError:  # pragma: no cover
-            await self._data_manager_ref.delete_data_info(
-                session_id, data_key, data_info.level)
-            raise
-
-    async def _fetch_via_transfer(self,
-                                  session_id: str,
-                                  data_key: Union[str, tuple],
-                                  level: StorageLevel,
-                                  remote_address: str):
-        from .transfer import SenderManagerActor
-
-        sender_ref = await mo.actor_ref(
-            address=remote_address, uid=SenderManagerActor.default_uid())
-        await sender_ref.send_data(
-            session_id, data_key, self._data_manager_ref.address, level)
-
-    async def fetch(self,
-                    session_id: str,
-                    data_key: str,
-                    level: StorageLevel,
-                    address: str,
-                    band_name: str,
-                    error: str):
-
-        if error not in ('raise', 'ignore'):  # pragma: no cover
-            raise ValueError('error must be raise or ignore')
-
-        try:
-            await self._data_manager_ref.get_data_info(session_id, data_key)
-            await self._data_manager_ref.pin(session_id, data_key)
-        except DataNotExist:
-            # Not exists in local, fetch from remote worker
-            try:
-                meta_api = await self._get_meta_api(session_id)
-                if address is None:
-                    # we get meta using main key when fetch shuffle data
-                    main_key = data_key[0] if isinstance(data_key, tuple) else data_key
-                    address = (await meta_api.get_chunk_meta(
-                        main_key, fields=['bands']))['bands'][0][0]
-                logger.debug('Begin to fetch data %s from %s', data_key, address)
-                if StorageLevel.REMOTE in self._quota_refs:
-                    yield self._fetch_remote(session_id, data_key, level, address)
-                else:
-                    await self._fetch_via_transfer(session_id, data_key, level, address)
-                logger.debug('finish fetching data %s from %s', data_key, address)
-                if not isinstance(data_key, tuple):
-                    # no need to update meta for shuffle data
-                    await meta_api.add_chunk_bands(
-                        data_key, [(address, band_name or 'numa-0')])
-            except DataNotExist:
-                if error == 'raise':  # pragma: no cover
-                    raise
-
-    async def _request_quota_with_spill(self,
-                                        level: StorageLevel,
-                                        size: int):
-        if await self._quota_refs[level].request_quota(size):
-            return
-        else:
-            await self.spill(level, size)
-            await self._quota_refs[level].request_quota(size)
-            logger.debug('Spill is triggered, request %s bytes of %s finished', size, level)
-
-    async def spill(self, level: StorageLevel, size: int):
-        from .spill import spill
-
-        await spill(size, level, self._data_manager_ref,
-                    self, self._quota_refs[level])
-
-    async def list(self, level: StorageLevel) -> List:
-        return await self._data_manager_ref.list(level)
-
-    async def unpin(self, session_id, data_key, error):
-        await self._data_manager_ref.unpin(session_id, data_key, error)
-
-
-=======
->>>>>>> 3eee0d13
 class StorageManagerActor(mo.Actor):
     """
     Storage manager actor, created only on main process, mainly to setup storage backends
