# Copyright 1999-2020 Alibaba Group Holding Ltd.
#
# Licensed under the Apache License, Version 2.0 (the "License");
# you may not use this file except in compliance with the License.
# You may obtain a copy of the License at
#
#      http://www.apache.org/licenses/LICENSE-2.0
#
# Unless required by applicable law or agreed to in writing, software
# distributed under the License is distributed on an "AS IS" BASIS,
# WITHOUT WARRANTIES OR CONDITIONS OF ANY KIND, either express or implied.
# See the License for the specific language governing permissions and
# limitations under the License.

import sys

import numpy as np
import pandas as pd
import pytest

import mars.oscar as mo
<<<<<<< HEAD
from mars.serialization import AioDeserializer, AioSerializer
from mars.services.storage.api import MockStorageAPI
=======
import mars.tensor as mt
from mars.core import tile
from mars.serialization import AioDeserializer, AioSerializer
from mars.services.cluster import MockClusterAPI
from mars.services.meta import MockMetaAPI
from mars.services.session import MockSessionAPI
from mars.services.storage.api import MockStorageAPI, WebStorageAPI
from mars.services.web import WebActor
>>>>>>> 57ba8828
from mars.storage import StorageLevel
from mars.tests.core import require_ray
from mars.tests.conftest import *  # noqa
from mars.utils import get_next_port

try:
    import vineyard
except ImportError:
    vineyard = None
try:
    import ray
except ImportError:
    ray = None

require_lib = lambda x: x
storage_configs = []

# plasma backend
plasma_storage_size = 10 * 1024 * 1024
if sys.platform == 'darwin':
    plasma_dir = '/tmp'
else:
    plasma_dir = '/dev/shm'
plasma_setup_params = dict(
    store_memory=plasma_storage_size,
    plasma_directory=plasma_dir,
    check_dir_size=False)
storage_configs.append({'plasma': plasma_setup_params})

# ray backend
if ray is not None:
    require_lib = require_ray
    storage_configs.append({'ray': dict()})

# vineyard
if vineyard is not None:
    storage_configs.append({'vineyard': dict(
        vineyard_size='256M',
        vineyard_socket='/tmp/vineyard.sock'
    )})

# shared_memory
storage_configs.append({'shared_memory': dict()})


@pytest.mark.asyncio
@pytest.mark.parametrize('storage_configs', storage_configs)
@pytest.mark.parametrize('ray_start_regular', [{'enable': ray is not None}], indirect=True)
@require_lib
async def test_storage_mock_api(ray_start_regular, storage_configs):
    start_method = 'fork' if sys.platform != 'win32' else None
    pool = await mo.create_actor_pool('127.0.0.1', 2,
                                      labels=['main', 'sub', 'io'],
                                      subprocess_start_method=start_method)
    async with pool:
        session_id = 'mock_session_id'
        storage_api = await MockStorageAPI.create(
            address=pool.external_address,
            session_id=session_id,
            storage_configs=storage_configs)

        # test put and get
        value1 = np.random.rand(10, 10)
        await storage_api.put('data1', value1)
        get_value1 = await storage_api.get('data1')
        np.testing.assert_array_equal(value1, get_value1)

        value2 = pd.DataFrame({'col1': [str(i) for i in range(10)],
                               'col2': np.random.randint(0, 100, (10,))})
        await storage_api.put('data2', value2)
        await storage_api.fetch('data2')
        get_value2 = await storage_api.get('data2')
        pd.testing.assert_frame_equal(value2, get_value2)

        sliced_value = await storage_api.get('data2', conditions=[slice(3, 5), slice(None, None)])
        pd.testing.assert_frame_equal(value2.iloc[3:5, :], sliced_value)

        infos = await storage_api.get_infos('data2')
        assert infos[0].store_size > 0

        await storage_api.delete('data2')

        await storage_api.fetch('data1')

        buffers = await AioSerializer(value2).run()
        size = sum(getattr(buf, 'nbytes', len(buf)) for buf in buffers)
        # test open_reader and open_writer
        writer = await storage_api.open_writer('write_key', size,
                                               StorageLevel.MEMORY)
        async with writer:
            for buf in buffers:
                await writer.write(buf)

        reader = await storage_api.open_reader('write_key')
        async with reader:
            read_value = await AioDeserializer(reader).run()
<<<<<<< HEAD
=======

        pd.testing.assert_frame_equal(value2, read_value)
>>>>>>> 57ba8828


@pytest.mark.asyncio
async def test_web_storage_api():
    from mars.services.storage.api.web import StorageWebAPIHandler

    start_method = 'fork' if sys.platform != 'win32' else None
    pool = await mo.create_actor_pool('127.0.0.1', 1,
                                      subprocess_start_method=start_method)
    async with pool:
        session_id = 'mock_session_id'
        await MockClusterAPI.create(
            address=pool.external_address)
        await MockSessionAPI.create(
            session_id=session_id,
            address=pool.external_address)
        meta_api = await MockMetaAPI.create(
            session_id=session_id,
            address=pool.external_address)
        await MockStorageAPI.create(
            address=pool.external_address,
            session_id=session_id,
            storage_configs={'shared_memory': dict()})

        web_config = {
            'port': get_next_port(),
            'web_handlers': {
                StorageWebAPIHandler.get_root_pattern(): StorageWebAPIHandler
            }
        }
        await mo.create_actor(WebActor, web_config, address=pool.external_address)

        web_storage_api = WebStorageAPI(
            session_id, f'http://127.0.0.1:{web_config["port"]}')

        value = np.random.rand(10, 10)
        t = mt.random.rand(10, 10)
        t = tile(t)
        await meta_api.set_chunk_meta(t.chunks[0], bands=[(pool.external_address, 'numa-0')])
        await web_storage_api.put(t.chunks[0].key, value)

        ret_value = await web_storage_api.get(t.chunks[0].key)
        np.testing.assert_array_equal(value, ret_value)

        sliced_value = await web_storage_api.get(
            t.chunks[0].key, conditions=[slice(3, 5), slice(None, None)])
        np.testing.assert_array_equal(value[3:5, :], sliced_value)<|MERGE_RESOLUTION|>--- conflicted
+++ resolved
@@ -19,10 +19,6 @@
 import pytest
 
 import mars.oscar as mo
-<<<<<<< HEAD
-from mars.serialization import AioDeserializer, AioSerializer
-from mars.services.storage.api import MockStorageAPI
-=======
 import mars.tensor as mt
 from mars.core import tile
 from mars.serialization import AioDeserializer, AioSerializer
@@ -31,7 +27,6 @@
 from mars.services.session import MockSessionAPI
 from mars.services.storage.api import MockStorageAPI, WebStorageAPI
 from mars.services.web import WebActor
->>>>>>> 57ba8828
 from mars.storage import StorageLevel
 from mars.tests.core import require_ray
 from mars.tests.conftest import *  # noqa
@@ -128,11 +123,8 @@
         reader = await storage_api.open_reader('write_key')
         async with reader:
             read_value = await AioDeserializer(reader).run()
-<<<<<<< HEAD
-=======
 
         pd.testing.assert_frame_equal(value2, read_value)
->>>>>>> 57ba8828
 
 
 @pytest.mark.asyncio
