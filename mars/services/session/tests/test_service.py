# Copyright 1999-2021 Alibaba Group Holding Ltd.
#
# Licensed under the Apache License, Version 2.0 (the "License");
# you may not use this file except in compliance with the License.
# You may obtain a copy of the License at
#
#      http://www.apache.org/licenses/LICENSE-2.0
#
# Unless required by applicable law or agreed to in writing, software
# distributed under the License is distributed on an "AS IS" BASIS,
# WITHOUT WARRANTIES OR CONDITIONS OF ANY KIND, either express or implied.
# See the License for the specific language governing permissions and
# limitations under the License.

import threading

import pytest
import numpy as np

from .... import oscar as mo
from .... import remote as mr
from ....core import TileableGraph, TileableGraphBuilder
from ....utils import get_next_port
from ... import start_services, stop_services, NodeRole
from ...task.api import TaskAPI
from .. import SessionAPI, WebSessionAPI


@pytest.mark.parametrize("test_web", [False, True])
@pytest.mark.asyncio
async def test_session_service(test_web):
    pool = await mo.create_actor_pool("127.0.0.1", n_process=0)

    async with pool:
        config = {
            "services": ["cluster", "session", "meta"],
            "cluster": {
                "backend": "fixed",
                "lookup_address": pool.external_address,
            },
            "meta": {"store": "dict"},
        }
        if test_web:
            config["services"] += ["web"]
            config["web"] = {"port": get_next_port()}

        await start_services(NodeRole.SUPERVISOR, config, address=pool.external_address)

        if not test_web:
            session_api = await SessionAPI.create(pool.external_address)
        else:
            session_api = WebSessionAPI(f'http://127.0.0.1:{config["web"]["port"]}')
        session_id = "test_session"
        session_address = await session_api.create_session(session_id)
        assert session_address == pool.external_address
        assert await session_api.has_session(session_id) is True
        assert (await session_api.get_sessions())[0].session_id == session_id
        if not test_web:
            assert await session_api.get_session_address(session_id) == session_address
        await session_api.delete_session(session_id)
        assert await session_api.has_session(session_id) is False
        assert await session_api.get_sessions() == []

        await stop_services(NodeRole.SUPERVISOR, config, address=pool.external_address)


@pytest.mark.asyncio
async def test_get_last_idle_time():
    sv_pool = await mo.create_actor_pool("127.0.0.1", n_process=0)
    worker_pool = await mo.create_actor_pool(
        "127.0.0.1",
        n_process=2,
        labels=["main"] + ["numa-0"] * 2,
        subprocess_start_method="spawn",
    )
    async with sv_pool, worker_pool:
        config = {
<<<<<<< HEAD
            "services": [
                "cluster",
                "session",
                "meta",
                "lifecycle",
                "scheduling",
                "subtask",
                "task",
            ],
=======
            "services": ["cluster", "session", "meta", "lifecycle",
                         "scheduling", "subtask", "task", "mutable"],
>>>>>>> 4e170679
            "cluster": {
                "backend": "fixed",
                "lookup_address": sv_pool.external_address,
                "resource": {"numa-0": 2},
            },
            "meta": {"store": "dict"},
        }
        await start_services(
            NodeRole.SUPERVISOR, config, address=sv_pool.external_address
        )
        await start_services(
            NodeRole.WORKER, config, address=worker_pool.external_address
        )

        session_api = await SessionAPI.create(sv_pool.external_address)
        session_id = "test_session"
        await session_api.create_session(session_id)
        # check last idle time is not None
        last_idle_time = await session_api.get_last_idle_time(session_id)
        assert last_idle_time is not None
        assert await session_api.get_last_idle_time(session_id) == last_idle_time
        # submit a task
        task_api = await TaskAPI.create(session_id, sv_pool.external_address)

        def f1():
            return np.arange(5)

        def f2():
            return np.arange(5, 10)

        def f3(f1r, f2r):
            return np.concatenate([f1r, f2r]).sum()

        r1 = mr.spawn(f1)
        r2 = mr.spawn(f2)
        r3 = mr.spawn(f3, args=(r1, r2))

        graph = TileableGraph([r3.data])
        next(TileableGraphBuilder(graph).build())
        task_id = await task_api.submit_tileable_graph(graph, fuse_enabled=False)
        await task_api.wait_task(task_id)
        task_result = await task_api.get_task_result(task_id)

        # the error is Actor b'StorageHandlerActor' does not exist
        assert task_result.error is not None

        # the last idle time is changed
        new_last_idle_time = await session_api.get_last_idle_time()
        assert new_last_idle_time is not None
        assert new_last_idle_time != last_idle_time
        assert await session_api.get_last_idle_time() == new_last_idle_time
        assert new_last_idle_time > last_idle_time

        # blocking task.
        def f4():
            import time

            time.sleep(10)

        r4 = mr.spawn(f4)
        graph = TileableGraph([r4.data])
        next(TileableGraphBuilder(graph).build())
        await task_api.submit_tileable_graph(graph, fuse_enabled=False)
        assert await session_api.get_last_idle_time() is None

        await stop_services(
            NodeRole.WORKER, config, address=worker_pool.external_address
        )
        await stop_services(
            NodeRole.SUPERVISOR, config, address=sv_pool.external_address
        )


@pytest.mark.asyncio
async def test_dmap():
    pool = await mo.create_actor_pool("127.0.0.1", n_process=0)

    async with pool:
        config = {
<<<<<<< HEAD
            "services": [
                "cluster",
                "session",
                "meta",
                "lifecycle",
                "scheduling",
                "subtask",
                "task",
            ],
=======
            "services": ["cluster", "session", "meta", "lifecycle",
                         "scheduling", "subtask", "task", "mutable"],
>>>>>>> 4e170679
            "cluster": {
                "backend": "fixed",
                "lookup_address": pool.external_address,
            },
            "meta": {"store": "dict"},
        }
        await start_services(NodeRole.SUPERVISOR, config, address=pool.external_address)

        session_api = await SessionAPI.create(pool.external_address)

        session_id = "test_session"
        await session_api.create_session(session_id)
        lock = await session_api.create_remote_object(
            session_id, "my_lock", threading.Lock
        )
        await lock.acquire()
        lock = await session_api.get_remote_object(session_id, "my_lock")
        await lock.release()
        with pytest.raises(AttributeError):
            await lock.abc()
        await session_api.destroy_remote_object(session_id, "my_lock")

        await stop_services(NodeRole.SUPERVISOR, config, address=pool.external_address)<|MERGE_RESOLUTION|>--- conflicted
+++ resolved
@@ -75,20 +75,8 @@
     )
     async with sv_pool, worker_pool:
         config = {
-<<<<<<< HEAD
-            "services": [
-                "cluster",
-                "session",
-                "meta",
-                "lifecycle",
-                "scheduling",
-                "subtask",
-                "task",
-            ],
-=======
             "services": ["cluster", "session", "meta", "lifecycle",
                          "scheduling", "subtask", "task", "mutable"],
->>>>>>> 4e170679
             "cluster": {
                 "backend": "fixed",
                 "lookup_address": sv_pool.external_address,
@@ -168,20 +156,8 @@
 
     async with pool:
         config = {
-<<<<<<< HEAD
-            "services": [
-                "cluster",
-                "session",
-                "meta",
-                "lifecycle",
-                "scheduling",
-                "subtask",
-                "task",
-            ],
-=======
             "services": ["cluster", "session", "meta", "lifecycle",
                          "scheduling", "subtask", "task", "mutable"],
->>>>>>> 4e170679
             "cluster": {
                 "backend": "fixed",
                 "lookup_address": pool.external_address,
