--- conflicted
+++ resolved
@@ -62,9 +62,6 @@
     priority: Tuple[int, int] = TupleField("priority", FieldTypes.int32)
     rerun_time: int = Int32Field("rerun_time")
     extra_config: dict = DictField("extra_config")
-<<<<<<< HEAD
-    required_resource: Resource = ReferenceField("required_resource", Resource)
-=======
     stage_id: str = StringField("stage_id")
     # An unique and deterministic key for subtask compute logic. See logic_key in operator.py.
     logic_key: str = StringField("logic_key")
@@ -74,7 +71,7 @@
     logic_parallelism: int = Int32Field("logic_parallelism")
     # subtask can only run in specified bands in `expect_bands`
     bands_specified: bool = BoolField("bands_specified")
->>>>>>> 76a637a1
+    required_resource: Resource = ReferenceField("required_resource", Resource)
 
     def __init__(
         self,
@@ -89,15 +86,12 @@
         retryable: bool = True,
         rerun_time: int = 0,
         extra_config: dict = None,
-<<<<<<< HEAD
-        required_resource: Resource = None,
-=======
         stage_id: str = None,
         logic_key: str = None,
         logic_index: int = None,
         logic_parallelism: int = None,
         bands_specified: bool = False,
->>>>>>> 76a637a1
+        required_resource: Resource = None,
     ):
         super().__init__(
             subtask_id=subtask_id,
@@ -111,15 +105,12 @@
             retryable=retryable,
             rerun_time=rerun_time,
             extra_config=extra_config,
-<<<<<<< HEAD
-            required_resource=required_resource,
-=======
             stage_id=stage_id,
             logic_key=logic_key,
             logic_index=logic_index,
             logic_parallelism=logic_parallelism,
             bands_specified=bands_specified,
->>>>>>> 76a637a1
+            required_resource=required_resource,
         )
 
     @property
