# Copyright 1999-2021 Alibaba Group Holding Ltd.
#
# Licensed under the Apache License, Version 2.0 (the "License");
# you may not use this file except in compliance with the License.
# You may obtain a copy of the License at
#
#      http://www.apache.org/licenses/LICENSE-2.0
#
# Unless required by applicable law or agreed to in writing, software
# distributed under the License is distributed on an "AS IS" BASIS,
# WITHOUT WARRANTIES OR CONDITIONS OF ANY KIND, either express or implied.
# See the License for the specific language governing permissions and
# limitations under the License.

import asyncio
import logging
import sys
from collections import defaultdict
from typing import Any, Dict, List, Optional, Type

from .... import oscar as mo
from ....core import ChunkGraph, OperandType, enter_mode
from ....core.context import get_context, set_context
from ....core.operand import Fetch, FetchShuffle, \
    MapReduceOperand, VirtualOperand, OperandStage, execute
from ....optimization.physical import optimize
from ....typing import BandType
from ...context import ThreadedServiceContext
from ...meta.api import MetaAPI
from ...storage import StorageAPI
from ...session import SessionAPI
from ...task import TaskAPI, task_options
from ..core import Subtask, SubtaskStatus, SubtaskResult

logger = logging.getLogger(__name__)


class DataStore(dict):
    def __getattr__(self, attr):
        ctx = get_context()
        return getattr(ctx, attr)


class SubtaskProcessor:
    _chunk_graph: ChunkGraph
    _chunk_key_to_data_keys: Dict[str, List[str]]

    def __init__(self,
                 subtask: Subtask,
                 session_api: SessionAPI,
                 storage_api: StorageAPI,
                 meta_api: MetaAPI,
                 band: BandType,
                 supervisor_address: str,
                 engines: List[str] = None):
        self.subtask = subtask
        self._session_id = self.subtask.session_id
        self._chunk_graph = subtask.chunk_graph
        self._band = band
        self._supervisor_address = supervisor_address
        self._engines = engines if engines is not None else \
            task_options.runtime_engines

        # result
        self.result = SubtaskResult(
            subtask_id=subtask.subtask_id,
            session_id=subtask.session_id,
            task_id=subtask.task_id,
            status=SubtaskStatus.pending,
            progress=0.0)
        self.is_done = asyncio.Event()

        # status and intermediate states
        # operand progress, from op key to progress
        self._op_progress: Dict[str, float] = defaultdict(lambda: 0.0)
        # temp data store that holds chunk data during computation
        self._datastore = DataStore()
        # chunk key to real data keys
        self._chunk_key_to_data_keys = dict()

        # other service APIs
        self._session_api = session_api
        self._storage_api = storage_api
        self._meta_api = meta_api

    @property
    def status(self):
        return self.result.status

    @property
    def subtask_id(self):
        return self.subtask.subtask_id

    def _gen_chunk_key_to_data_keys(self):
        for chunk in self._chunk_graph:
            if chunk.key in self._chunk_key_to_data_keys:
                continue
            if not isinstance(chunk.op, FetchShuffle):
                self._chunk_key_to_data_keys[chunk.key] = [chunk.key]
            else:
                keys = []
                for succ in self._chunk_graph.iter_successors(chunk):
                    if isinstance(succ.op, MapReduceOperand) and \
                            succ.op.stage == OperandStage.reduce:
                        for key in succ.op.get_dependent_data_keys():
                            if key not in keys:
                                keys.append(key)
                self._chunk_key_to_data_keys[chunk.key] = keys

    async def _load_input_data(self):
        keys = []
        gets = []
        fetches = []
        for chunk in self._chunk_graph.iter_indep():
            if isinstance(chunk.op, Fetch):
                keys.append(chunk.key)
                gets.append(self._storage_api.get.delay(chunk.key))
                fetches.append(self._storage_api.fetch.delay(chunk.key))
            elif isinstance(chunk.op, FetchShuffle):
                for key in self._chunk_key_to_data_keys[chunk.key]:
                    keys.append(key)
                    gets.append(self._storage_api.get.delay(key, error='ignore'))
                    fetches.append(self._storage_api.fetch.delay(key, error='ignore'))
        if keys:
            logger.debug('Start getting input data, keys: %s, '
                         'subtask id: %s', keys, self.subtask.subtask_id)
            await self._storage_api.fetch.batch(*fetches)
            inputs = await self._storage_api.get.batch(*gets)
            self._datastore.update({key: get for key, get in zip(keys, inputs) if get is not None})
            logger.debug('Finish getting input data keys: %s, '
                         'subtask id: %s', keys, self.subtask.subtask_id)
        return keys

    @staticmethod
    async def notify_task_manager_result(supervisor_address: str,
                                         result: SubtaskResult):
        task_api = await TaskAPI.create(
            result.session_id, supervisor_address)
        # notify task service
        await task_api.set_subtask_result(result)

    def _init_ref_counts(self) -> Dict[str, int]:
        chunk_graph = self._chunk_graph
        ref_counts = defaultdict(lambda: 0)
        # set 1 for result chunks
        for result_chunk in chunk_graph.result_chunks:
            ref_counts[result_chunk.key] += 1
        # iter graph to set ref counts
        for chunk in chunk_graph:
            ref_counts[chunk.key] += chunk_graph.count_successors(chunk)
        return ref_counts

    async def _async_execute_operand(self,
                                     ctx: Dict[str, Any],
                                     op: OperandType):
        self._op_progress[op.key] = 0.0
        get_context().set_running_operand_key(self._session_id, op.key)
        return asyncio.to_thread(self._execute_operand, ctx, op)

    def set_op_progress(self, op_key: str, progress: float):
        if op_key in self._op_progress:  # pragma: no branch
            self._op_progress[op_key] = progress

    @enter_mode(build=False, kernel=True)
    def _execute_operand(self,
                         ctx: Dict[str, Any],
                         op: OperandType):  # noqa: R0201  # pylint: disable=no-self-use
        return execute(ctx, op)

    async def _execute_graph(self, chunk_graph: ChunkGraph):
        loop = asyncio.get_running_loop()
        ref_counts = self._init_ref_counts()

        # from data_key to results
        for chunk in chunk_graph.topological_iter():
            if chunk.key not in self._datastore:
                # since `op.execute` may be a time-consuming operation,
                # we make it run in a thread pool to not block current thread.
                logger.debug('Start executing operand: %s,'
                             'chunk: %s, subtask id: %s', chunk.op, chunk,
                             self.subtask.subtask_id)
                future = asyncio.create_task(
                    await self._async_execute_operand(self._datastore, chunk.op))
                to_wait = loop.create_future()

                def cb(fut):
                    if not to_wait.done():
                        if fut.exception():
                            to_wait.set_exception(fut.exception())
                        else:
                            to_wait.set_result(fut.result())
                future.add_done_callback(cb)

                try:
                    await to_wait
                    logger.debug('Finish executing operand: %s,'
                                 'chunk: %s, subtask id: %s', chunk.op, chunk,
                                 self.subtask.subtask_id)
                except asyncio.CancelledError:
                    logger.debug('Receive cancel instruction for operand: %s,'
                                 'chunk: %s, subtask id: %s', chunk.op, chunk,
                                 self.subtask.subtask_id)
                    # wait for this computation to finish
                    await future
                    # if cancelled, stop next computation
                    logger.debug('Cancelled operand: %s, chunk: %s, '
                                 'subtask id: %s', chunk.op, chunk,
                                 self.subtask.subtask_id)
                    self.result.status = SubtaskStatus.cancelled
                    raise

            self._op_progress[chunk.op.key] = 1.0

            for inp in chunk.inputs:
                ref_counts[inp.key] -= 1
                if ref_counts[inp.key] == 0:
                    # ref count reaches 0, remove it
                    for key in self._chunk_key_to_data_keys[inp.key]:
                        del self._datastore[key]

    async def _unpin_data(self, data_keys):
        # unpin input keys
        unpins = []
        for key in data_keys:
            if isinstance(key, tuple):
                # a tuple key means it's a shuffle key,
                # some shuffle data is None and not stored in storage
                unpins.append(self._storage_api.unpin.delay(key, error='ignore'))
            else:
                unpins.append(self._storage_api.unpin.delay(key))
        await self._storage_api.unpin.batch(*unpins)

    async def _store_data(self, chunk_graph: ChunkGraph):
        # skip virtual operands for result chunks
        result_chunks = [c for c in chunk_graph.result_chunks
                         if not isinstance(c.op, VirtualOperand)]

        # store data into storage
        puts = []
        stored_keys = []
        for result_chunk in result_chunks:
            data_key = result_chunk.key
            if data_key in self._datastore:
                # non shuffle op
                stored_keys.append(data_key)
                result_data = self._datastore[data_key]
                # update meta
                if not isinstance(result_data, tuple):
                    result_chunk.params = result_chunk.get_params_from_data(result_data)

                put = self._storage_api.put.delay(data_key, result_data)
                puts.append(put)
            else:
                assert isinstance(result_chunk.op, MapReduceOperand)
                keys = [store_key for store_key in self._datastore
                        if isinstance(store_key, tuple) and store_key[0] == data_key]
                for key in keys:
                    stored_keys.append(key)
                    result_data = self._datastore[key]
                    put = self._storage_api.put.delay(key, result_data)
                    puts.append(put)
        logger.debug('Start putting data keys: %s, '
                     'subtask id: %s', stored_keys, self.subtask.subtask_id)
<<<<<<< HEAD
        puts = list(chain(*data_key_to_puts.values()))
        data_key_to_store_size = defaultdict(lambda: 0)
        data_key_to_memory_size = defaultdict(lambda: 0)
        data_key_to_object_id = defaultdict(list)
=======
        data_key_to_store_size = dict()
        data_key_to_memory_size = dict()
>>>>>>> 7cf4f21b
        if puts:
            put_infos = asyncio.create_task(self._storage_api.put.batch(*puts))
            try:
                store_infos = await put_infos
<<<<<<< HEAD
                store_infos_iter = iter(store_infos)
                for data_key, puts in data_key_to_puts.items():
                    for _ in puts:
                        store_info = next(store_infos_iter)
                        data_key_to_store_size[data_key] += store_info.store_size
                        data_key_to_memory_size[data_key] += store_info.memory_size
                        data_key_to_object_id[data_key].append(store_info.object_id)
=======
                for store_key, store_info in zip(stored_keys, store_infos):
                    data_key_to_store_size[store_key] = store_info.store_size
                    data_key_to_memory_size[store_key] = store_info.memory_size
>>>>>>> 7cf4f21b
                logger.debug('Finish putting data keys: %s, '
                             'subtask id: %s', stored_keys, self.subtask.subtask_id)
            except asyncio.CancelledError:
                logger.debug('Cancelling put data keys: %s, '
                             'subtask id: %s', stored_keys, self.subtask.subtask_id)
                put_infos.cancel()

                logger.debug('Cancelled put data keys: %s, '
                             'subtask id: %s', stored_keys, self.subtask.subtask_id)
                self.result.status = SubtaskStatus.cancelled
                raise

        # clear data
        self._datastore = dict()
        return stored_keys, data_key_to_store_size, data_key_to_memory_size, data_key_to_object_id

    async def _store_meta(self,
                          chunk_graph: ChunkGraph,
                          stored_keys: List,
                          data_key_to_store_size: Dict,
<<<<<<< HEAD
                          data_key_to_memory_size: Dict,
                          data_key_to_object_id: Dict):
        # store meta
        set_chunk_metas = []
        memory_sizes = []
        for result_chunk in chunk_graph.result_chunks:
            store_size = data_key_to_store_size[result_chunk.key]
            memory_size = data_key_to_memory_size[result_chunk.key]
            object_refs = data_key_to_object_id[result_chunk.key]
            memory_sizes.append(memory_size)
            set_chunk_metas.append(
                self._meta_api.set_chunk_meta.delay(
                    result_chunk, memory_size=memory_size,
                    store_size=store_size, bands=[self._band], object_refs=object_refs))
=======
                          data_key_to_memory_size: Dict):
        key_to_result_chunk = {c.key: c for c in chunk_graph.result_chunks}
        # store meta
        set_chunk_metas = []
        result_data_size = 0
        for chunk_key in stored_keys:
            if isinstance(chunk_key, tuple):
                result_chunk = key_to_result_chunk[chunk_key[0]]
            else:
                result_chunk = key_to_result_chunk[chunk_key]
            store_size = data_key_to_store_size[chunk_key]
            memory_size = data_key_to_memory_size[chunk_key]
            result_data_size += memory_size
            set_chunk_metas.append(
                self._meta_api.set_chunk_meta.delay(
                    result_chunk, memory_size=memory_size,
                    store_size=store_size, bands=[self._band],
                    chunk_key=chunk_key))
        for chunk in chunk_graph.result_chunks:
            if chunk.key not in data_key_to_store_size:
                # mapper, set meta, so that storage can make sure
                # this operand is executed, some sub key is absent
                # due to it's empty actually
                set_chunk_metas.append(self._meta_api.set_chunk_meta.delay(
                    chunk, memory_size=0, store_size=0, bands=[self._band]))
>>>>>>> 7cf4f21b
        logger.debug('Start storing chunk metas for data keys: %s, '
                     'subtask id: %s', stored_keys, self.subtask.subtask_id)
        if set_chunk_metas:
            set_chunks_meta = asyncio.create_task(
                self._meta_api.set_chunk_meta.batch(*set_chunk_metas))
            try:
                await set_chunks_meta
                logger.debug('Finish store chunk metas for data keys: %s, '
                             'subtask id: %s', stored_keys, self.subtask.subtask_id)
            except asyncio.CancelledError:
                logger.debug('Cancelling store chunk metas for data keys: %s, '
                             'subtask id: %s', stored_keys, self.subtask.subtask_id)
                set_chunks_meta.cancel()

                # remote stored data
                deletes = []
                for data_key in stored_keys:
                    deletes.append(self._storage_api.delete.delay(data_key))
                await self._storage_api.delete.batch(*deletes)

                self.result.status = SubtaskStatus.cancelled
                logger.debug('Cancelled store chunk metas for data keys: %s, '
                             'subtask id: %s', stored_keys, self.subtask.subtask_id)
                raise
        # set result data size
        self.result.data_size = result_data_size

    async def done(self):
        if self.result.status == SubtaskStatus.running:
            self.result.status = SubtaskStatus.succeeded
        self.result.progress = 1.0
        self.is_done.set()

    async def run(self):
        self.result.status = SubtaskStatus.running
        input_keys = None
        unpinned = False
        try:
            chunk_graph = optimize(self._chunk_graph, self._engines)
            self._gen_chunk_key_to_data_keys()
            report_progress = asyncio.create_task(
                self.report_progress_periodically())

            # load inputs data
            input_keys = await self._load_input_data()
            try:
                # execute chunk graph
                await self._execute_graph(chunk_graph)
            finally:
                # unpin inputs data
                unpinned = True
                await self._unpin_data(input_keys)
            # store results data
            stored_keys, store_sizes, memory_sizes, data_key_to_object_id = await self._store_data(chunk_graph)
            # store meta
            await self._store_meta(chunk_graph, stored_keys, store_sizes, memory_sizes, data_key_to_object_id)
        except asyncio.CancelledError:
            self.result.status = SubtaskStatus.cancelled
            self.result.progress = 1.0
            raise
        except:  # noqa: E722  # nosec  # pylint: disable=bare-except
            self.result.status = SubtaskStatus.errored
            self.result.progress = 1.0
            _, self.result.error, self.result.traceback = sys.exc_info()
            await self.done()
            raise
        finally:
            if input_keys is not None and not unpinned:
                await self._unpin_data(input_keys)

        await self.done()
        report_progress.cancel()
        try:
            await report_progress
        except asyncio.CancelledError:
            pass
        return self.result

    async def report_progress_periodically(self, interval=.5, eps=0.001):
        last_progress = self.result.progress
        while not self.result.status.is_done:
            size = len(self._chunk_graph)
            progress = sum(self._op_progress.values()) / size
            assert progress <= 1
            self.result.progress = progress
            if abs(last_progress - progress) >= eps:
                # report progress
                if not self.result.status.is_done:
                    fut = self.notify_task_manager_result(
                        self._supervisor_address, self.result)
                    if fut:
                        await fut
            await asyncio.sleep(interval)
            last_progress = progress


class SubtaskProcessorActor(mo.Actor):
    _session_api: Optional[SessionAPI]
    _storage_api: Optional[StorageAPI]
    _meta_api: Optional[MetaAPI]
    _processor: Optional[SubtaskProcessor]
    _last_processor: Optional[SubtaskProcessor]
    _running_aio_task: Optional[asyncio.Task]

    def __init__(self,
                 session_id: str,
                 band: BandType,
                 supervisor_address: str,
                 subtask_processor_cls: Type[SubtaskProcessor]):
        self._session_id = session_id
        self._band = band
        self._supervisor_address = supervisor_address
        self._subtask_processor_cls = subtask_processor_cls

        # current processor
        self._processor = None
        self._last_processor = None
        self._running_aio_task = None

        self._session_api = None
        self._storage_api = None
        self._meta_api = None

    @classmethod
    def gen_uid(cls, session_id: str):
        return f'{session_id}_subtask_processor'

    async def __post_create__(self):
        coros = [
            SessionAPI.create(self._supervisor_address),
            StorageAPI.create(self._session_id, self.address),
            MetaAPI.create(self._session_id, self._supervisor_address)]
        coros = [asyncio.ensure_future(coro) for coro in coros]
        await asyncio.gather(*coros)
        self._session_api, self._storage_api, self._meta_api = \
            [coro.result() for coro in coros]

    async def _init_context(self, session_id: str):
        loop = asyncio.get_running_loop()
        context = ThreadedServiceContext(
            session_id, self._supervisor_address,
            self.address, loop, band=self._band)
        await context.init()
        set_context(context)

    async def run(self, subtask: Subtask):
        logger.debug('Start to run subtask: %s', subtask.subtask_id)

        assert subtask.session_id == self._session_id

        # init context
        await self._init_context(self._session_id)
        processor = self._subtask_processor_cls(
            subtask, self._session_api, self._storage_api, self._meta_api,
            self._band, self._supervisor_address)
        self._processor = self._last_processor = processor
        self._running_aio_task = asyncio.create_task(processor.run())
        try:
            result = yield self._running_aio_task
            raise mo.Return(result)
        finally:
            self._processor = self._running_aio_task = None

    async def wait(self):
        return self._processor.is_done.wait()

    async def result(self):
        return self._last_processor.result

    async def cancel(self):
        logger.debug('Cancelling subtask: %s', self._processor.subtask_id)

        aio_task = self._running_aio_task
        aio_task.cancel()

        async def waiter():
            try:
                await aio_task
            except asyncio.CancelledError:
                pass

        # return asyncio task to not block current actor
        return waiter()

    def get_running_subtask_id(self):
        return self._processor.subtask_id

    def set_running_op_progress(self, op_key: str, progress: float):
        self._processor.set_op_progress(op_key, progress)<|MERGE_RESOLUTION|>--- conflicted
+++ resolved
@@ -261,32 +261,17 @@
                     puts.append(put)
         logger.debug('Start putting data keys: %s, '
                      'subtask id: %s', stored_keys, self.subtask.subtask_id)
-<<<<<<< HEAD
-        puts = list(chain(*data_key_to_puts.values()))
-        data_key_to_store_size = defaultdict(lambda: 0)
-        data_key_to_memory_size = defaultdict(lambda: 0)
-        data_key_to_object_id = defaultdict(list)
-=======
         data_key_to_store_size = dict()
         data_key_to_memory_size = dict()
->>>>>>> 7cf4f21b
+        data_key_to_object_id = dict()
         if puts:
             put_infos = asyncio.create_task(self._storage_api.put.batch(*puts))
             try:
                 store_infos = await put_infos
-<<<<<<< HEAD
-                store_infos_iter = iter(store_infos)
-                for data_key, puts in data_key_to_puts.items():
-                    for _ in puts:
-                        store_info = next(store_infos_iter)
-                        data_key_to_store_size[data_key] += store_info.store_size
-                        data_key_to_memory_size[data_key] += store_info.memory_size
-                        data_key_to_object_id[data_key].append(store_info.object_id)
-=======
                 for store_key, store_info in zip(stored_keys, store_infos):
                     data_key_to_store_size[store_key] = store_info.store_size
                     data_key_to_memory_size[store_key] = store_info.memory_size
->>>>>>> 7cf4f21b
+                    data_key_to_object_id[store_key] = store_info.object_id
                 logger.debug('Finish putting data keys: %s, '
                              'subtask id: %s', stored_keys, self.subtask.subtask_id)
             except asyncio.CancelledError:
@@ -307,23 +292,8 @@
                           chunk_graph: ChunkGraph,
                           stored_keys: List,
                           data_key_to_store_size: Dict,
-<<<<<<< HEAD
                           data_key_to_memory_size: Dict,
                           data_key_to_object_id: Dict):
-        # store meta
-        set_chunk_metas = []
-        memory_sizes = []
-        for result_chunk in chunk_graph.result_chunks:
-            store_size = data_key_to_store_size[result_chunk.key]
-            memory_size = data_key_to_memory_size[result_chunk.key]
-            object_refs = data_key_to_object_id[result_chunk.key]
-            memory_sizes.append(memory_size)
-            set_chunk_metas.append(
-                self._meta_api.set_chunk_meta.delay(
-                    result_chunk, memory_size=memory_size,
-                    store_size=store_size, bands=[self._band], object_refs=object_refs))
-=======
-                          data_key_to_memory_size: Dict):
         key_to_result_chunk = {c.key: c for c in chunk_graph.result_chunks}
         # store meta
         set_chunk_metas = []
@@ -336,11 +306,12 @@
             store_size = data_key_to_store_size[chunk_key]
             memory_size = data_key_to_memory_size[chunk_key]
             result_data_size += memory_size
+            object_ref = data_key_to_object_id[result_chunk.key]
             set_chunk_metas.append(
                 self._meta_api.set_chunk_meta.delay(
                     result_chunk, memory_size=memory_size,
                     store_size=store_size, bands=[self._band],
-                    chunk_key=chunk_key))
+                    chunk_key=chunk_key, object_ref=object_ref))
         for chunk in chunk_graph.result_chunks:
             if chunk.key not in data_key_to_store_size:
                 # mapper, set meta, so that storage can make sure
@@ -348,7 +319,6 @@
                 # due to it's empty actually
                 set_chunk_metas.append(self._meta_api.set_chunk_meta.delay(
                     chunk, memory_size=0, store_size=0, bands=[self._band]))
->>>>>>> 7cf4f21b
         logger.debug('Start storing chunk metas for data keys: %s, '
                      'subtask id: %s', stored_keys, self.subtask.subtask_id)
         if set_chunk_metas:
