# Copyright 1999-2021 Alibaba Group Holding Ltd.
#
# Licensed under the Apache License, Version 2.0 (the "License");
# you may not use this file except in compliance with the License.
# You may obtain a copy of the License at
#
#      http://www.apache.org/licenses/LICENSE-2.0
#
# Unless required by applicable law or agreed to in writing, software
# distributed under the License is distributed on an "AS IS" BASIS,
# WITHOUT WARRANTIES OR CONDITIONS OF ANY KIND, either express or implied.
# See the License for the specific language governing permissions and
# limitations under the License.

import asyncio
import itertools
import logging
import operator
import sys
import time
from collections import defaultdict
from functools import reduce, wraps
from typing import Callable, Coroutine, Dict, Iterator, List, Optional, Set, Type, Union

from .... import oscar as mo
from ....config import Config
from ....core import ChunkGraph, TileableGraph
from ....core.operand import (
    Fetch,
    FetchShuffle,
    MapReduceOperand,
    ShuffleProxy,
    OperandStage,
)
from ....optimization.logical import OptimizationRecords
from ....oscar.profiling import ProfilingData
from ....typing import TileableType, BandType
from ....utils import build_fetch, Timer
from ...cluster.api import ClusterAPI
from ...lifecycle.api import LifecycleAPI
from ...meta.api import MetaAPI
from ...scheduling import SchedulingAPI
from ...subtask import Subtask, SubtaskResult, SubtaskStatus, SubtaskGraph
from ..core import Task, TaskResult, TaskStatus, new_task_id
from .preprocessor import TaskPreprocessor
from .stage import TaskStageProcessor

logger = logging.getLogger(__name__)


def _record_error(func: Union[Callable, Coroutine] = None, log_when_error=True):
    assert asyncio.iscoroutinefunction(func)

    @wraps(func)
    async def inner(processor: "TaskProcessor", *args, **kwargs):
        try:
            return await func(processor, *args, **kwargs)
        except:  # noqa: E722  # nosec  # pylint: disable=bare-except  # pragma: no cover
            if log_when_error:
                logger.exception("Unexpected error happens in %s", func)
            processor._err_infos.append(sys.exc_info())
            raise

    return inner


class TaskProcessor:
    stage_processors: List[TaskStageProcessor]
    cur_stage_processor: Optional[TaskStageProcessor]

    def __init__(
        self,
        task: Task,
        preprocessor: TaskPreprocessor,
        # APIs
        cluster_api: ClusterAPI,
        lifecycle_api: LifecycleAPI,
        scheduling_api: SchedulingAPI,
        meta_api: MetaAPI,
    ):
        self._task = task
        self._preprocessor = preprocessor

        # APIs
        self._cluster_api = cluster_api
        self._lifecycle_api = lifecycle_api
        self._scheduling_api = scheduling_api
        self._meta_api = meta_api

        if task.extra_config and task.extra_config.get("enable_profiling"):
            ProfilingData.init(task.task_id)

        self.result = TaskResult(
            task_id=task.task_id,
            session_id=task.session_id,
            start_time=time.time(),
            status=TaskStatus.pending,
        )
        self.done = asyncio.Event()
        self.stage_processors = []
        self.cur_stage_processor = None

        self._err_infos = []
        self._chunk_graph_iter = None
        self._raw_tile_context = preprocessor.tile_context.copy()
        self._lifecycle_processed_tileables = set()

    @property
    def task_id(self):
        return self._task.task_id

    @property
    def preprocessor(self):
        return self._preprocessor

    @property
    def tileable_graph(self):
        return self._preprocessor.tileable_graph

    @property
    def tile_context(self):
        return self._preprocessor.tile_context

    def get_tiled(self, tileable: TileableType):
        return self._preprocessor.get_tiled(tileable)

    @_record_error
    async def optimize(self) -> TileableGraph:
        # optimization, run it in executor,
        # since optimization may be a CPU intensive operation
        return await asyncio.to_thread(self._preprocessor.optimize)

    @_record_error
    async def incref_fetch_tileables(self):
        # incref fetch tileables in tileable graph to prevent them from deleting
        to_incref_tileable_keys = [
            tileable.op.source_key
            for tileable in self.tileable_graph
            if isinstance(tileable.op, Fetch) and tileable in self._raw_tile_context
        ]
        await self._lifecycle_api.incref_tileables(to_incref_tileable_keys)

    @_record_error
    async def decref_fetch_tileables(self):
        fetch_tileable_keys = [
            tileable.op.source_key
            for tileable in self.tileable_graph
            if isinstance(tileable.op, Fetch) and tileable in self._raw_tile_context
        ]
        await self._lifecycle_api.decref_tileables(fetch_tileable_keys)

    @_record_error
    async def incref_result_tileables(self):
        processed = self._lifecycle_processed_tileables
        # track and incref result tileables if tiled
        tracks = [], []
        for result_tileable in self.tileable_graph.result_tileables:
            if result_tileable in processed:  # pragma: no cover
                continue
            try:
                tiled_tileable = self._preprocessor.get_tiled(result_tileable)
                tracks[0].append(result_tileable.key)
                tracks[1].append(
                    self._lifecycle_api.track.delay(
                        result_tileable.key, [c.key for c in tiled_tileable.chunks]
                    )
                )
                processed.add(result_tileable)
            except KeyError:
                # not tiled, skip
                pass
        if tracks:
            await self._lifecycle_api.track.batch(*tracks[1])
            await self._lifecycle_api.incref_tileables(tracks[0])

    @_record_error
    async def decref_result_tileables(self):
        await self._lifecycle_api.decref_tileables(
            [t.key for t in self._lifecycle_processed_tileables]
        )

    @_record_error
    async def incref_stage(self, stage_processor: "TaskStageProcessor"):
        subtask_graph = stage_processor.subtask_graph
        incref_chunk_keys = []
        for subtask in subtask_graph:
            # for subtask has successors, incref number of successors
            n = subtask_graph.count_successors(subtask)
            for c in subtask.chunk_graph.results:
                incref_chunk_keys.extend([c.key] * n)
            # process reducer, since mapper will generate sub keys
            # we incref (main_key, sub_key) for reducer
            for chunk in subtask.chunk_graph:
                if (
                    isinstance(chunk.op, MapReduceOperand)
                    and chunk.op.stage == OperandStage.reduce
                ):
                    # reducer
                    data_keys = chunk.op.get_dependent_data_keys()
                    incref_chunk_keys.extend(data_keys)
                    # main key incref as well, to ensure existence of meta
                    incref_chunk_keys.extend([key[0] for key in data_keys])
        result_chunks = stage_processor.chunk_graph.result_chunks
        incref_chunk_keys.extend([c.key for c in result_chunks])
        await self._lifecycle_api.incref_chunks(incref_chunk_keys)

    @classmethod
    def _get_decref_stage_chunk_keys(
        cls, stage_processor: "TaskStageProcessor"
    ) -> List[str]:
        decref_chunk_keys = []
        error_or_cancelled = stage_processor.error_or_cancelled()
        if stage_processor.subtask_graph:
            subtask_graph = stage_processor.subtask_graph
            if error_or_cancelled:
                # error or cancel, rollback incref for subtask results
                for subtask in subtask_graph:
                    if stage_processor.subtask_results.get(subtask):
                        continue
                    # if subtask not executed, rollback incref of predecessors
                    for inp_subtask in subtask_graph.predecessors(subtask):
                        for result_chunk in inp_subtask.chunk_graph.results:
                            # for reducer chunk, decref mapper chunks
                            if isinstance(result_chunk.op, ShuffleProxy):
                                for chunk in subtask.chunk_graph:
                                    if isinstance(chunk.op, MapReduceOperand):
                                        data_keys = chunk.op.get_dependent_data_keys()
                                        decref_chunk_keys.extend(data_keys)
                                        decref_chunk_keys.extend(
                                            [key[0] for key in data_keys]
                                        )
                        decref_chunk_keys.extend(
                            [c.key for c in inp_subtask.chunk_graph.results]
                        )
            # decref result of chunk graphs
            decref_chunk_keys.extend(
                [c.key for c in stage_processor.chunk_graph.results]
            )
        return decref_chunk_keys

    @mo.extensible
    @_record_error
    async def decref_stage(self, stage_processor: "TaskStageProcessor"):
        decref_chunk_keys = self._get_decref_stage_chunk_keys(stage_processor)
        await self._lifecycle_api.decref_chunks(decref_chunk_keys)

    @decref_stage.batch
    @_record_error
    async def decref_stage(self, args_list, kwargs_list):
        decref_chunk_keys = []
        for args, kwargs in zip(args_list, kwargs_list):
            decref_chunk_keys.extend(self._get_decref_stage_chunk_keys(*args, **kwargs))
        await self._lifecycle_api.decref_chunks(decref_chunk_keys)

    async def _get_next_chunk_graph(
        self, chunk_graph_iter: Iterator[ChunkGraph]
    ) -> Optional[ChunkGraph]:
        def next_chunk_graph():
            try:
                return next(chunk_graph_iter)
            except StopIteration:
                return

        fut = asyncio.to_thread(next_chunk_graph)
        chunk_graph = await fut
        return chunk_graph

    async def _get_available_band_slots(self) -> Dict[BandType, int]:
        async for bands in self._cluster_api.watch_all_bands():
            if bands:
                return bands

    def _init_chunk_graph_iter(self, tileable_graph: TileableGraph):
        if self._chunk_graph_iter is None:
            self._chunk_graph_iter = iter(self._preprocessor.tile(tileable_graph))

    def _get_chunk_optimization_records(self) -> OptimizationRecords:
        if self._preprocessor.chunk_optimization_records_list:
            return self._preprocessor.chunk_optimization_records_list[-1]

    def _get_tileable_id_to_tileable(self) -> Dict[str, TileableType]:
        tileable_id_to_tileable = dict()
        tileable_graph = self._preprocessor.tileable_graph

        for tileable in tileable_graph:
            tileable_id_to_tileable[str(tileable.key)] = tileable

        return tileable_id_to_tileable

    def _get_tileable_to_subtasks(
        self, subtask_graph: SubtaskGraph
    ) -> Dict[TileableType, List[Subtask]]:
        tileable_to_chunks = defaultdict(set)
        chunk_to_subtasks = dict()

        tileable_graph = self._preprocessor.tileable_graph
        tile_ctx = self._preprocessor.tile_context

        for tileable in tileable_graph:
            if tileable not in tile_ctx:
                continue
            for chunk in tile_ctx[tileable].chunks:
                tileable_to_chunks[tileable].add(chunk.key)
                # register chunk mapping for tiled terminals
                chunk_to_subtasks[chunk.key] = set()

        for subtask in subtask_graph:
            for chunk in subtask.chunk_graph:
                # for every non-fuse chunks (including fused),
                # register subtasks if needed
                if (
                    isinstance(chunk.op, (FetchShuffle, Fetch))
                    or chunk.key not in chunk_to_subtasks
                ):
                    continue
                chunk_to_subtasks[chunk.key].add(subtask)

        tileable_to_subtasks = dict()
        # collect subtasks for tileables
        for tileable, chunk_keys in tileable_to_chunks.items():
            tileable_to_subtasks[tileable] = list(
                reduce(
                    operator.or_,
                    [chunk_to_subtasks[chunk_key] for chunk_key in chunk_keys],
                )
            )
        return tileable_to_subtasks

    @_record_error
    async def get_next_stage_processor(self) -> Optional[TaskStageProcessor]:
        tileable_graph = self._preprocessor.tileable_graph
        self._init_chunk_graph_iter(tileable_graph)

        with Timer() as timer:
            chunk_graph = await self._get_next_chunk_graph(self._chunk_graph_iter)
            if chunk_graph is None:
                # tile finished
                self._preprocessor.done = True
                return

        stage_id = new_task_id()
        stage_profiling = ProfilingData[self._task.task_id, "general"].nest(
            f"stage_{stage_id}"
        )
        stage_profiling.set("tile", timer.duration)

        # gen subtask graph
        stage_id = new_task_id()
        available_bands = await self._get_available_band_slots()
<<<<<<< HEAD
        subtask_graph = await asyncio.to_thread(
            self._preprocessor.analyze, chunk_graph, available_bands, stage_id=stage_id
        )
=======

        with Timer() as timer:
            subtask_graph = await asyncio.to_thread(
                self._preprocessor.analyze,
                chunk_graph,
                available_bands,
            )
        stage_profiling.set("gen_subtask_graph", timer.duration)

>>>>>>> 0b70425d
        tileable_to_subtasks = await asyncio.to_thread(
            self._get_tileable_to_subtasks, subtask_graph
        )
        tileable_id_to_tileable = await asyncio.to_thread(
            self._get_tileable_id_to_tileable
        )
        stage_processor = TaskStageProcessor(
            stage_id,
            self._task,
            chunk_graph,
            subtask_graph,
            list(available_bands),
            tileable_to_subtasks,
            tileable_id_to_tileable,
            self._get_chunk_optimization_records(),
            self._scheduling_api,
            self._meta_api,
        )
        return stage_processor

    @_record_error
    async def schedule(self, stage_processor: TaskStageProcessor):
        await stage_processor.run()

    def gen_result(self):
        self.result.status = TaskStatus.terminated
        self.result.end_time = time.time()
        for stage_processor in self.stage_processors:
            if stage_processor.result.error is not None:
                err = stage_processor.result.error
                tb = stage_processor.result.traceback
                self._err_infos.append((type(err), err, tb))
        if self._err_infos:
            # grab the last error
            _, err, tb = self._err_infos[-1]
            self.result.error = err
            self.result.traceback = tb

    def finish(self):
        self.done.set()
        if self._task.extra_config and self._task.extra_config.get("enable_profiling"):
            ProfilingData[self._task.task_id, "general"].set(
                "total", time.time() - self.result.start_time
            )
            serialization = ProfilingData[self._task.task_id, "serialization"]
            if not serialization.empty():
                serialization.set(
                    "total",
                    sum(serialization.values()),
                )
            data = ProfilingData.pop(self._task.task_id)
            self.result.profiling = {
                "supervisor": data,
            }

    def is_done(self) -> bool:
        return self.done.is_set()


class TaskProcessorActor(mo.Actor):
    _task_id_to_processor: Dict[str, TaskProcessor]
    _processed_task_ids: Set[str]
    _cur_processor: Optional[TaskProcessor]

    def __init__(self, session_id: str, task_id: str, task_name: str = None):
        self.session_id = session_id
        self.task_id = task_id
        self.task_name = task_name

        self._task_id_to_processor = dict()
        self._cur_processor = None
        self._subtask_decref_events = dict()

        self._cluster_api = None
        self._meta_api = None
        self._lifecycle_api = None
        self._scheduling_api = None

    async def __post_create__(self):
        self._cluster_api = await ClusterAPI.create(self.address)
        self._scheduling_api = await SchedulingAPI.create(self.session_id, self.address)
        self._meta_api = await MetaAPI.create(self.session_id, self.address)
        self._lifecycle_api = await LifecycleAPI.create(self.session_id, self.address)

    @classmethod
    def gen_uid(cls, session_id: str, task_id: str):
        return f"task_processor_{session_id}_{task_id}"

    async def add_task(
        self,
        task: Task,
        tiled_context: Dict[TileableType, TileableType],
        config: Config,
        task_preprocessor_cls: Type[TaskPreprocessor],
    ):
        task_preprocessor = task_preprocessor_cls(
            task, tiled_context=tiled_context, config=config
        )
        processor = TaskProcessor(
            task,
            task_preprocessor,
            self._cluster_api,
            self._lifecycle_api,
            self._scheduling_api,
            self._meta_api,
        )
        self._task_id_to_processor[task.task_id] = processor

        # tell self to start running
        await self.ref().start.tell()

    def _get_unprocessed_task_processor(self):
        for processor in self._task_id_to_processor.values():
            if processor.result.status == TaskStatus.pending:
                return processor

    async def start(self):
        if self._cur_processor is not None:  # pragma: no cover
            # some processor is running
            return

        processor = self._get_unprocessed_task_processor()
        if processor is None:  # pragma: no cover
            return
        self._cur_processor = processor
        processor.result.status = TaskStatus.running

        incref_fetch, incref_result = False, False
        profiling = ProfilingData[processor.task_id, "general"]
        try:
            # optimization
            with Timer() as timer:
                yield processor.optimize()
            profiling.set("optimize", timer.duration)
            # incref fetch tileables to ensure fetch data not deleted
            with Timer() as timer:
                yield processor.incref_fetch_tileables()
            profiling.set("incref_fetch_tileables", timer.duration)
            incref_fetch = True
            while True:
<<<<<<< HEAD
                stage_processor = yield processor.get_next_stage_processor()
                if stage_processor is None:
                    break
                # track and incref result tileables
                yield processor.incref_result_tileables()
                incref_result = True
                # incref stage
                yield processor.incref_stage(stage_processor)
                # schedule stage
                processor.stage_processors.append(stage_processor)
                processor.cur_stage_processor = stage_processor
                logger.info("Start new stage with id %s.", stage_processor.stage_id)
                yield processor.schedule(stage_processor)
=======
                with Timer() as stage_timer:
                    stage_processor = yield processor.get_next_stage_processor()
                    if stage_processor is None:
                        break
                    stage_profiling = profiling.nest(
                        f"stage_{stage_processor.stage_id}"
                    )
                    # track and incref result tileables
                    yield processor.incref_result_tileables()
                    incref_result = True
                    # incref stage
                    yield processor.incref_stage(stage_processor)
                    # schedule stage
                    processor.stage_processors.append(stage_processor)
                    processor.cur_stage_processor = stage_processor
                    with Timer() as timer:
                        yield processor.schedule(stage_processor)
                    stage_profiling.set("run", timer.duration)
                stage_profiling.set("total", stage_timer.duration)
>>>>>>> 0b70425d
                if stage_processor.error_or_cancelled():
                    break
        finally:
            processor.gen_result()
            processor.cur_stage_processor = None
            try:
                # clean ups
                decrefs = []
                error_or_cancelled = False
                for stage_processor in processor.stage_processors:
                    if stage_processor.error_or_cancelled():
                        error_or_cancelled = True
                    decrefs.append(processor.decref_stage.delay(stage_processor))
                yield processor.decref_stage.batch(*decrefs)
                if incref_fetch:
                    # revert fetch incref
                    yield processor.decref_fetch_tileables()
                if incref_result and error_or_cancelled:
                    # revert result incref if error or cancelled
                    yield processor.decref_result_tileables()
            finally:
                processor.finish()
                self._cur_processor = None

    async def wait(self, timeout: int = None):
        fs = [
            processor.done.wait() for processor in self._task_id_to_processor.values()
        ]

        _, pending = yield asyncio.wait(fs, timeout=timeout)
        if not pending:
            raise mo.Return(self.result())

    async def cancel(self):
        if self._cur_processor:
            if not self._cur_processor.cur_stage_processor:
                # still in preprocess
                self._cur_processor.preprocessor.cancel()
            else:
                # otherwise, already in stages, cancel current running stage
                await self._cur_processor.cur_stage_processor.cancel()

    def result(self):
        terminated_result = None
        for processor in self._task_id_to_processor.values():
            if processor.result.status != TaskStatus.terminated:
                return processor.result
            else:
                terminated_result = processor.result
        return terminated_result

    def progress(self):
        tiled_percentage = 0.0
        i = 0
        for processor in self._task_id_to_processor.values():
            # get tileable proportion that is tiled
            tileable_graph = processor.tileable_graph
            tileable_context = processor.tile_context
            tiled_percentage += len(tileable_context) / len(tileable_graph)
            i += 1
        tiled_percentage /= i

        # get progress of stages
        subtask_progress = 0.0
        n_stage = 0
        stage_processors = itertools.chain(
            *(
                processor.stage_processors
                for processor in self._task_id_to_processor.values()
            )
        )
        for stage_processor in stage_processors:
            if stage_processor.subtask_graph is None:  # pragma: no cover
                # generating subtask
                continue
            n_subtask = len(stage_processor.subtask_graph)
            if n_subtask == 0:  # pragma: no cover
                continue
            progress = sum(
                result.progress for result in stage_processor.subtask_results.values()
            )
            progress += sum(
                result.progress
                for subtask_key, result in stage_processor.subtask_snapshots.items()
                if subtask_key not in stage_processor.subtask_results
            )
            subtask_progress += progress / n_subtask
            n_stage += 1
        if n_stage > 0:
            subtask_progress /= n_stage

        return subtask_progress * tiled_percentage

    def get_result_tileables(self):
        processor = list(self._task_id_to_processor.values())[-1]
        tileable_graph = processor.tileable_graph
        result = []
        for result_tileable in tileable_graph.result_tileables:
            tiled = processor.get_tiled(result_tileable)
            result.append(build_fetch(tiled))
        return result

    def get_tileable_graph_as_dict(self):
        processor = list(self._task_id_to_processor.values())[-1]
        tileable_graph = processor.tileable_graph

        node_list = []
        edge_list = []

        visited = set()

        for chunk in tileable_graph:
            if chunk.key in visited:
                continue
            visited.add(chunk.key)

            node_name = str(chunk.op)

            node_list.append({"tileableId": chunk.key, "tileableName": node_name})
            for inp, is_pure_dep in zip(chunk.inputs, chunk.op.pure_depends):
                if inp not in tileable_graph:  # pragma: no cover
                    continue
                edge_list.append(
                    {
                        "fromTileableId": inp.key,
                        "toTileableId": chunk.key,
                        "linkType": 1 if is_pure_dep else 0,
                    }
                )

        graph_dict = {"tileables": node_list, "dependencies": edge_list}
        return graph_dict

    def get_tileable_details(self):
        tileable_to_subtasks = dict()
        subtask_results = dict()

        for processor in self._task_id_to_processor.values():
            for stage in processor.stage_processors:
                tileable_to_subtasks.update(stage.tileable_to_subtasks)

                for subtask, result in stage.subtask_results.items():
                    subtask_results[subtask.subtask_id] = result
                for subtask, result in stage.subtask_snapshots.items():
                    if subtask.subtask_id in subtask_results:
                        continue
                    subtask_results[subtask.subtask_id] = result

        tileable_infos = dict()
        for tileable, subtasks in tileable_to_subtasks.items():
            results = [
                subtask_results.get(
                    subtask.subtask_id,
                    SubtaskResult(
                        progress=0.0,
                        status=SubtaskStatus.pending,
                        stage_id=subtask.stage_id,
                    ),
                )
                for subtask in subtasks
            ]

            # calc progress
            if not results:  # pragma: no cover
                progress = 1.0
            else:
                progress = (
                    1.0 * sum(result.progress for result in results) / len(results)
                )

            # calc status
            statuses = set(result.status for result in results)
            if not results or statuses == {SubtaskStatus.succeeded}:
                status = SubtaskStatus.succeeded
            elif statuses == {SubtaskStatus.cancelled}:
                status = SubtaskStatus.cancelled
            elif statuses == {SubtaskStatus.pending}:
                status = SubtaskStatus.pending
            elif SubtaskStatus.errored in statuses:
                status = SubtaskStatus.errored
            else:
                status = SubtaskStatus.running

            fields = tileable.op._FIELDS
            field_values = tileable.op._FIELD_VALUES
            props = {
                fields[attr_name].tag: value
                for attr_name, value in field_values.items()
                if attr_name not in ("_key", "_id")
                and isinstance(value, (int, float, str))
            }

            tileable_infos[tileable.key] = {
                "progress": progress,
                "subtaskCount": len(results),
                "status": status.value,
                "properties": props,
            }

        return tileable_infos

    def get_tileable_subtasks(self, tileable_id: str, with_input_output: bool):
        returned_subtasks = dict()
        subtask_id_to_types = dict()

        subtask_details = dict()
        subtask_graph = subtask_results = subtask_snapshots = None
        for processor in self._task_id_to_processor.values():
            for stage in processor.stage_processors:
                if tileable_id in stage.tileable_id_to_tileable:
                    tileable = stage.tileable_id_to_tileable[tileable_id]
                    returned_subtasks = {
                        subtask.subtask_id: subtask
                        for subtask in stage.tileable_to_subtasks[tileable]
                    }
                    subtask_graph = stage.subtask_graph
                    subtask_results = stage.subtask_results
                    subtask_snapshots = stage.subtask_snapshots
                    break
            if returned_subtasks:
                break

        if subtask_graph is None:  # pragma: no cover
            return {}

        if with_input_output:
            for subtask in list(returned_subtasks.values()):
                for pred in subtask_graph.iter_predecessors(subtask):
                    if pred.subtask_id in returned_subtasks:  # pragma: no cover
                        continue
                    returned_subtasks[pred.subtask_id] = pred
                    subtask_id_to_types[pred.subtask_id] = "Input"
                for succ in subtask_graph.iter_successors(subtask):
                    if succ.subtask_id in returned_subtasks:  # pragma: no cover
                        continue
                    returned_subtasks[succ.subtask_id] = succ
                    subtask_id_to_types[succ.subtask_id] = "Output"

        for subtask in returned_subtasks.values():
            subtask_result = subtask_results.get(
                subtask,
                subtask_snapshots.get(
                    subtask,
                    SubtaskResult(
                        progress=0.0,
                        status=SubtaskStatus.pending,
                        stage_id=subtask.stage_id,
                    ),
                ),
            )
            subtask_details[subtask.subtask_id] = {
                "name": subtask.subtask_name,
                "status": subtask_result.status.value,
                "progress": subtask_result.progress,
                "nodeType": subtask_id_to_types.get(subtask.subtask_id, "Calculation"),
            }

        for subtask in returned_subtasks.values():
            pred_ids = []
            for pred in subtask_graph.iter_predecessors(subtask):
                if pred.subtask_id in returned_subtasks:
                    pred_ids.append(pred.subtask_id)
            subtask_details[subtask.subtask_id]["fromSubtaskIds"] = pred_ids
        return subtask_details

    def get_result_tileable(self, tileable_key: str):
        processor = list(self._task_id_to_processor.values())[-1]
        tileable_graph = processor.tileable_graph
        for result_tileable in tileable_graph.result_tileables:
            if result_tileable.key == tileable_key:
                tiled = processor.get_tiled(result_tileable)
                return build_fetch(tiled)
        raise KeyError(f"Tileable {tileable_key} does not exist")  # pragma: no cover

    async def _decref_input_subtasks(
        self, subtask: Subtask, subtask_graph: SubtaskGraph
    ):
        # make sure subtasks are decreffed only once
        if subtask.subtask_id not in self._subtask_decref_events:
            self._subtask_decref_events[subtask.subtask_id] = asyncio.Event()
        else:  # pragma: no cover
            await self._subtask_decref_events[subtask.subtask_id].wait()
            return

        decref_chunk_keys = []
        for in_subtask in subtask_graph.iter_predecessors(subtask):
            for result_chunk in in_subtask.chunk_graph.results:
                # for reducer chunk, decref mapper chunks
                if isinstance(result_chunk.op, ShuffleProxy):
                    for chunk in subtask.chunk_graph:
                        if (
                            isinstance(chunk.op, MapReduceOperand)
                            and chunk.op.stage == OperandStage.reduce
                        ):
                            data_keys = chunk.op.get_dependent_data_keys()
                            decref_chunk_keys.extend(data_keys)
                            # decref main key as well
                            decref_chunk_keys.extend([key[0] for key in data_keys])
                decref_chunk_keys.append(result_chunk.key)
        await self._lifecycle_api.decref_chunks(decref_chunk_keys)
        self._subtask_decref_events.pop(subtask.subtask_id).set()

    async def set_subtask_result(self, subtask_result: SubtaskResult):
        logger.debug(
            "Set subtask %s with result %s.", subtask_result.subtask_id, subtask_result
        )
        if (
            self._cur_processor is None
            or self._cur_processor.cur_stage_processor is None
            or (
                subtask_result.stage_id
                and self._cur_processor.cur_stage_processor.stage_id
                != subtask_result.stage_id
            )
        ):
            logger.warning(
                "Stage %s for subtask %s not exists, got stale subtask result %s which may be "
                "speculative execution from previous stages, just ignore it.",
                subtask_result.stage_id,
                subtask_result.subtask_id,
                subtask_result,
            )
            return
        stage_processor = self._cur_processor.cur_stage_processor
        subtask = stage_processor.subtask_id_to_subtask[subtask_result.subtask_id]

        prev_result = stage_processor.subtask_results.get(subtask)
        if prev_result and (
            prev_result.status == SubtaskStatus.succeeded
            or prev_result.progress > subtask_result.progress
        ):
            logger.info(
                "Skip set subtask %s with result %s, previous result is %s.",
                subtask.subtask_id,
                subtask_result,
                prev_result,
            )
            # For duplicate run of subtasks, if the progress or s
            # For subtask canceled in task speculation, just do nothing.
            # TODO(chaokunyang) If duplicate run of subtasks failed, it may be the fault in worker node,
            #  print the exception, and if multiple failures on the same node, strip the node from the cluster.
            return
        if subtask_result.bands:
            [band] = subtask_result.bands
        else:
            band = None
        stage_processor.subtask_snapshots[subtask] = subtask_result.merge_bands(
            stage_processor.subtask_snapshots.get(subtask)
        )
        if subtask_result.status.is_done:
            try:
                # Since every worker will call supervisor to set subtask result,
                # we need to release actor lock to make `decref_chunks` parallel to avoid blocking
                # other `set_subtask_result` calls.
                # If speculative execution enabled, concurrent subtasks may got error since input chunks may
                # got deleted. But it's OK because the current subtask run has succeed.
                yield self._decref_input_subtasks(
                    subtask, stage_processor.subtask_graph
                )
            except:  # noqa: E722  # nosec  # pylint: disable=bare-except  # pragma: no cover
                logger.debug(
                    "Decref input subtasks for subtask %s failed.", subtask.subtask_id
                )
                _, err, tb = sys.exc_info()
                if subtask_result.status not in (
                    SubtaskStatus.errored,
                    SubtaskStatus.cancelled,
                ):
                    subtask_result.status = SubtaskStatus.errored
                    subtask_result.error = err
                    subtask_result.traceback = tb
            await stage_processor.set_subtask_result(subtask_result, band=band)

    def is_done(self) -> bool:
        for processor in self._task_id_to_processor.values():
            if not processor.is_done():
                return False
        return True<|MERGE_RESOLUTION|>--- conflicted
+++ resolved
@@ -347,21 +347,16 @@
         # gen subtask graph
         stage_id = new_task_id()
         available_bands = await self._get_available_band_slots()
-<<<<<<< HEAD
-        subtask_graph = await asyncio.to_thread(
-            self._preprocessor.analyze, chunk_graph, available_bands, stage_id=stage_id
-        )
-=======
 
         with Timer() as timer:
             subtask_graph = await asyncio.to_thread(
                 self._preprocessor.analyze,
                 chunk_graph,
                 available_bands,
+                stage_id=stage_id,
             )
         stage_profiling.set("gen_subtask_graph", timer.duration)
 
->>>>>>> 0b70425d
         tileable_to_subtasks = await asyncio.to_thread(
             self._get_tileable_to_subtasks, subtask_graph
         )
@@ -502,21 +497,6 @@
             profiling.set("incref_fetch_tileables", timer.duration)
             incref_fetch = True
             while True:
-<<<<<<< HEAD
-                stage_processor = yield processor.get_next_stage_processor()
-                if stage_processor is None:
-                    break
-                # track and incref result tileables
-                yield processor.incref_result_tileables()
-                incref_result = True
-                # incref stage
-                yield processor.incref_stage(stage_processor)
-                # schedule stage
-                processor.stage_processors.append(stage_processor)
-                processor.cur_stage_processor = stage_processor
-                logger.info("Start new stage with id %s.", stage_processor.stage_id)
-                yield processor.schedule(stage_processor)
-=======
                 with Timer() as stage_timer:
                     stage_processor = yield processor.get_next_stage_processor()
                     if stage_processor is None:
@@ -532,11 +512,11 @@
                     # schedule stage
                     processor.stage_processors.append(stage_processor)
                     processor.cur_stage_processor = stage_processor
+                    logger.info("Start new stage with id %s.", stage_processor.stage_id)
                     with Timer() as timer:
                         yield processor.schedule(stage_processor)
                     stage_profiling.set("run", timer.duration)
                 stage_profiling.set("total", stage_timer.duration)
->>>>>>> 0b70425d
                 if stage_processor.error_or_cancelled():
                     break
         finally:
