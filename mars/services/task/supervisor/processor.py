# Copyright 1999-2021 Alibaba Group Holding Ltd.
#
# Licensed under the Apache License, Version 2.0 (the "License");
# you may not use this file except in compliance with the License.
# You may obtain a copy of the License at
#
#      http://www.apache.org/licenses/LICENSE-2.0
#
# Unless required by applicable law or agreed to in writing, software
# distributed under the License is distributed on an "AS IS" BASIS,
# WITHOUT WARRANTIES OR CONDITIONS OF ANY KIND, either express or implied.
# See the License for the specific language governing permissions and
# limitations under the License.

import asyncio
import importlib
import logging
import operator
import os
import tempfile
import time
from collections import defaultdict
from functools import reduce
from typing import Dict, Iterator, Optional, Type, List, Set

from .... import oscar as mo
from ....config import Config
from ....core import ChunkGraph, TileableGraph
from ....core.operand import Fetch, FetchShuffle
from ....dataframe.core import DATAFRAME_TYPE, SERIES_TYPE
from ....metrics import Metrics
from ....optimization.logical import OptimizationRecords
from ....oscar.profiling import (
    ProfilingData,
    MARS_ENABLE_PROFILING,
)
from ....tensor.core import TENSOR_TYPE
from ....typing import TileableType, ChunkType
from ....utils import build_fetch, Timer
from ...subtask import SubtaskResult, SubtaskStatus, SubtaskGraph, Subtask
from ..core import Task, TaskResult, TaskStatus, new_task_id
from ..execution.api import TaskExecutor
from .preprocessor import TaskPreprocessor

logger = logging.getLogger(__name__)

MARS_ENABLE_DUMPING_SUBTASK_GRAPH = int(os.environ.get("MARS_DUMP_SUBTASK_GRAPH", 0))


class TaskProcessor:
    _tileable_to_subtasks: Dict[TileableType, List[Subtask]]
    _tileable_id_to_tileable: Dict[str, TileableType]
    _stage_tileables: Set[TileableType]

    def __init__(
        self,
        task: Task,
        preprocessor: TaskPreprocessor,
        executor: TaskExecutor,
    ):
        self._task = task
        self._preprocessor = preprocessor
        self._executor = executor

        self._tileable_to_subtasks = dict()
        self._tileable_id_to_tileable = dict()
        self._stage_tileables = set()

        if MARS_ENABLE_PROFILING:
            ProfilingData.init(task.task_id)
        elif task.extra_config and task.extra_config.get("enable_profiling"):
            ProfilingData.init(task.task_id, task.extra_config["enable_profiling"])

        self._dump_subtask_graph = False
        if MARS_ENABLE_DUMPING_SUBTASK_GRAPH or (
            task.extra_config and task.extra_config.get("dump_subtask_graph")
        ):
            self._dump_subtask_graph = True

        self.result = TaskResult(
            task_id=task.task_id,
            session_id=task.session_id,
            start_time=time.time(),
            status=TaskStatus.pending,
        )
        self.done = asyncio.Event()

        # add metrics
        self._chunk_graph_gen_time = Metrics.gauge(
            "mars.chunk_graph_gen_time_secs",
            "Time consuming in seconds to generate a chunk graph",
            ("session_id", "task_id"),
        )
        self._subtask_graph_gen_time = Metrics.gauge(
            "mars.subtask_graph_gen_time_secs",
            "Time consuming in seconds to generate a subtask graph",
            ("session_id", "task_id", "stage_id"),
        )
        self._task_execution_time = Metrics.gauge(
            "mars.task_execution_time_secs",
            "Time consuming in seconds to execute a task",
            ("session_id", "task_id"),
        )

    @property
    def task_id(self):
        return self._task.task_id

    @property
    def tileable_graph(self):
        return self._preprocessor.tileable_graph

    @property
    def tileable_to_subtasks(self):
        return self._tileable_to_subtasks

    @property
    def tileable_id_to_tileable(self):
        return self._tileable_id_to_tileable

    @property
    def stage_processors(self):
        # TODO(fyrestone): Remove it.
        return self._executor.get_stage_processors()

    def get_tiled(self, tileable: TileableType):
        return self._preprocessor.get_tiled(tileable)

    @staticmethod
    async def _get_next_chunk_graph(
        chunk_graph_iter: Iterator[ChunkGraph],
    ) -> Optional[ChunkGraph]:
        def next_chunk_graph():
            try:
                return next(chunk_graph_iter)
            except StopIteration:
                return

        fut = asyncio.to_thread(next_chunk_graph)
        chunk_graph = await fut
        return chunk_graph

    async def _iter_stage_chunk_graph(self):
        tileable_graph = self._preprocessor.tileable_graph
        chunk_graph_iter = iter(self._preprocessor.tile(tileable_graph))
        while True:
            with Timer() as stage_timer:
                with Timer() as timer:
                    chunk_graph = await self._get_next_chunk_graph(chunk_graph_iter)
                    if chunk_graph is None:
                        # tile finished
                        self._preprocessor.done = True
                        return
                stage_id = new_task_id()
                stage_profiler = ProfilingData[self._task.task_id, "general"].nest(
                    f"stage_{stage_id}"
                )
                stage_profiler.set(f"tile({len(chunk_graph)})", timer.duration)
                logger.info(
                    "Time consuming to gen a chunk graph is %ss with session id %s, task id %s",
                    timer.duration,
                    self._task.session_id,
                    self._task.task_id,
                )
                self._chunk_graph_gen_time.record(
                    timer.duration,
                    {
                        "session_id": self._task.session_id,
                        "task_id": self._task.task_id,
                    },
                )
                yield stage_id, stage_profiler, chunk_graph

            stage_profiler.set("total", stage_timer.duration)

    async def _process_stage_chunk_graph(
        self,
        stage_id: str,
        stage_profiler,
        chunk_graph: ChunkGraph,
    ):
<<<<<<< HEAD
        available_bands = await self._executor.get_available_band_resources()
=======
        available_bands = await self._executor.get_available_band_slots()
        meta_api = self._executor._meta_api
        get_meta_tasks = []
        fetch_op_keys = []
        for c in chunk_graph.iter_indep():
            if isinstance(c.op, Fetch):
                get_meta_tasks.append(
                    meta_api.get_chunk_meta.delay(c.key, fields=["bands"])
                )
                fetch_op_keys.append(c.op.key)
        key_to_bands = await meta_api.get_chunk_meta.batch(*get_meta_tasks)
        fetch_op_to_bands = dict(
            (key, meta["bands"][0]) for key, meta in zip(fetch_op_keys, key_to_bands)
        )
>>>>>>> f94b1c2a
        with Timer() as timer:
            subtask_graph = await asyncio.to_thread(
                self._preprocessor.analyze,
                chunk_graph,
                available_bands,
                stage_id=stage_id,
                op_to_bands=fetch_op_to_bands,
            )
        stage_profiler.set(f"gen_subtask_graph({len(subtask_graph)})", timer.duration)
        logger.info(
            "Time consuming to gen a subtask graph is %ss with session id %s, task id %s, stage id %s",
            timer.duration,
            self._task.session_id,
            self._task.task_id,
            stage_id,
        )
        self._subtask_graph_gen_time.record(
            timer.duration,
            {
                "session_id": self._task.session_id,
                "task_id": self._task.task_id,
                "stage_id": stage_id,
            },
        )

        tileable_to_subtasks = await asyncio.to_thread(
            self._get_tileable_to_subtasks,
            self._preprocessor.tileable_graph,
            self._preprocessor.tile_context,
            subtask_graph,
        )
        self._tileable_to_subtasks.update(tileable_to_subtasks)

        tile_context = await asyncio.to_thread(
            self._get_stage_tile_context,
            {c for c in chunk_graph.result_chunks if not isinstance(c.op, Fetch)},
        )

        with Timer() as timer:
            execution_chunk_results = await self._executor.execute_subtask_graph(
                stage_id, subtask_graph, chunk_graph, tile_context
            )
        stage_profiler.set("run", timer.duration)

        self._preprocessor.post_chunk_graph_execution()
        if self._preprocessor.chunk_optimization_records_list:
            optimization_records = self._preprocessor.chunk_optimization_records_list[
                -1
            ]
        else:
            optimization_records = None
        self._update_stage_meta(
            tile_context,
            chunk_graph.result_chunks,
            execution_chunk_results,
            optimization_records,
        )

<<<<<<< HEAD
    def _get_stage_tile_context(self, result_chunks):
        collected = self._stage_tileables
        tile_context = {}
=======
    async def _update_meta(
        self,
        chunk_graph: ChunkGraph,
        execution_chunk_results: List[ExecutionChunkResult],
        optimization_records: OptimizationRecords,
    ):
        result_chunks = [c for c in chunk_graph.results if not isinstance(c.op, Fetch)]
        chunk_to_band = {
            result.chunk: result.meta["bands"][0][0]
            for result in execution_chunk_results
        }
        update_meta_chunks = set(result_chunks)
        update_meta_tileables = dict()

        updated = self._meta_updated_tileables
>>>>>>> f94b1c2a
        for tileable in self.tileable_graph:
            if tileable in collected:
                continue
            tiled_tileable = self._preprocessor.tile_context.get(tileable)
            if tiled_tileable is not None:
                tileable_chunks = [c.data for c in tiled_tileable.chunks]
                if any(c not in result_chunks for c in tileable_chunks):
                    continue
                tile_context[tileable] = tiled_tileable
                collected.add(tileable)
        return tile_context

    @classmethod
    def _update_stage_meta(
        cls,
        tile_context,
        chunk_graph_results,
        execution_chunk_results,
        optimization_records: OptimizationRecords,
    ):
        chunk_to_meta = dict(
            zip(
                chunk_graph_results,
                map(operator.attrgetter("meta"), execution_chunk_results),
            )
        )
        for tiled_tileable in tile_context.values():
            cls._update_chunk_to_meta(tiled_tileable, chunk_to_meta)

        for c, meta in chunk_to_meta.items():
            c.params = meta
            original_chunk = (
                optimization_records and optimization_records.get_original_entity(c)
            )
            if original_chunk is not None:
                original_chunk.params = meta

        for tileable, tiled_tileable in tile_context.items():
            tiled_tileable.refresh_params()
            tileable.params = tiled_tileable.params

    @classmethod
    def _update_chunk_to_meta(
        cls,
        tileable: TileableType,
        chunk_to_meta: Dict[ChunkType, dict],
    ):
        chunks = [c.data for c in tileable.chunks]
        if isinstance(tileable, DATAFRAME_TYPE):
            for c in chunks:
                i, j = c.index
                meta = chunk_to_meta[c]
                shape = meta.get("shape")
                update_shape = shape is None
                shape = shape if not update_shape else [None, None]
                if i > 0:
                    # update dtypes_value
                    c0j = chunk_to_meta[tileable.cix[0, j].data]
                    meta["dtypes_value"] = c0j["dtypes_value"]
                    if update_shape:
                        shape[1] = c0j["shape"][1]
                if j > 0:
                    # update index_value
                    ci0 = chunk_to_meta[tileable.cix[i, 0].data]
                    meta["index_value"] = ci0["index_value"]
                    if update_shape:
                        shape[0] = ci0["shape"][0]
                if update_shape:
                    meta["shape"] = tuple(shape)
        elif isinstance(tileable, SERIES_TYPE):
            first_meta = chunk_to_meta[chunks[0]]
            for c in chunks:
                i = c.index[0]
                meta = chunk_to_meta[c]
                if i > 0:
                    meta["name"] = first_meta["name"]
                    meta["dtype"] = first_meta["dtype"]
        elif isinstance(tileable, TENSOR_TYPE):
            ndim = tileable.ndim
            for i, c in enumerate(chunks):
                meta = chunk_to_meta[c]
                if "shape" not in meta:
                    shape = []
                    for i, ind in enumerate(c.index):
                        ind0 = [0] * ndim
                        ind0[i] = ind
                        c0 = tileable.cix[tuple(ind0)].data
                        shape.append(chunk_to_meta[c0]["shape"][i])
                    meta["shape"] = tuple(shape)
                if i > 0:
                    first = chunk_to_meta[chunks[0]]
                    meta["dtype"] = first["dtype"]
                    meta["order"] = first["order"]

    async def run(self):
        profiling = ProfilingData[self.task_id, "general"]
        self.result.status = TaskStatus.running
        # optimization
        with Timer() as timer:
            # optimization, run it in executor,
            # since optimization may be a CPU intensive operation
            await asyncio.to_thread(self._preprocessor.optimize)
        profiling.set("optimize", timer.duration)

        self._tileable_id_to_tileable = await asyncio.to_thread(
            self._get_tileable_id_to_tileable, self._preprocessor.tileable_graph
        )

        try:
            async with self._executor:
                async for stage_args in self._iter_stage_chunk_graph():
                    await self._process_stage_chunk_graph(*stage_args)
        except Exception as ex:
            self.result.error = ex
            self.result.traceback = ex.__traceback__
        finally:
            self._gen_result()
            self._finish()

    async def get_progress(self):
        # get tileable proportion that is tiled
        tileable_graph = self._preprocessor.tileable_graph
        tileable_context = self._preprocessor.tile_context
        tiled_percentage = len(tileable_context) / len(tileable_graph)
        return tiled_percentage * await self._executor.get_progress()

    async def cancel(self):
        self._preprocessor.cancel()
        await self._executor.cancel()

    async def set_subtask_result(self, subtask_result: SubtaskResult):
        await self._executor.set_subtask_result(subtask_result)

    @staticmethod
    def _get_tileable_to_subtasks(
        tileable_graph: TileableGraph,
        tile_context: Dict[TileableType, TileableType],
        subtask_graph: SubtaskGraph,
    ) -> Dict[TileableType, List[Subtask]]:
        tileable_to_chunks = defaultdict(set)
        chunk_to_subtasks = dict()

        for tileable in tileable_graph:
            if tileable not in tile_context:
                continue
            for chunk in tile_context[tileable].chunks:
                tileable_to_chunks[tileable].add(chunk.key)
                # register chunk mapping for tiled terminals
                chunk_to_subtasks[chunk.key] = set()

        for subtask in subtask_graph:
            for chunk in subtask.chunk_graph:
                # for every non-fuse chunks (including fused),
                # register subtasks if needed
                if (
                    isinstance(chunk.op, (FetchShuffle, Fetch))
                    or chunk.key not in chunk_to_subtasks
                ):
                    continue
                chunk_to_subtasks[chunk.key].add(subtask)

        tileable_to_subtasks = dict()
        # collect subtasks for tileables
        for tileable, chunk_keys in tileable_to_chunks.items():
            tileable_to_subtasks[tileable] = list(
                reduce(
                    operator.or_,
                    [chunk_to_subtasks[chunk_key] for chunk_key in chunk_keys],
                )
            )
        return tileable_to_subtasks

    @staticmethod
    def _get_tileable_id_to_tileable(
        tileable_graph: TileableGraph,
    ) -> Dict[str, TileableType]:
        tileable_id_to_tileable = dict()

        for tileable in tileable_graph:
            tileable_id_to_tileable[str(tileable.key)] = tileable

        return tileable_id_to_tileable

    def _gen_result(self):
        self.result.status = TaskStatus.terminated
        self.result.end_time = time.time()
        cost_time_secs = self.result.end_time - self.result.start_time
        logger.info(
            "Time consuming to execute a task is %ss with session id %s, task id %s",
            cost_time_secs,
            self._task.session_id,
            self._task.task_id,
        )
        self._task_execution_time.record(
            cost_time_secs,
            {"session_id": self._task.session_id, "task_id": self._task.task_id},
        )

    def dump_subtask_graph(self):
        from .graph_visualizer import GraphVisualizer

        try:  # pragma: no cover
            import graphviz
        except ImportError:
            graphviz = None

        dot = GraphVisualizer(self).to_dot()
        directory = tempfile.gettempdir()
        file_name = f"mars-{self.task_id}"
        logger.debug(
            "subtask graph is stored in %s", os.path.join(directory, file_name)
        )
        if graphviz is not None:  # pragma: no cover
            g = graphviz.Source(dot)
            g.view(file_name, directory=directory)
        else:
            with open(os.path.join(directory, file_name), "w") as f:
                f.write(dot)

    def _finish(self):
        self.done.set()
        if self._dump_subtask_graph:
            self.dump_subtask_graph()
        if MARS_ENABLE_PROFILING or (
            self._task.extra_config and self._task.extra_config.get("enable_profiling")
        ):
            ProfilingData[self._task.task_id, "general"].set(
                "total", time.time() - self.result.start_time
            )
            serialization = ProfilingData[self._task.task_id, "serialization"]
            if not serialization.empty():
                serialization.set(
                    "total",
                    sum(serialization.values()),
                )
            data = ProfilingData.pop(self._task.task_id)
            self.result.profiling = {
                "supervisor": data,
            }

    def is_done(self) -> bool:
        return self.done.is_set()


class TaskProcessorActor(mo.Actor):
    _task_id_to_processor: Dict[str, TaskProcessor]
    _cur_processor: Optional[TaskProcessor]

    def __init__(
        self,
        session_id: str,
        task_id: str,
        task_name: str = None,
        task_processor_cls: Type[TaskPreprocessor] = None,
    ):
        self.session_id = session_id
        self.task_id = task_id
        self.task_name = task_name

        self._task_processor_cls = self._get_task_processor_cls(task_processor_cls)
        self._task_id_to_processor = dict()
        self._cur_processor = None

    @classmethod
    def gen_uid(cls, session_id: str, task_id: str):
        return f"task_processor_{session_id}_{task_id}"

    async def add_task(
        self,
        task: Task,
        tiled_context: Dict[TileableType, TileableType],
        config: Config,
        task_executor_config: Dict,
        task_preprocessor_cls: Type[TaskPreprocessor],
    ):
        task_preprocessor = task_preprocessor_cls(
            task, tiled_context=tiled_context, config=config
        )
        task_executor = await TaskExecutor.create(
            task_executor_config,
            task=task,
            session_id=self.session_id,
            address=self.address,
            tile_context=task_preprocessor.tile_context,
        )
        processor = self._task_processor_cls(
            task,
            task_preprocessor,
            task_executor,
        )
        self._task_id_to_processor[task.task_id] = processor

        # tell self to start running
        await self.ref().start.tell()

    @classmethod
    def _get_task_processor_cls(cls, task_processor_cls):
        if task_processor_cls is not None:
            assert isinstance(task_processor_cls, str)
            module, name = task_processor_cls.rsplit(".", 1)
            return getattr(importlib.import_module(module), name)
        else:
            return TaskProcessor

    def _get_unprocessed_task_processor(self):
        for processor in self._task_id_to_processor.values():
            if processor.result.status == TaskStatus.pending:
                return processor

    async def start(self):
        if self._cur_processor is not None:  # pragma: no cover
            # some processor is running
            return

        processor = self._get_unprocessed_task_processor()
        if processor is None:  # pragma: no cover
            return
        self._cur_processor = processor
        try:
            yield processor.run()
        finally:
            self._cur_processor = None

    async def wait(self, timeout: int = None):
        fs = [
            asyncio.ensure_future(processor.done.wait())
            for processor in self._task_id_to_processor.values()
        ]

        _, pending = yield asyncio.wait(fs, timeout=timeout)
        if not pending:
            raise mo.Return(self.result())
        else:
            [fut.cancel() for fut in pending]

    async def cancel(self):
        if self._cur_processor:
            await self._cur_processor.cancel()

    def result(self):
        terminated_result = None
        for processor in self._task_id_to_processor.values():
            if processor.result.status != TaskStatus.terminated:
                return processor.result
            else:
                terminated_result = processor.result
        return terminated_result

    async def progress(self):
        processor_progresses = [
            await processor.get_progress()
            for processor in self._task_id_to_processor.values()
        ]
        return sum(processor_progresses) / len(processor_progresses)

    def get_result_tileables(self):
        processor = list(self._task_id_to_processor.values())[-1]
        tileable_graph = processor.tileable_graph
        result = []
        for result_tileable in tileable_graph.result_tileables:
            tiled = processor.get_tiled(result_tileable)
            result.append(build_fetch(tiled))
        return result

    def get_subtask_graphs(self, task_id: str) -> List[SubtaskGraph]:
        return [
            stage_processor.subtask_graph
            for stage_processor in self._task_id_to_processor[task_id].stage_processors
        ]

    def get_tileable_graph_as_dict(self):
        processor = list(self._task_id_to_processor.values())[-1]
        tileable_graph = processor.tileable_graph

        node_list = []
        edge_list = []

        visited = set()

        for chunk in tileable_graph:
            if chunk.key in visited:
                continue
            visited.add(chunk.key)

            node_name = str(chunk.op)

            node_list.append({"tileableId": chunk.key, "tileableName": node_name})
            for inp, is_pure_dep in zip(chunk.inputs, chunk.op.pure_depends):
                if inp not in tileable_graph:  # pragma: no cover
                    continue
                edge_list.append(
                    {
                        "fromTileableId": inp.key,
                        "toTileableId": chunk.key,
                        "linkType": 1 if is_pure_dep else 0,
                    }
                )

        graph_dict = {"tileables": node_list, "dependencies": edge_list}
        return graph_dict

    def get_tileable_details(self):
        tileable_to_subtasks = dict()
        subtask_results = dict()

        for processor in self._task_id_to_processor.values():
            tileable_to_subtasks.update(processor.tileable_to_subtasks)
            for stage in processor.stage_processors:
                for subtask, result in stage.subtask_results.items():
                    subtask_results[subtask.subtask_id] = result
                for subtask, result in stage.subtask_snapshots.items():
                    if subtask.subtask_id in subtask_results:
                        continue
                    subtask_results[subtask.subtask_id] = result

        tileable_infos = dict()
        for tileable, subtasks in tileable_to_subtasks.items():
            results = [
                subtask_results.get(
                    subtask.subtask_id,
                    SubtaskResult(
                        progress=0.0,
                        status=SubtaskStatus.pending,
                        stage_id=subtask.stage_id,
                    ),
                )
                for subtask in subtasks
            ]

            # calc progress
            if not results:  # pragma: no cover
                progress = 1.0
            else:
                progress = (
                    1.0 * sum(result.progress for result in results) / len(results)
                )

            # calc status
            statuses = set(result.status for result in results)
            if not results or statuses == {SubtaskStatus.succeeded}:
                status = SubtaskStatus.succeeded
            elif statuses == {SubtaskStatus.cancelled}:
                status = SubtaskStatus.cancelled
            elif statuses == {SubtaskStatus.pending}:
                status = SubtaskStatus.pending
            elif SubtaskStatus.errored in statuses:
                status = SubtaskStatus.errored
            else:
                status = SubtaskStatus.running

            fields = tileable.op._FIELDS
            field_values = tileable.op._FIELD_VALUES
            props = {
                fields[attr_name].tag: value
                for attr_name, value in field_values.items()
                if attr_name not in ("_key", "_id")
                and isinstance(value, (int, float, str))
            }

            tileable_infos[tileable.key] = {
                "progress": progress,
                "subtaskCount": len(results),
                "status": status.value,
                "properties": props,
            }

        return tileable_infos

    def get_tileable_subtasks(self, tileable_id: str, with_input_output: bool):
        returned_subtasks = dict()
        subtask_id_to_types = dict()

        subtask_details = dict()
        subtask_graph = subtask_results = subtask_snapshots = None
        for processor in self._task_id_to_processor.values():
            tileable_to_subtasks = processor.tileable_to_subtasks
            tileable_id_to_tileable = processor.tileable_id_to_tileable
            for stage in processor.stage_processors:
                if tileable_id in tileable_id_to_tileable:
                    tileable = tileable_id_to_tileable[tileable_id]
                    returned_subtasks = {
                        subtask.subtask_id: subtask
                        for subtask in tileable_to_subtasks[tileable]
                    }
                    subtask_graph = stage.subtask_graph
                    subtask_results = stage.subtask_results
                    subtask_snapshots = stage.subtask_snapshots
                    break
            if returned_subtasks:
                break

        if subtask_graph is None:  # pragma: no cover
            return {}

        if with_input_output:
            for subtask in list(returned_subtasks.values()):
                for pred in subtask_graph.iter_predecessors(subtask):
                    if pred.subtask_id in returned_subtasks:  # pragma: no cover
                        continue
                    returned_subtasks[pred.subtask_id] = pred
                    subtask_id_to_types[pred.subtask_id] = "Input"
                for succ in subtask_graph.iter_successors(subtask):
                    if succ.subtask_id in returned_subtasks:  # pragma: no cover
                        continue
                    returned_subtasks[succ.subtask_id] = succ
                    subtask_id_to_types[succ.subtask_id] = "Output"

        for subtask in returned_subtasks.values():
            subtask_result = subtask_results.get(
                subtask,
                subtask_snapshots.get(
                    subtask,
                    SubtaskResult(
                        progress=0.0,
                        status=SubtaskStatus.pending,
                        stage_id=subtask.stage_id,
                    ),
                ),
            )
            subtask_details[subtask.subtask_id] = {
                "name": subtask.subtask_name,
                "status": subtask_result.status.value,
                "progress": subtask_result.progress,
                "nodeType": subtask_id_to_types.get(subtask.subtask_id, "Calculation"),
            }

        for subtask in returned_subtasks.values():
            pred_ids = []
            for pred in subtask_graph.iter_predecessors(subtask):
                if pred.subtask_id in returned_subtasks:
                    pred_ids.append(pred.subtask_id)
            subtask_details[subtask.subtask_id]["fromSubtaskIds"] = pred_ids
        return subtask_details

    def get_result_tileable(self, tileable_key: str):
        processor = list(self._task_id_to_processor.values())[-1]
        tileable_graph = processor.tileable_graph
        for result_tileable in tileable_graph.result_tileables:
            if result_tileable.key == tileable_key:
                tiled = processor.get_tiled(result_tileable)
                return build_fetch(tiled)
        raise KeyError(f"Tileable {tileable_key} does not exist")  # pragma: no cover

    async def set_subtask_result(self, subtask_result: SubtaskResult):
        logger.debug(
            "Set subtask %s with result %s.", subtask_result.subtask_id, subtask_result
        )
        if self._cur_processor is not None:
            await self._cur_processor.set_subtask_result(subtask_result)

    def is_done(self) -> bool:
        for processor in self._task_id_to_processor.values():
            if not processor.is_done():
                return False
        return True<|MERGE_RESOLUTION|>--- conflicted
+++ resolved
@@ -179,10 +179,7 @@
         stage_profiler,
         chunk_graph: ChunkGraph,
     ):
-<<<<<<< HEAD
         available_bands = await self._executor.get_available_band_resources()
-=======
-        available_bands = await self._executor.get_available_band_slots()
         meta_api = self._executor._meta_api
         get_meta_tasks = []
         fetch_op_keys = []
@@ -196,7 +193,6 @@
         fetch_op_to_bands = dict(
             (key, meta["bands"][0]) for key, meta in zip(fetch_op_keys, key_to_bands)
         )
->>>>>>> f94b1c2a
         with Timer() as timer:
             subtask_graph = await asyncio.to_thread(
                 self._preprocessor.analyze,
@@ -250,32 +246,13 @@
             optimization_records = None
         self._update_stage_meta(
             tile_context,
-            chunk_graph.result_chunks,
             execution_chunk_results,
             optimization_records,
         )
 
-<<<<<<< HEAD
     def _get_stage_tile_context(self, result_chunks):
         collected = self._stage_tileables
         tile_context = {}
-=======
-    async def _update_meta(
-        self,
-        chunk_graph: ChunkGraph,
-        execution_chunk_results: List[ExecutionChunkResult],
-        optimization_records: OptimizationRecords,
-    ):
-        result_chunks = [c for c in chunk_graph.results if not isinstance(c.op, Fetch)]
-        chunk_to_band = {
-            result.chunk: result.meta["bands"][0][0]
-            for result in execution_chunk_results
-        }
-        update_meta_chunks = set(result_chunks)
-        update_meta_tileables = dict()
-
-        updated = self._meta_updated_tileables
->>>>>>> f94b1c2a
         for tileable in self.tileable_graph:
             if tileable in collected:
                 continue
@@ -292,16 +269,10 @@
     def _update_stage_meta(
         cls,
         tile_context,
-        chunk_graph_results,
         execution_chunk_results,
         optimization_records: OptimizationRecords,
     ):
-        chunk_to_meta = dict(
-            zip(
-                chunk_graph_results,
-                map(operator.attrgetter("meta"), execution_chunk_results),
-            )
-        )
+        chunk_to_meta = {r: r.meta for r in execution_chunk_results}
         for tiled_tileable in tile_context.values():
             cls._update_chunk_to_meta(tiled_tileable, chunk_to_meta)
 
