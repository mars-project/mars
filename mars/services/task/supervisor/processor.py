--- conflicted
+++ resolved
@@ -14,11 +14,7 @@
 
 import asyncio
 import itertools
-<<<<<<< HEAD
-import logging
-=======
 import operator
->>>>>>> 0c9114d1
 import sys
 import time
 from collections import defaultdict
@@ -42,8 +38,6 @@
 from ..core import Task, TaskResult, TaskStatus, new_task_id
 from .preprocessor import TaskPreprocessor
 from .stage import TaskStageProcessor
-
-logger = logging.getLogger(__name__)
 
 
 def _record_error(func: Union[Callable, Coroutine]):
