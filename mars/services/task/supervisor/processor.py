--- conflicted
+++ resolved
@@ -448,321 +448,4 @@
             }
 
     def is_done(self) -> bool:
-<<<<<<< HEAD
-        return self.done.is_set()
-
-
-class TaskProcessorActor(mo.Actor):
-    _task_id_to_processor: Dict[str, TaskProcessor]
-    _cur_processor: Optional[TaskProcessor]
-
-    def __init__(
-        self,
-        session_id: str,
-        task_id: str,
-        task_name: str = None,
-        task_processor_cls: Type[TaskPreprocessor] = None,
-    ):
-        self.session_id = session_id
-        self.task_id = task_id
-        self.task_name = task_name
-
-        self._task_processor_cls = self._get_task_processor_cls(task_processor_cls)
-        self._task_id_to_processor = dict()
-        self._cur_processor = None
-
-    @classmethod
-    def gen_uid(cls, session_id: str, task_id: str):
-        return f"task_processor_{session_id}_{task_id}"
-
-    async def add_task(
-        self,
-        task: Task,
-        tiled_context: Dict[TileableType, TileableType],
-        config: Config,
-        execution_config: Dict,
-        task_preprocessor_cls: Type[TaskPreprocessor],
-    ):
-        task_preprocessor = task_preprocessor_cls(
-            task, tiled_context=tiled_context, config=config
-        )
-        task_executor = await TaskExecutor.create(
-            execution_config,
-            task=task,
-            session_id=self.session_id,
-            address=self.address,
-            tile_context=task_preprocessor.tile_context,
-        )
-        processor = self._task_processor_cls(
-            task,
-            task_preprocessor,
-            task_executor,
-        )
-        self._task_id_to_processor[task.task_id] = processor
-
-        # tell self to start running
-        await self.ref().start.tell()
-
-    @classmethod
-    def _get_task_processor_cls(cls, task_processor_cls):
-        if task_processor_cls is not None:
-            assert isinstance(task_processor_cls, str)
-            module, name = task_processor_cls.rsplit(".", 1)
-            return getattr(importlib.import_module(module), name)
-        else:
-            return TaskProcessor
-
-    def _get_unprocessed_task_processor(self):
-        for processor in self._task_id_to_processor.values():
-            if processor.result.status == TaskStatus.pending:
-                return processor
-
-    async def start(self):
-        if self._cur_processor is not None:  # pragma: no cover
-            # some processor is running
-            return
-
-        processor = self._get_unprocessed_task_processor()
-        if processor is None:  # pragma: no cover
-            return
-        self._cur_processor = processor
-        try:
-            yield processor.run()
-        finally:
-            self._cur_processor = None
-
-    async def wait(self, timeout: int = None):
-        fs = [
-            asyncio.ensure_future(processor.done.wait())
-            for processor in self._task_id_to_processor.values()
-        ]
-
-        _, pending = yield asyncio.wait(fs, timeout=timeout)
-        if not pending:
-            raise mo.Return(self.result())
-        else:
-            [fut.cancel() for fut in pending]
-
-    async def cancel(self):
-        if self._cur_processor:
-            await self._cur_processor.cancel()
-
-    def result(self):
-        terminated_result = None
-        for processor in self._task_id_to_processor.values():
-            if processor.result.status != TaskStatus.terminated:
-                return processor.result
-            else:
-                terminated_result = processor.result
-        return terminated_result
-
-    async def progress(self):
-        processor_progresses = [
-            await processor.get_progress()
-            for processor in self._task_id_to_processor.values()
-        ]
-        return sum(processor_progresses) / len(processor_progresses)
-
-    def get_result_tileables(self):
-        processor = list(self._task_id_to_processor.values())[-1]
-        tileable_graph = processor.tileable_graph
-        result = []
-        for result_tileable in tileable_graph.result_tileables:
-            tiled = processor.get_tiled(result_tileable)
-            result.append(build_fetch(tiled))
-        return result
-
-    def get_subtask_graphs(self, task_id: str) -> List[SubtaskGraph]:
-        return [
-            stage_processor.subtask_graph
-            for stage_processor in self._task_id_to_processor[task_id].stage_processors
-        ]
-
-    def get_tileable_graph_as_dict(self):
-        processor = list(self._task_id_to_processor.values())[-1]
-        tileable_graph = processor.tileable_graph
-
-        node_list = []
-        edge_list = []
-
-        visited = set()
-
-        for chunk in tileable_graph:
-            if chunk.key in visited:
-                continue
-            visited.add(chunk.key)
-
-            node_name = str(chunk.op)
-
-            node_list.append({"tileableId": chunk.key, "tileableName": node_name})
-            for inp, is_pure_dep in zip(chunk.inputs, chunk.op.pure_depends):
-                if inp not in tileable_graph:  # pragma: no cover
-                    continue
-                edge_list.append(
-                    {
-                        "fromTileableId": inp.key,
-                        "toTileableId": chunk.key,
-                        "linkType": 1 if is_pure_dep else 0,
-                    }
-                )
-
-        graph_dict = {"tileables": node_list, "dependencies": edge_list}
-        return graph_dict
-
-    def get_tileable_details(self):
-        tileable_to_subtasks = dict()
-        subtask_results = dict()
-
-        for processor in self._task_id_to_processor.values():
-            tileable_to_subtasks.update(processor.tileable_to_subtasks)
-            for stage in processor.stage_processors:
-                for subtask, result in stage.subtask_results.items():
-                    subtask_results[subtask.subtask_id] = result
-                for subtask, result in stage.subtask_snapshots.items():
-                    if subtask.subtask_id in subtask_results:
-                        continue
-                    subtask_results[subtask.subtask_id] = result
-
-        tileable_infos = dict()
-        for tileable, subtasks in tileable_to_subtasks.items():
-            results = [
-                subtask_results.get(
-                    subtask.subtask_id,
-                    SubtaskResult(
-                        progress=0.0,
-                        status=SubtaskStatus.pending,
-                        stage_id=subtask.stage_id,
-                    ),
-                )
-                for subtask in subtasks
-            ]
-
-            # calc progress
-            if not results:  # pragma: no cover
-                progress = 1.0
-            else:
-                progress = (
-                    1.0 * sum(result.progress for result in results) / len(results)
-                )
-
-            # calc status
-            statuses = set(result.status for result in results)
-            if not results or statuses == {SubtaskStatus.succeeded}:
-                status = SubtaskStatus.succeeded
-            elif statuses == {SubtaskStatus.cancelled}:
-                status = SubtaskStatus.cancelled
-            elif statuses == {SubtaskStatus.pending}:
-                status = SubtaskStatus.pending
-            elif SubtaskStatus.errored in statuses:
-                status = SubtaskStatus.errored
-            else:
-                status = SubtaskStatus.running
-
-            fields = tileable.op._FIELDS
-            field_values = tileable.op._FIELD_VALUES
-            props = {
-                fields[attr_name].tag: value
-                for attr_name, value in field_values.items()
-                if attr_name not in ("_key", "_id")
-                and isinstance(value, (int, float, str))
-            }
-
-            tileable_infos[tileable.key] = {
-                "progress": progress,
-                "subtaskCount": len(results),
-                "status": status.value,
-                "properties": props,
-            }
-
-        return tileable_infos
-
-    def get_tileable_subtasks(self, tileable_id: str, with_input_output: bool):
-        returned_subtasks = dict()
-        subtask_id_to_types = dict()
-
-        subtask_details = dict()
-        subtask_graph = subtask_results = subtask_snapshots = None
-        for processor in self._task_id_to_processor.values():
-            tileable_to_subtasks = processor.tileable_to_subtasks
-            tileable_id_to_tileable = processor.tileable_id_to_tileable
-            for stage in processor.stage_processors:
-                if tileable_id in tileable_id_to_tileable:
-                    tileable = tileable_id_to_tileable[tileable_id]
-                    returned_subtasks = {
-                        subtask.subtask_id: subtask
-                        for subtask in tileable_to_subtasks[tileable]
-                    }
-                    subtask_graph = stage.subtask_graph
-                    subtask_results = stage.subtask_results
-                    subtask_snapshots = stage.subtask_snapshots
-                    break
-            if returned_subtasks:
-                break
-
-        if subtask_graph is None:  # pragma: no cover
-            return {}
-
-        if with_input_output:
-            for subtask in list(returned_subtasks.values()):
-                for pred in subtask_graph.iter_predecessors(subtask):
-                    if pred.subtask_id in returned_subtasks:  # pragma: no cover
-                        continue
-                    returned_subtasks[pred.subtask_id] = pred
-                    subtask_id_to_types[pred.subtask_id] = "Input"
-                for succ in subtask_graph.iter_successors(subtask):
-                    if succ.subtask_id in returned_subtasks:  # pragma: no cover
-                        continue
-                    returned_subtasks[succ.subtask_id] = succ
-                    subtask_id_to_types[succ.subtask_id] = "Output"
-
-        for subtask in returned_subtasks.values():
-            subtask_result = subtask_results.get(
-                subtask,
-                subtask_snapshots.get(
-                    subtask,
-                    SubtaskResult(
-                        progress=0.0,
-                        status=SubtaskStatus.pending,
-                        stage_id=subtask.stage_id,
-                    ),
-                ),
-            )
-            subtask_details[subtask.subtask_id] = {
-                "name": subtask.subtask_name,
-                "status": subtask_result.status.value,
-                "progress": subtask_result.progress,
-                "nodeType": subtask_id_to_types.get(subtask.subtask_id, "Calculation"),
-            }
-
-        for subtask in returned_subtasks.values():
-            pred_ids = []
-            for pred in subtask_graph.iter_predecessors(subtask):
-                if pred.subtask_id in returned_subtasks:
-                    pred_ids.append(pred.subtask_id)
-            subtask_details[subtask.subtask_id]["fromSubtaskIds"] = pred_ids
-        return subtask_details
-
-    def get_result_tileable(self, tileable_key: str):
-        processor = list(self._task_id_to_processor.values())[-1]
-        tileable_graph = processor.tileable_graph
-        for result_tileable in tileable_graph.result_tileables:
-            if result_tileable.key == tileable_key:
-                tiled = processor.get_tiled(result_tileable)
-                return build_fetch(tiled)
-        raise KeyError(f"Tileable {tileable_key} does not exist")  # pragma: no cover
-
-    async def set_subtask_result(self, subtask_result: SubtaskResult):
-        logger.debug(
-            "Set subtask %s with result %s.", subtask_result.subtask_id, subtask_result
-        )
-        if self._cur_processor is not None:
-            await self._cur_processor.set_subtask_result(subtask_result)
-
-    def is_done(self) -> bool:
-        for processor in self._task_id_to_processor.values():
-            if not processor.is_done():
-                return False
-        return True
-=======
-        return self.done.is_set()
->>>>>>> a057995d
+        return self.done.is_set()