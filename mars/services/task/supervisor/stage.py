--- conflicted
+++ resolved
@@ -20,11 +20,7 @@
 from .... import oscar as mo
 from ....core import ChunkGraph
 from ....core.operand import Fuse
-<<<<<<< HEAD
-from ....metric import Metrics
-=======
 from ....metrics import Metrics
->>>>>>> fea2c11d
 from ....optimization.logical import OptimizationRecords
 from ....typing import BandType, TileableType
 from ....utils import get_params_fields
@@ -89,41 +85,24 @@
         self._done = asyncio.Event()
         self._cancelled = asyncio.Event()
 
-<<<<<<< HEAD
-        # metrics
-        self._stage_execution_time = Metrics.gauge(
-            'mars.stage_execution_time_secs',
-            'Time consuming in seconds to execute a stage',
-            ('session_id', 'task_id', 'stage_id'))
-=======
         # add metrics
         self._stage_execution_time = Metrics.gauge(
             "mars.stage_execution_time_secs",
             "Time consuming in seconds to execute a stage",
             ("session_id", "task_id", "stage_id"),
         )
->>>>>>> fea2c11d
 
     def is_cancelled(self):
         return self._cancelled.is_set()
 
     async def _schedule_subtasks(self, subtasks: List[Subtask]):
-<<<<<<< HEAD
-        """Submitted subtasks won't be resubmitted again."""
-=======
         subtasks = [
             subtask
             for subtask in subtasks
             if subtask.subtask_id not in self._submitted_subtask_ids
         ]
->>>>>>> fea2c11d
         if not subtasks:
             return
-        subtasks = [
-            subtask
-            for subtask in subtasks
-            if subtask.subtask_id not in self._submitted_subtask_ids
-        ]
         self._submitted_subtask_ids.update(subtask.subtask_id for subtask in subtasks)
         return await self._scheduling_api.add_subtasks(
             subtasks, [subtask.priority for subtask in subtasks]
@@ -193,11 +172,7 @@
                                 result.traceback,
                             ),
                         )
-<<<<<<< HEAD
-                    if result.status == SubtaskStatus.cancelled:
-=======
                     if result.status == SubtaskStatus.cancelled:  # pragma: no cover
->>>>>>> fea2c11d
                         logger.warning(
                             "Subtask %s from band %s canceled.",
                             subtask.subtask_id,
@@ -213,16 +188,6 @@
                 self._schedule_done()
                 cost_time_secs = self.result.end_time - self.result.start_time
                 logger.info(
-<<<<<<< HEAD
-                    'Time consuming to execute a stage is %ss with '
-                    'session id %s, task id %s, stage id %s',
-                    cost_time_secs, self.result.session_id, self.result.task_id,
-                    self.result.stage_id)
-                self._stage_execution_time.record(cost_time_secs, {
-                    'session_id': self.result.session_id,
-                    'task_id': self.result.task_id,
-                    'stage_id': self.result.stage_id})
-=======
                     "Time consuming to execute a stage is %ss with "
                     "session id %s, task id %s, stage id %s",
                     cost_time_secs,
@@ -238,7 +203,6 @@
                         "stage_id": self.result.stage_id,
                     },
                 )
->>>>>>> fea2c11d
         else:
             # not terminated, push success subtasks to queue if they are ready
             to_schedule_subtasks = []
@@ -272,11 +236,7 @@
         await self._done.wait()
 
     async def cancel(self):
-<<<<<<< HEAD
-        logger.debug("Start to cancel stage %s of task %s.", self.stage_id, self.task)
-=======
         logger.info("Start to cancel stage %s of task %s.", self.stage_id, self.task)
->>>>>>> fea2c11d
         if self._done.is_set():  # pragma: no cover
             # already finished, ignore cancel
             return
