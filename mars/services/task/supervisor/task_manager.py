--- conflicted
+++ resolved
@@ -457,12 +457,8 @@
     async def submit_tileable_graph(self,
                                     graph: TileableGraph,
                                     task_name: str = None,
-<<<<<<< HEAD
-                                    fuse_enabled: bool = True) -> str:
+                                    fuse_enabled: bool = None) -> str:
         self._last_idle_time = None
-=======
-                                    fuse_enabled: bool = None) -> str:
->>>>>>> 6c393c7d
         if task_name is None:
             task_id = task_name = new_task_id()
         elif task_name in self._task_name_to_main_task_info:
