--- conflicted
+++ resolved
@@ -27,12 +27,8 @@
     TileableType, ChunkType, enter_mode
 from ....core.context import set_context
 from ....core.operand import Fetch, Fuse
-<<<<<<< HEAD
+from ....lib.aio import alru_cache
 from ....optimization.logical.core import OptimizationRecords
-=======
-from ....dataframe.core import DATAFRAME_CHUNK_TYPE
-from ....lib.aio import alru_cache
->>>>>>> 65d84b95
 from ....optimization.logical.chunk import optimize as optimize_chunk_graph
 from ....optimization.logical.tileable import optimize as optimize_tileable_graph
 from ....utils import build_fetch, get_params_fields
@@ -302,92 +298,13 @@
         finally:
             self._done.set()
 
-<<<<<<< HEAD
-    async def _schedule_band(self, band: BandType):
-        with self._ensure_done_set():
-            manager_ref = await self._get_band_subtask_manager(band)
-            tasks = dict()
-
-            q = self._band_queue[band]
-            while not self._done.is_set():
-                # wait for data
-                try:
-                    # await finish when sth enqueued.
-                    # note that now we don't get subtask from queue,
-                    # just ensure the process can be continued.
-                    # since the slot is released after subtask runner
-                    # notifies task manager, we will get subtask when slot released,
-                    # so that subtask with higher priority is fetched
-                    await q
-                except asyncio.CancelledError:
-                    pass
-
-                if not self._cancelled.is_set() and not self._done.is_set():
-                    try:
-                        subtask_runner = await manager_ref.get_free_slot()
-                    except asyncio.CancelledError:
-                        subtask_runner = None
-                else:
-                    subtask_runner = None
-
-                # now get subtask, the subtask that can run with higher priority
-                # has been pushed before slot released
-                subtask = q.get()
-
-                done = subtask is None or \
-                       self._done.is_set() or \
-                       self._cancelled.is_set()
-                if done and subtask_runner:
-                    # finished or cancelled, given back slot
-                    await manager_ref.mark_slot_free(subtask_runner)
-
-                if self._cancelled.is_set():
-                    # force to free running slots
-                    free_slots = []
-                    for subtask_runner, _ in tasks.values():
-                        free_slots.append(
-                            manager_ref.free_slot(subtask_runner))
-                    await asyncio.gather(*free_slots)
-                elif not done:
-                    coro = self._run_subtask(subtask_runner, subtask, tasks)
-                    tasks[subtask] = (subtask_runner, asyncio.create_task(coro))
-
-            # done, block until all tasks finish
-            if not self._cancelled.is_set():
-                try:
-                    await asyncio.gather(*[v[1] for v in tasks.values()])
-                except asyncio.CancelledError:
-                    pass
-
     async def schedule(self):
-        if self._scheduling_api is None:
-            # use direct submit
-            for band in self._bands:
-                self._band_schedules.append(
-                    asyncio.create_task(self._schedule_band(band)))
-
-        if len(self._subtask_graph) == 0:
-            # no subtask to schedule, set status to done
-            self._schedule_done()
-            return
-
-=======
-    async def schedule(self):
->>>>>>> 65d84b95
         # schedule independent subtasks
         indep_subtasks = list(self._subtask_graph.iter_indep())
         await self._schedule_subtasks(indep_subtasks)
 
         # wait for completion
         await self._done.wait()
-<<<<<<< HEAD
-        # wait for schedules to complete
-        try:
-            await asyncio.gather(*self._band_schedules)
-        except asyncio.CancelledError:
-            pass
-=======
->>>>>>> 65d84b95
 
     async def cancel(self):
         if self._done.is_set():
@@ -651,20 +568,14 @@
                 await self._incref_after_analyze(subtask_graph, chunk_graph.results)
 
                 # schedule subtask graph
-<<<<<<< HEAD
-                # TODO(qinxuye): pass scheduling API to scheduler when it's ready
                 chunk_optimization_records = None
                 if task_processor.chunk_optimization_records_list:
                     chunk_optimization_records = \
                         task_processor.chunk_optimization_records_list[-1]
                 subtask_scheduler = SubtaskGraphScheduler(
                     subtask_graph, list(available_bands), task_stage_info,
-                    self._meta_api, chunk_optimization_records)
-=======
-                subtask_scheduler = SubtaskGraphScheduler(
-                subtask_graph, list(available_bands), task_stage_info,
-                self._meta_api, self._scheduling_api)
->>>>>>> 65d84b95
+                    self._meta_api, chunk_optimization_records,
+                    self._scheduling_api)
                 task_stage_info.subtask_graph_scheduler = subtask_scheduler
                 await subtask_scheduler.schedule()
 
