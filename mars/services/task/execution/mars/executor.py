# Copyright 1999-2021 Alibaba Group Holding Ltd.
#
# Licensed under the Apache License, Version 2.0 (the "License");
# you may not use this file except in compliance with the License.
# You may obtain a copy of the License at
#
#      http://www.apache.org/licenses/LICENSE-2.0
#
# Unless required by applicable law or agreed to in writing, software
# distributed under the License is distributed on an "AS IS" BASIS,
# WITHOUT WARRANTIES OR CONDITIONS OF ANY KIND, either express or implied.
# See the License for the specific language governing permissions and
# limitations under the License.

import asyncio
import itertools
import logging
import sys
from collections import defaultdict
from typing import Dict, List, Optional, Set

from ..... import oscar as mo
from .....core import ChunkGraph, TileableGraph
from .....core.operand import (
    Fetch,
    MapReduceOperand,
    OperandStage,
    ShuffleProxy,
)
from .....dataframe.core import DATAFRAME_TYPE, SERIES_TYPE
from .....lib.aio import alru_cache
from .....oscar.profiling import (
    ProfilingData,
)
from .....resource import Resource
from .....typing import TileableType, BandType, ChunkType
from .....utils import Timer, get_chunk_params
from .....tensor.core import TENSOR_TYPE
from ....cluster.api import ClusterAPI
from ....lifecycle.api import LifecycleAPI
from ....meta.api import MetaAPI, WorkerMetaAPI
from ....scheduling import SchedulingAPI
from ....subtask import Subtask, SubtaskResult, SubtaskStatus, SubtaskGraph
<<<<<<< HEAD
from ..api import TaskExecutor, ExecutionChunkResult, register_executor_cls
=======
from ...core import Task
from ..api import TaskExecutor, register_executor_cls
>>>>>>> f94b1c2a
from .resource import ResourceEvaluator
from .stage import TaskStageProcessor

logger = logging.getLogger(__name__)


def _get_n_reducer(subtask: Subtask) -> int:
    return len(
        [
            r
            for r in subtask.chunk_graph
            if isinstance(r.op, MapReduceOperand) and r.op.stage == OperandStage.reduce
        ]
    )


@register_executor_cls
class MarsTaskExecutor(TaskExecutor):
    name = "mars"
    _stage_processors: List[TaskStageProcessor]
    _cur_stage_processor: Optional[TaskStageProcessor]
    _meta_updated_tileables: Set[TileableType]

    def __init__(
        self,
<<<<<<< HEAD
        config,
        task,
        tile_context,
        cluster_api,
        lifecycle_api,
        scheduling_api,
        meta_api,
=======
        config: Dict,
        task: Task,
        tileable_graph: TileableGraph,
        tile_context: Dict[TileableType, TileableType],
        cluster_api: ClusterAPI,
        lifecycle_api: LifecycleAPI,
        scheduling_api: SchedulingAPI,
        meta_api: MetaAPI,
>>>>>>> f94b1c2a
    ):
        self._config = config
        self._task = task
        self._tileable_graph = task.tileable_graph
        self._raw_tile_context = tile_context.copy()
        self._tile_context = tile_context
        self._session_id = task.session_id

        # api
        self._cluster_api = cluster_api
        self._lifecycle_api = lifecycle_api
        self._scheduling_api = scheduling_api
        self._meta_api = meta_api

        self._stage_processors = []
        self._cur_stage_processor = None
        self._lifecycle_processed_tileables = set()
        self._subtask_decref_events = dict()
        self._meta_updated_tileables = set()

    @classmethod
    async def create(
        cls,
        config: Dict,
        *,
        session_id: str,
        address: str,
        task,
        tile_context,
        **kwargs,
    ) -> "TaskExecutor":
        assert (
            len(kwargs) == 0
        ), f"Unexpected kwargs for {cls.__name__}.create: {kwargs}"
        cluster_api, lifecycle_api, scheduling_api, meta_api = await cls._get_apis(
            session_id, address
        )
        return cls(
            config,
            task,
            tile_context,
            cluster_api,
            lifecycle_api,
            scheduling_api,
            meta_api,
        )

    @classmethod
    @alru_cache(cache_exceptions=False)
    async def _get_apis(cls, session_id: str, address: str):
        return await asyncio.gather(
            ClusterAPI.create(address),
            LifecycleAPI.create(session_id, address),
            SchedulingAPI.create(session_id, address),
            MetaAPI.create(session_id, address),
        )

    async def __aenter__(self):
        profiling = ProfilingData[self._task.task_id, "general"]
        # incref fetch tileables to ensure fetch data not deleted
        with Timer() as timer:
            await self._incref_fetch_tileables()
        profiling.set("incref_fetch_tileables", timer.duration)

    async def execute_subtask_graph(
        self,
        stage_id: str,
        subtask_graph: SubtaskGraph,
        chunk_graph: ChunkGraph,
        tile_context: Dict[TileableType, TileableType],
        context=None,
    ):
        available_bands = await self.get_available_band_resources()
        await self._incref_result_tileables()
        stage_processor = TaskStageProcessor(
            stage_id,
            self._task,
            chunk_graph,
            subtask_graph,
            list(available_bands),
            self._scheduling_api,
            self._meta_api,
        )
        await self._incref_stage(stage_processor)
        # Evaluate and initialize subtasks required resource.
        resource_evaluator = ResourceEvaluator(stage_processor)
        resource_evaluator.evaluate()
        self._stage_processors.append(stage_processor)
        self._cur_stage_processor = stage_processor
        execution_chunk_results = await stage_processor.run()
        await self._update_result_meta(
            chunk_graph.result_chunks, execution_chunk_results, tile_context
        )
        return execution_chunk_results

    async def __aexit__(self, exc_type, exc_val, exc_tb):
        # clean ups
        decrefs = []
        error_or_cancelled = False
        for stage_processor in self._stage_processors:
            if stage_processor.error_or_cancelled():
                error_or_cancelled = True
            decrefs.append(self._decref_stage.delay(stage_processor))
        await self._decref_stage.batch(*decrefs)
        # revert fetch incref
        await self._decref_fetch_tileables()
        if error_or_cancelled:
            # revert result incref if error or cancelled
            await self._decref_result_tileables()

    async def get_available_band_resources(self) -> Dict[BandType, Resource]:
        async for bands in self._cluster_api.watch_all_bands():
            if bands:
                return bands

    async def get_progress(self) -> float:
        # get progress of stages
        subtask_progress = 0.0
        n_stage = 0

        for stage_processor in self._stage_processors:
            if stage_processor.subtask_graph is None:  # pragma: no cover
                # generating subtask
                continue
            n_subtask = len(stage_processor.subtask_graph)
            if n_subtask == 0:  # pragma: no cover
                continue
            progress = sum(
                result.progress for result in stage_processor.subtask_results.values()
            )
            progress += sum(
                result.progress
                for subtask_key, result in stage_processor.subtask_snapshots.items()
                if subtask_key not in stage_processor.subtask_results
            )
            subtask_progress += progress / n_subtask
            n_stage += 1
        if n_stage > 0:
            subtask_progress /= n_stage

        return subtask_progress

    async def cancel(self):
        if self._cur_stage_processor is not None:
            await self._cur_stage_processor.cancel()

    async def set_subtask_result(self, subtask_result: SubtaskResult):
        if self._cur_stage_processor is None or (
            subtask_result.stage_id
            and self._cur_stage_processor.stage_id != subtask_result.stage_id
        ):
            logger.warning(
                "Stage %s for subtask %s not exists, got stale subtask result %s which may be "
                "speculative execution from previous stages, just ignore it.",
                subtask_result.stage_id,
                subtask_result.subtask_id,
                subtask_result,
            )
            return
        stage_processor = self._cur_stage_processor
        subtask = stage_processor.subtask_id_to_subtask[subtask_result.subtask_id]

        prev_result = stage_processor.subtask_results.get(subtask)
        if prev_result and (
            prev_result.status == SubtaskStatus.succeeded
            or prev_result.progress > subtask_result.progress
        ):
            logger.info(
                "Skip set subtask %s with result %s, previous result is %s.",
                subtask.subtask_id,
                subtask_result,
                prev_result,
            )
            # For duplicate run of subtasks, if the progress is smaller or the subtask has finished or canceled
            # in task speculation, just do nothing.
            # TODO(chaokunyang) If duplicate run of subtasks failed, it may be the fault in worker node,
            #  print the exception, and if multiple failures on the same node, remove the node from the cluster.
            return
        if subtask_result.bands:
            [band] = subtask_result.bands
        else:
            band = None
        stage_processor.subtask_snapshots[subtask] = subtask_result.update(
            stage_processor.subtask_snapshots.get(subtask)
        )
        if subtask_result.status.is_done:
            # update stage_processor.subtask_results to avoid concurrent set_subtask_result
            # since we release lock when `_decref_input_subtasks`.
            stage_processor.subtask_results[subtask] = subtask_result.update(
                stage_processor.subtask_results.get(subtask)
            )
            try:
                # Since every worker will call supervisor to set subtask result,
                # we need to release actor lock to make `decref_chunks` parallel to avoid blocking
                # other `set_subtask_result` calls.
                # If speculative execution enabled, concurrent subtasks may got error since input chunks may
                # got deleted. But it's OK because the current subtask run has succeed.
                if subtask.subtask_id not in stage_processor.decref_subtask:
                    stage_processor.decref_subtask.add(subtask.subtask_id)
                    await self._decref_input_subtasks(
                        subtask, stage_processor.subtask_graph
                    )

            except:  # noqa: E722  # nosec  # pylint: disable=bare-except  # pragma: no cover
                logger.debug(
                    "Decref input subtasks for subtask %s failed.", subtask.subtask_id
                )
                _, err, tb = sys.exc_info()
                if subtask_result.status not in (
                    SubtaskStatus.errored,
                    SubtaskStatus.cancelled,
                ):
                    subtask_result.status = SubtaskStatus.errored
                    subtask_result.error = err
                    subtask_result.traceback = tb
            await stage_processor.set_subtask_result(subtask_result, band=band)

    def get_stage_processors(self):
        return self._stage_processors

    async def _incref_fetch_tileables(self):
        # incref fetch tileables in tileable graph to prevent them from deleting
        to_incref_tileable_keys = [
            tileable.op.source_key
            for tileable in self._tileable_graph
            if isinstance(tileable.op, Fetch) and tileable in self._raw_tile_context
        ]
        await self._lifecycle_api.incref_tileables(to_incref_tileable_keys)

    async def _decref_fetch_tileables(self):
        fetch_tileable_keys = [
            tileable.op.source_key
            for tileable in self._tileable_graph
            if isinstance(tileable.op, Fetch) and tileable in self._raw_tile_context
        ]
        await self._lifecycle_api.decref_tileables(fetch_tileable_keys)

    def _get_tiled(self, tileable: TileableType):
        tileable = tileable.data if hasattr(tileable, "data") else tileable
        return self._tile_context[tileable]

    async def _incref_result_tileables(self):
        processed = self._lifecycle_processed_tileables
        # track and incref result tileables if tiled
        tracks = [], []
        for result_tileable in self._tileable_graph.result_tileables:
            if result_tileable in processed:  # pragma: no cover
                continue
            try:
                tiled_tileable = self._get_tiled(result_tileable)
                tracks[0].append(result_tileable.key)
                tracks[1].append(
                    self._lifecycle_api.track.delay(
                        result_tileable.key, [c.key for c in tiled_tileable.chunks]
                    )
                )
                processed.add(result_tileable)
            except KeyError:
                # not tiled, skip
                pass
        if tracks:
            await self._lifecycle_api.track.batch(*tracks[1])
            await self._lifecycle_api.incref_tileables(tracks[0])

    async def _decref_result_tileables(self):
        await self._lifecycle_api.decref_tileables(
            [t.key for t in self._lifecycle_processed_tileables]
        )

    async def _incref_stage(self, stage_processor: "TaskStageProcessor"):
        subtask_graph = stage_processor.subtask_graph
        incref_chunk_key_to_counts = defaultdict(lambda: 0)
        for subtask in subtask_graph:
            # for subtask has successors, incref number of successors
            n = subtask_graph.count_successors(subtask)
            for c in subtask.chunk_graph.results:
                incref_chunk_key_to_counts[c.key] += n
            # process reducer, incref mapper chunks
            for pre_graph in subtask_graph.iter_predecessors(subtask):
                for chk in pre_graph.chunk_graph.results:
                    if isinstance(chk.op, ShuffleProxy):
                        n_reducer = _get_n_reducer(subtask)
                        for map_chunk in chk.inputs:
                            incref_chunk_key_to_counts[map_chunk.key] += n_reducer
        result_chunks = stage_processor.chunk_graph.result_chunks
        for c in result_chunks:
            incref_chunk_key_to_counts[c.key] += 1
        logger.debug(
            "Incref chunks for stage %s: %s",
            stage_processor.stage_id,
            incref_chunk_key_to_counts,
        )
        await self._lifecycle_api.incref_chunks(
            list(incref_chunk_key_to_counts),
            counts=list(incref_chunk_key_to_counts.values()),
        )

    @classmethod
    def _get_decref_stage_chunk_key_to_counts(
        cls, stage_processor: "TaskStageProcessor"
    ) -> Dict[str, int]:
        decref_chunk_key_to_counts = defaultdict(lambda: 0)
        error_or_cancelled = stage_processor.error_or_cancelled()
        if stage_processor.subtask_graph:
            subtask_graph = stage_processor.subtask_graph
            if error_or_cancelled:
                # error or cancel, rollback incref for subtask results
                for subtask in subtask_graph:
                    if subtask.subtask_id in stage_processor.decref_subtask:
                        continue
                    stage_processor.decref_subtask.add(subtask.subtask_id)
                    # if subtask not executed, rollback incref of predecessors
                    for inp_subtask in subtask_graph.predecessors(subtask):
                        for c in inp_subtask.chunk_graph.results:
                            decref_chunk_key_to_counts[c.key] += 1
            # decref result of chunk graphs
            for c in stage_processor.chunk_graph.results:
                decref_chunk_key_to_counts[c.key] += 1
        return decref_chunk_key_to_counts

    @mo.extensible
    async def _decref_stage(self, stage_processor: "TaskStageProcessor"):
        decref_chunk_key_to_counts = self._get_decref_stage_chunk_key_to_counts(
            stage_processor
        )
        logger.debug(
            "Decref chunks when stage %s finish: %s",
            stage_processor.stage_id,
            decref_chunk_key_to_counts,
        )
        await self._lifecycle_api.decref_chunks(
            list(decref_chunk_key_to_counts),
            counts=list(decref_chunk_key_to_counts.values()),
        )

    @_decref_stage.batch
    async def _decref_stage(self, args_list, kwargs_list):
        decref_chunk_key_to_counts = defaultdict(lambda: 0)
        for args, kwargs in zip(args_list, kwargs_list):
            chunk_key_to_counts = self._get_decref_stage_chunk_key_to_counts(
                *args, **kwargs
            )
            for k, c in chunk_key_to_counts.items():
                decref_chunk_key_to_counts[k] += c
        logger.debug("Decref chunks when stages finish: %s", decref_chunk_key_to_counts)
        await self._lifecycle_api.decref_chunks(
            list(decref_chunk_key_to_counts),
            counts=list(decref_chunk_key_to_counts.values()),
        )

    async def _decref_input_subtasks(
        self, subtask: Subtask, subtask_graph: SubtaskGraph
    ):
        # make sure subtasks are decreffed only once
        if subtask.subtask_id not in self._subtask_decref_events:
            self._subtask_decref_events[subtask.subtask_id] = asyncio.Event()
        else:  # pragma: no cover
            await self._subtask_decref_events[subtask.subtask_id].wait()
            return

        decref_chunk_key_to_counts = defaultdict(lambda: 0)
        for in_subtask in subtask_graph.iter_predecessors(subtask):
            for result_chunk in in_subtask.chunk_graph.results:
                # for reducer chunk, decref mapper chunks
                if isinstance(result_chunk.op, ShuffleProxy):
                    n_reducer = _get_n_reducer(subtask)
                    for inp in result_chunk.inputs:
                        decref_chunk_key_to_counts[inp.key] += n_reducer
                decref_chunk_key_to_counts[result_chunk.key] += 1
        logger.debug(
            "Decref chunks %s when subtask %s finish",
            decref_chunk_key_to_counts,
            subtask.subtask_id,
        )
        await self._lifecycle_api.decref_chunks(
            list(decref_chunk_key_to_counts),
            counts=list(decref_chunk_key_to_counts.values()),
        )

        # `set_subtask_result` will be called when subtask finished
        # but report progress will call set_subtask_result too,
        # so it have risk to duplicate decrease some subtask input object reference,
        # it will cause object reference count lower zero
        # TODO(Catch-Bull): Pop asyncio.Event when current subtask `set_subtask_result`
        # will never be called
        self._subtask_decref_events[subtask.subtask_id].set()

    async def _update_result_meta(
        self,
        chunk_graph_results: List[ChunkType],
        execution_chunk_results: List[ExecutionChunkResult],
        tile_context: Dict[TileableType, TileableType],
    ):
        chunk_to_chunk_result = dict(zip(chunk_graph_results, execution_chunk_results))
        update_meta_chunks = chunk_to_chunk_result.keys() - set(
            itertools.chain.from_iterable(
                (c.data for c in tiled_tileable.chunks)
                for tiled_tileable in tile_context.values()
            )
        )

        worker_meta_api_to_chunk_delays = defaultdict(dict)
        for c in update_meta_chunks:
            address = chunk_to_chunk_result[c].meta["bands"][0][0]
            meta_api = await WorkerMetaAPI.create(self._session_id, address)
            call = meta_api.get_chunk_meta.delay(
                c.key, fields=list(get_chunk_params(c).keys())
            )
            worker_meta_api_to_chunk_delays[meta_api][c] = call
        for tileable in tile_context.values():
            chunks = [c.data for c in tileable.chunks]
            for c, params_fields in zip(chunks, self._get_params_fields(tileable)):
                address = chunk_to_chunk_result[c].meta["bands"][0][0]
                meta_api = await WorkerMetaAPI.create(self._session_id, address)
                call = meta_api.get_chunk_meta.delay(c.key, fields=params_fields)
                worker_meta_api_to_chunk_delays[meta_api][c] = call
        coros = []
        for worker_meta_api, chunk_delays in worker_meta_api_to_chunk_delays.items():
            coros.append(worker_meta_api.get_chunk_meta.batch(*chunk_delays.values()))
        worker_metas = await asyncio.gather(*coros)
        for chunk_delays, metas in zip(
            worker_meta_api_to_chunk_delays.values(), worker_metas
        ):
            for c, meta in zip(chunk_delays, metas):
                chunk_to_chunk_result[c].meta = meta

    @classmethod
    def _get_params_fields(cls, tileable: TileableType):
        params_fields = []
        fields = get_chunk_params(tileable.chunks[0])
        if isinstance(tileable, DATAFRAME_TYPE):
            for c in tileable.chunks:
                cur_fields = set(fields)
                if c.index[1] > 0:
                    # skip fetch index_value for i >= 1 on column axis
                    cur_fields.remove("index_value")
                if c.index[0] > 0:
                    # skip fetch dtypes_value for i >= 1 on index axis
                    cur_fields.remove("dtypes_value")
                if c.index[0] > 0 and c.index[1] > 0:
                    # fetch shape only for i == 0 on index or column axis
                    cur_fields.remove("shape")
                params_fields.append(list(cur_fields))
        elif isinstance(tileable, SERIES_TYPE):
            for c in tileable.chunks:
                cur_fields = set(fields)
                if c.index[0] > 0:
                    # skip fetch name and dtype for i >= 1
                    cur_fields.remove("name")
                    cur_fields.remove("dtype")
                params_fields.append(list(cur_fields))
        elif isinstance(tileable, TENSOR_TYPE):
            for i, c in enumerate(tileable.chunks):
                cur_fields = set(fields)
                if c.ndim > 1 and all(j > 0 for j in c.index):
                    cur_fields.remove("shape")
                if i > 0:
                    cur_fields.remove("dtype")
                    cur_fields.remove("order")
                params_fields.append(list(cur_fields))
        else:
            for _ in tileable.chunks:
                params_fields.append(list(fields))
        return params_fields<|MERGE_RESOLUTION|>--- conflicted
+++ resolved
@@ -20,7 +20,7 @@
 from typing import Dict, List, Optional, Set
 
 from ..... import oscar as mo
-from .....core import ChunkGraph, TileableGraph
+from .....core import ChunkGraph
 from .....core.operand import (
     Fetch,
     MapReduceOperand,
@@ -41,12 +41,8 @@
 from ....meta.api import MetaAPI, WorkerMetaAPI
 from ....scheduling import SchedulingAPI
 from ....subtask import Subtask, SubtaskResult, SubtaskStatus, SubtaskGraph
-<<<<<<< HEAD
+from ...core import Task
 from ..api import TaskExecutor, ExecutionChunkResult, register_executor_cls
-=======
-from ...core import Task
-from ..api import TaskExecutor, register_executor_cls
->>>>>>> f94b1c2a
 from .resource import ResourceEvaluator
 from .stage import TaskStageProcessor
 
@@ -72,24 +68,13 @@
 
     def __init__(
         self,
-<<<<<<< HEAD
-        config,
-        task,
-        tile_context,
-        cluster_api,
-        lifecycle_api,
-        scheduling_api,
-        meta_api,
-=======
         config: Dict,
         task: Task,
-        tileable_graph: TileableGraph,
         tile_context: Dict[TileableType, TileableType],
         cluster_api: ClusterAPI,
         lifecycle_api: LifecycleAPI,
         scheduling_api: SchedulingAPI,
         meta_api: MetaAPI,
->>>>>>> f94b1c2a
     ):
         self._config = config
         self._task = task
@@ -117,8 +102,8 @@
         *,
         session_id: str,
         address: str,
-        task,
-        tile_context,
+        task: Task,
+        tile_context: Dict[TileableType, TileableType],
         **kwargs,
     ) -> "TaskExecutor":
         assert (
@@ -180,9 +165,7 @@
         self._stage_processors.append(stage_processor)
         self._cur_stage_processor = stage_processor
         execution_chunk_results = await stage_processor.run()
-        await self._update_result_meta(
-            chunk_graph.result_chunks, execution_chunk_results, tile_context
-        )
+        await self._update_result_meta(execution_chunk_results, tile_context)
         return execution_chunk_results
 
     async def __aexit__(self, exc_type, exc_val, exc_tb):
@@ -479,11 +462,10 @@
 
     async def _update_result_meta(
         self,
-        chunk_graph_results: List[ChunkType],
         execution_chunk_results: List[ExecutionChunkResult],
         tile_context: Dict[TileableType, TileableType],
     ):
-        chunk_to_chunk_result = dict(zip(chunk_graph_results, execution_chunk_results))
+        chunk_to_chunk_result = {r.chunk: r for r in execution_chunk_results}
         update_meta_chunks = chunk_to_chunk_result.keys() - set(
             itertools.chain.from_iterable(
                 (c.data for c in tiled_tileable.chunks)
