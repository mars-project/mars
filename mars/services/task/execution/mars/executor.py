--- conflicted
+++ resolved
@@ -117,16 +117,13 @@
         cluster_api, lifecycle_api, scheduling_api, meta_api = await cls._get_apis(
             session_id, address
         )
-<<<<<<< HEAD
-        await cls._init_context(session_id, address)
-=======
         resource_evaluator = await ResourceEvaluator.create(
             config.get_execution_config(),
             session_id=task.session_id,
             task_id=task.task_id,
             cluster_api=cluster_api,
         )
->>>>>>> 261eaaf7
+        await cls._init_context(session_id, address)
         return cls(
             config,
             task,
