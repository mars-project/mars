--- conflicted
+++ resolved
@@ -17,37 +17,17 @@
 from ..api import ExecutionConfig, register_config_cls
 from ..utils import get_band_resources_from_config
 
-
-<<<<<<< HEAD
-# the default times to retry subtask.
-DEFAULT_SUBTASK_MAX_RETRIES = 3
-# the default time to cancel a subtask.
-DEFAULT_SUBTASK_CANCEL_TIMEOUT = 5
 # the default time to check a subtask.
 DEFAULT_SUBTASK_CHECK_INTERVAL = 0.5
 
 
-=======
->>>>>>> 86394745
 @register_config_cls
 class RayExecutionConfig(ExecutionConfig):
     name = "ray"
 
     def __init__(self, execution_config: Dict):
         super().__init__(execution_config)
-<<<<<<< HEAD
-        self._subtask_max_retries = self._execution_config.get("ray", {}).get(
-            "subtask_max_retries", DEFAULT_SUBTASK_MAX_RETRIES
-        )
-        self._subtask_cancel_timeout = self._execution_config.get("ray", {}).get(
-            "subtask_cancel_timeout", DEFAULT_SUBTASK_CANCEL_TIMEOUT
-        )
-        self._subtask_check_interval = self._execution_config.get("ray", {}).get(
-            "subtask_check_interval", DEFAULT_SUBTASK_CHECK_INTERVAL
-        )
-=======
         self._ray_execution_config = execution_config[self.backend]
->>>>>>> 86394745
 
     def get_band_resources(self):
         """
@@ -59,19 +39,6 @@
     def get_deploy_band_resources(self) -> List[Dict[str, Resource]]:
         return []
 
-<<<<<<< HEAD
-    @property
-    def subtask_max_retries(self):
-        return self._subtask_max_retries
-
-    @property
-    def subtask_cancel_timeout(self):
-        return self._subtask_cancel_timeout
-
-    @property
-    def subtask_check_interval(self):
-        return self._subtask_check_interval
-=======
     def get_subtask_max_retries(self):
         return self._ray_execution_config.get("subtask_max_retries")
 
@@ -83,4 +50,8 @@
 
     def get_subtask_cancel_timeout(self):
         return self._ray_execution_config.get("subtask_cancel_timeout")
->>>>>>> 86394745
+
+    def get_subtask_check_interval(self):
+        return self._ray_execution_config.get(
+            "subtask_check_interval", DEFAULT_SUBTASK_CHECK_INTERVAL
+        )