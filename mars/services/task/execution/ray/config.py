# Copyright 1999-2021 Alibaba Group Holding Ltd.
#
# Licensed under the Apache License, Version 2.0 (the "License");
# you may not use this file except in compliance with the License.
# You may obtain a copy of the License at
#
#      http://www.apache.org/licenses/LICENSE-2.0
#
# Unless required by applicable law or agreed to in writing, software
# distributed under the License is distributed on an "AS IS" BASIS,
# WITHOUT WARRANTIES OR CONDITIONS OF ANY KIND, either express or implied.
# See the License for the specific language governing permissions and
# limitations under the License.

from typing import Dict, List
from .....resource import Resource
from ..api import ExecutionConfig, register_config_cls
from ..utils import get_band_resources_from_config


# the default times to retry subtask.
DEFAULT_SUBTASK_MAX_RETRIES = 3


@register_config_cls
class RayExecutionConfig(ExecutionConfig):
    name = "ray"

    def __init__(self, execution_config: Dict):
        super().__init__(execution_config)
        self._subtask_max_retries = self._execution_config.get("ray", {}).get(
            "subtask_max_retries", DEFAULT_SUBTASK_MAX_RETRIES
        )

    def get_band_resources(self):
        """
        Get the band resources from config for generating ray virtual
        resources.
        """
        return get_band_resources_from_config(self._execution_config)

    def get_deploy_band_resources(self) -> List[Dict[str, Resource]]:
        return []

<<<<<<< HEAD
    def get_subtask_cancel_timeout(self):
        return self._execution_config.get("ray", {}).get("subtask_cancel_timeout", 3)
=======
    @property
    def subtask_max_retries(self):
        return self._subtask_max_retries
>>>>>>> 61c0c516
<|MERGE_RESOLUTION|>--- conflicted
+++ resolved
@@ -20,6 +20,8 @@
 
 # the default times to retry subtask.
 DEFAULT_SUBTASK_MAX_RETRIES = 3
+# the default time to cancel a subtask.
+DEFAULT_SUBTASK_CANCEL_TIMEOUT = 5
 
 
 @register_config_cls
@@ -30,6 +32,9 @@
         super().__init__(execution_config)
         self._subtask_max_retries = self._execution_config.get("ray", {}).get(
             "subtask_max_retries", DEFAULT_SUBTASK_MAX_RETRIES
+        )
+        self._subtask_cancel_timeout = self._execution_config.get("ray", {}).get(
+            "subtask_cancel_timeout", DEFAULT_SUBTASK_CANCEL_TIMEOUT
         )
 
     def get_band_resources(self):
@@ -42,11 +47,10 @@
     def get_deploy_band_resources(self) -> List[Dict[str, Resource]]:
         return []
 
-<<<<<<< HEAD
-    def get_subtask_cancel_timeout(self):
-        return self._execution_config.get("ray", {}).get("subtask_cancel_timeout", 3)
-=======
     @property
     def subtask_max_retries(self):
         return self._subtask_max_retries
->>>>>>> 61c0c516
+
+    @property
+    def subtask_cancel_timeout(self):
+        return self._subtask_cancel_timeout