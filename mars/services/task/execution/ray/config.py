# Copyright 1999-2021 Alibaba Group Holding Ltd.
#
# Licensed under the Apache License, Version 2.0 (the "License");
# you may not use this file except in compliance with the License.
# You may obtain a copy of the License at
#
#      http://www.apache.org/licenses/LICENSE-2.0
#
# Unless required by applicable law or agreed to in writing, software
# distributed under the License is distributed on an "AS IS" BASIS,
# WITHOUT WARRANTIES OR CONDITIONS OF ANY KIND, either express or implied.
# See the License for the specific language governing permissions and
# limitations under the License.

from typing import Dict, List
from .....resource import Resource
from ..api import ExecutionConfig, register_config_cls
from ..utils import get_band_resources_from_config

# The default interval seconds to update progress and collect garbage.
DEFAULT_SUBTASK_MONITOR_INTERVAL = 1


@register_config_cls
class RayExecutionConfig(ExecutionConfig):
    name = "ray"

    def __init__(self, execution_config: Dict):
        super().__init__(execution_config)
        self._ray_execution_config = execution_config[self.backend]

    def get_band_resources(self):
        """
        Get the band resources from config for generating ray virtual
        resources.
        """
        return get_band_resources_from_config(self._ray_execution_config)

    def get_deploy_band_resources(self) -> List[Dict[str, Resource]]:
        return []

    def get_subtask_max_retries(self):
        return self._ray_execution_config.get("subtask_max_retries")

    def get_n_cpu(self):
        return self._ray_execution_config["n_cpu"]

    def get_n_worker(self):
        return self._ray_execution_config["n_worker"]

    def get_subtask_cancel_timeout(self):
        return self._ray_execution_config.get("subtask_cancel_timeout")

<<<<<<< HEAD
    def get_subtask_monitor_interval(self):
        """
        The interval seconds for the monitor task to update progress and
        collect garbage.
        """
        return self._ray_execution_config.get(
            "subtask_monitor_interval", DEFAULT_SUBTASK_MONITOR_INTERVAL
        )
=======
    def create_task_state_actor_as_needed(self):
        # Whether create RayTaskState actor as needed.
        #   - True (default):
        #     Create RayTaskState actor only when create_remote_object is called.
        #   - False:
        #     Create RayTaskState actor in advance when the RayTaskExecutor is created.
        return self._ray_execution_config.get("create_task_state_actor_as_needed", True)
>>>>>>> fb2dad71
<|MERGE_RESOLUTION|>--- conflicted
+++ resolved
@@ -51,7 +51,14 @@
     def get_subtask_cancel_timeout(self):
         return self._ray_execution_config.get("subtask_cancel_timeout")
 
-<<<<<<< HEAD
+    def create_task_state_actor_as_needed(self):
+        # Whether create RayTaskState actor as needed.
+        #   - True (default):
+        #     Create RayTaskState actor only when create_remote_object is called.
+        #   - False:
+        #     Create RayTaskState actor in advance when the RayTaskExecutor is created.
+        return self._ray_execution_config.get("create_task_state_actor_as_needed", True)
+
     def get_subtask_monitor_interval(self):
         """
         The interval seconds for the monitor task to update progress and
@@ -59,13 +66,4 @@
         """
         return self._ray_execution_config.get(
             "subtask_monitor_interval", DEFAULT_SUBTASK_MONITOR_INTERVAL
-        )
-=======
-    def create_task_state_actor_as_needed(self):
-        # Whether create RayTaskState actor as needed.
-        #   - True (default):
-        #     Create RayTaskState actor only when create_remote_object is called.
-        #   - False:
-        #     Create RayTaskState actor in advance when the RayTaskExecutor is created.
-        return self._ray_execution_config.get("create_task_state_actor_as_needed", True)
->>>>>>> fb2dad71
+        )