--- conflicted
+++ resolved
@@ -366,11 +366,8 @@
             for chunk in chunk_graph.result_chunks
             if not isinstance(chunk.op, Fetch)
         }
-<<<<<<< HEAD
         shuffle_manager = ShuffleManager(subtask_graph)
-=======
         subtask_max_retries = self._config.get_subtask_max_retries()
->>>>>>> 660098c6
         for subtask in subtask_graph.topological_iter():
             if subtask.virtual:
                 continue
@@ -378,7 +375,6 @@
             input_object_refs = await self._load_subtask_inputs(
                 stage_id, subtask, task_context, shuffle_manager
             )
-<<<<<<< HEAD
             # can't use `subtask_graph.count_successors(subtask) == 0` to check whether output meta,
             # because a subtask can have some outputs which is dependent by downstream, but other outputs are not.
             # see https://user-images.githubusercontent.com/12445254/168484663-a4caa3f4-0ccc-4cd7-bf20-092356815073.png
@@ -394,12 +390,6 @@
             subtask_max_retries = (
                 self._config.subtask_max_retries if subtask.retryable else 0
             )
-=======
-            output_keys = self._get_subtask_output_keys(subtask_chunk_graph)
-            output_meta_keys = result_meta_keys & output_keys
-            output_count = len(output_keys) + bool(output_meta_keys)
-            max_retries = subtask_max_retries if subtask.retryable else 0
->>>>>>> 660098c6
             output_object_refs = self._ray_executor.options(
                 num_returns=output_count, max_retries=max_retries
             ).remote(
