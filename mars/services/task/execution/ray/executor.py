# Copyright 1999-2021 Alibaba Group Holding Ltd.
#
# Licensed under the Apache License, Version 2.0 (the "License");
# you may not use this file except in compliance with the License.
# You may obtain a copy of the License at
#
#      http://www.apache.org/licenses/LICENSE-2.0
#
# Unless required by applicable law or agreed to in writing, software
# distributed under the License is distributed on an "AS IS" BASIS,
# WITHOUT WARRANTIES OR CONDITIONS OF ANY KIND, either express or implied.
# See the License for the specific language governing permissions and
# limitations under the License.

import asyncio
import functools
import logging
from dataclasses import dataclass
from typing import List, Dict, Any, Set
from .....core import ChunkGraph, Chunk, TileContext
from .....core.context import set_context
from .....core.operand import (
    Fetch,
    Fuse,
    VirtualOperand,
    MapReduceOperand,
    execute,
)
from .....lib.aio import alru_cache
from .....resource import Resource
from .....serialization import serialize, deserialize
from .....typing import BandType
from .....utils import (
    calc_data_size,
    lazy_import,
    get_chunk_params,
    get_chunk_key_to_data_keys,
    ensure_coverage,
)
from ....lifecycle.api import LifecycleAPI
from ....meta.api import MetaAPI
from ....subtask import Subtask, SubtaskGraph
from ....subtask.utils import iter_input_data_keys, iter_output_data
from ...core import Task
from ..api import (
    TaskExecutor,
    ExecutionChunkResult,
    register_executor_cls,
)
from .config import RayExecutionConfig
from .context import (
    RayExecutionContext,
    RayExecutionWorkerContext,
    RayRemoteObjectManager,
)

ray = lazy_import("ray")
logger = logging.getLogger(__name__)


@dataclass
class _RayChunkMeta:
    memory_size: int


class RayTaskState(RayRemoteObjectManager):
    @classmethod
    def gen_name(cls, task_id: str):
        return f"{cls.__name__}_{task_id}"


_optimize_physical = None


def _optimize_subtask_graph(subtask_graph):
    global _optimize_physical

    if _optimize_physical is None:
        from .....optimization.physical import optimize as _optimize_physical
    return _optimize_physical(subtask_graph)


async def _cancel_ray_task(obj_ref, kill_timeout: int = 3):
<<<<<<< HEAD
    await asyncio.to_thread(ray.cancel, obj_ref, force=False)
=======
    ray.cancel(obj_ref, force=False)
>>>>>>> 86394745
    try:
        await asyncio.to_thread(ray.get, obj_ref, timeout=kill_timeout)
    except ray.exceptions.TaskCancelledError:  # pragma: no cover
        logger.info("Cancel ray task %s successfully.", obj_ref)
    except BaseException as e:
        logger.info(
            "Failed to cancel ray task %s with exception %s, "
            "force cancel the task by killing the worker.",
            e,
            obj_ref,
        )
<<<<<<< HEAD
        await asyncio.to_thread(ray.cancel, obj_ref, force=True)
=======
        ray.cancel(obj_ref, force=True)
>>>>>>> 86394745


def execute_subtask(
    task_id: str,
    subtask_id: str,
    subtask_chunk_graph: ChunkGraph,
    output_meta_keys: Set[str],
    input_keys: List[str],
    *inputs,
):
    logger.info("Begin to execute subtask: %s", subtask_id)
    ensure_coverage()
    subtask_chunk_graph = deserialize(*subtask_chunk_graph)
    # inputs = [i[1] for i in inputs]
    context = RayExecutionWorkerContext(
        RayTaskState.gen_name(task_id), zip(input_keys, inputs)
    )
    # optimize chunk graph.
    subtask_chunk_graph = _optimize_subtask_graph(subtask_chunk_graph)
    # from data_key to results
    for chunk in subtask_chunk_graph.topological_iter():
        if chunk.key not in context:
            execute(context, chunk.op)

    output = {
        key: data for key, data, _ in iter_output_data(subtask_chunk_graph, context)
    }
    output_values = []
    if output_meta_keys:
        output_meta = {}
        for chunk in subtask_chunk_graph.result_chunks:
            chunk_key = chunk.key
            if chunk_key in output_meta_keys and chunk_key not in output_meta:
                if isinstance(chunk.op, Fuse):
                    # fuse op
                    chunk = chunk.chunk
                data = context[chunk_key]
                memory_size = calc_data_size(data)
                output_meta[chunk_key] = get_chunk_params(chunk), memory_size
        assert len(output_meta_keys) == len(output_meta)
        output_values.append(output_meta)
    output_values.extend(output.values())

    logger.info("Finish executing subtask: %s", subtask_id)
    return output_values[0] if len(output_values) == 1 else output_values


@register_executor_cls
class RayTaskExecutor(TaskExecutor):
    name = "ray"

    def __init__(
        self,
        config: RayExecutionConfig,
        task: Task,
        tile_context: TileContext,
        task_context: Dict[str, "ray.ObjectRef"],
        task_chunks_meta: Dict[str, _RayChunkMeta],
        task_state_actor: "ray.actor.ActorHandle",
        lifecycle_api: LifecycleAPI,
        meta_api: MetaAPI,
    ):
        self._config = config
        self._task = task
        self._tile_context = tile_context
        self._task_context = task_context
        self._task_chunks_meta = task_chunks_meta
        self._task_state_actor = task_state_actor
        self._ray_executor = self._get_ray_executor()

        # api
        self._lifecycle_api = lifecycle_api
        self._meta_api = meta_api

        self._available_band_resources = None

        # For progress and task cancel
        self._pre_all_stages_progress = 0.0
<<<<<<< HEAD
        self._pre_all_stages_tile_progress = 0.0
        self._cur_stage_progress = 0.0
        self._cur_stage_tile_progress = 0.0
        self._cur_stage_first_output_object_ref_to_subtask = dict()
        self._execute_subtask_graph_aiotask = None
        self._cancelled = False
        self._subtask_running_monitor = None
=======
        self._pre_all_stages_tile_progress = 0
        self._cur_stage_tile_progress = 0
        self._cur_stage_output_object_refs = []
        # This list records the output object ref number of subtasks, so with
        # `self._cur_stage_output_object_refs` we can just call `ray.cancel`
        # with one object ref to cancel a subtask instead of cancel all object
        # refs. In this way we can reduce a lot of unnecessary calls of ray.
        self._output_object_refs_nums = []
        # For meta and data gc
        self._execute_subtask_graph_aiotask = None
        self._cancelled = False
>>>>>>> 86394745

    @classmethod
    async def create(
        cls,
        config: RayExecutionConfig,
        *,
        session_id: str,
        address: str,
        task: Task,
        tile_context: TileContext,
        **kwargs,
    ) -> "RayTaskExecutor":
        lifecycle_api, meta_api = await cls._get_apis(session_id, address)
        task_state_actor = (
            ray.remote(RayTaskState)
            .options(name=RayTaskState.gen_name(task.task_id))
            .remote()
        )
        task_context = {}
        task_chunks_meta = {}
        await cls._init_context(
            config,
            task_context,
            task_chunks_meta,
            task_state_actor,
            session_id,
            address,
        )
        return cls(
            config,
            task,
            tile_context,
            task_context,
            task_chunks_meta,
            task_state_actor,
            lifecycle_api,
            meta_api,
        )

    # noinspection DuplicatedCode
    def destroy(self):
        self._config = None
        self._task = None
        self._tile_context = None
        self._task_context = None
        self._task_chunks_meta = None
        self._task_state_actor = None
        self._ray_executor = None

        # api
        self._lifecycle_api = None
        self._meta_api = None

        self._available_band_resources = None

<<<<<<< HEAD
        # For progress and task cancel
        self._pre_all_stages_progress = None
        self._pre_all_stages_tile_progress = None
        self._cur_stage_progress = 1.0
        self._cur_stage_tile_progress = None
        self._cur_stage_first_output_object_ref_to_subtask = None
        self._execute_subtask_graph_aiotask = None
        self._cancelled = None
        self._subtask_running_monitor = None
=======
        # For progress
        self._pre_all_stages_progress = 1
        self._pre_all_stages_tile_progress = 1
        self._cur_stage_tile_progress = 1
        self._cur_stage_output_object_refs = []
        self._output_object_refs_nums = []
        self._execute_subtask_graph_aiotask = None
        self._cancelled = None
>>>>>>> 86394745

    @classmethod
    @alru_cache(cache_exceptions=False)
    async def _get_apis(cls, session_id: str, address: str):
        return await asyncio.gather(
            LifecycleAPI.create(session_id, address),
            MetaAPI.create(session_id, address),
        )

    @staticmethod
    @functools.lru_cache(maxsize=None)  # Specify maxsize=None to make it faster
    def _get_ray_executor():
        # Export remote function once.
        return ray.remote(execute_subtask)

    @classmethod
    async def _init_context(
        cls,
        config: RayExecutionConfig,
        task_context: Dict[str, "ray.ObjectRef"],
        task_chunks_meta: Dict[str, _RayChunkMeta],
        task_state_actor: "ray.actor.ActorHandle",
        session_id: str,
        address: str,
    ):
        loop = asyncio.get_running_loop()
        context = RayExecutionContext(
            config,
            task_context,
            task_chunks_meta,
            task_state_actor,
            session_id,
            address,
            address,
            address,
            loop=loop,
        )
        await context.init()
        set_context(context)

    async def execute_subtask_graph(
        self,
        stage_id: str,
        subtask_graph: SubtaskGraph,
        chunk_graph: ChunkGraph,
        tile_context: TileContext,
        context: Any = None,
    ) -> Dict[Chunk, ExecutionChunkResult]:
        if self._cancelled is True:  # pragma: no cover
            raise asyncio.CancelledError()
        self._execute_subtask_graph_aiotask = asyncio.current_task()

        logger.info("Stage %s start.", stage_id)
        task_context = self._task_context
        output_meta_object_refs = []
        self._pre_all_stages_tile_progress = (
            self._pre_all_stages_tile_progress + self._cur_stage_tile_progress
        )
        self._cur_stage_tile_progress = (
            self._tile_context.get_all_progress() - self._pre_all_stages_tile_progress
        )
        logger.info("Submitting %s subtasks of stage %s.", len(subtask_graph), stage_id)
        submitted_subtasks = []
        subtask_to_first_output_object_ref = dict()
        result_meta_keys = {
            chunk.key
            for chunk in chunk_graph.result_chunks
            if not isinstance(chunk.op, Fetch)
        }
        subtask_max_retries = self._config.get_subtask_max_retries()
        for subtask in subtask_graph.topological_iter():
            subtask_chunk_graph = subtask.chunk_graph
            key_to_input = await self._load_subtask_inputs(
                stage_id, subtask, subtask_chunk_graph, task_context
            )
            output_keys = self._get_subtask_output_keys(subtask_chunk_graph)
            output_meta_keys = result_meta_keys & output_keys
            output_count = len(output_keys) + bool(output_meta_keys)
            max_retries = subtask_max_retries if subtask.retryable else 0
            output_object_refs = self._ray_executor.options(
                num_returns=output_count, max_retries=max_retries
            ).remote(
                subtask.task_id,
                subtask.subtask_id,
                serialize(subtask_chunk_graph),
                output_meta_keys,
                list(key_to_input.keys()),
                *key_to_input.values(),
            )
            if output_count == 0:
                continue
            elif output_count == 1:
                output_object_refs = [output_object_refs]
<<<<<<< HEAD
            submitted_subtasks.append(subtask)
            self._cur_stage_first_output_object_ref_to_subtask[
                output_object_refs[0]
            ] = subtask
            subtask_to_first_output_object_ref[subtask] = output_object_refs[0]
=======
            self._cur_stage_output_object_refs.extend(output_object_refs)
            self._output_object_refs_nums.append(len(output_object_refs))
>>>>>>> 86394745
            if output_meta_keys:
                meta_object_ref, *output_object_refs = output_object_refs
                # TODO(fyrestone): Fetch(not get) meta object here.
                output_meta_object_refs.append(meta_object_ref)
            task_context.update(zip(output_keys, output_object_refs))
        logger.info("Submitted %s subtasks of stage %s.", len(subtask_graph), stage_id)

        self._subtask_running_monitor = asyncio.create_task(
            self._check_subtask_results_periodically(
                subtask_graph,
                submitted_subtasks,
                subtask_to_first_output_object_ref,
                self._config.subtask_check_interval,
            )
        )

        key_to_meta = {}
        if len(output_meta_object_refs) > 0:
            # TODO(fyrestone): Optimize update meta by fetching partial meta.
            meta_count = len(output_meta_object_refs)
            logger.info("Getting %s metas of stage %s.", meta_count, stage_id)
            meta_list = await asyncio.gather(*output_meta_object_refs)
            for meta in meta_list:
                for key, (params, memory_size) in meta.items():
                    key_to_meta[key] = params
                    self._task_chunks_meta[key] = _RayChunkMeta(memory_size=memory_size)
            assert len(key_to_meta) == len(result_meta_keys)
            logger.info("Got %s metas of stage %s.", meta_count, stage_id)

        chunk_to_meta = {}
        # ray.wait requires the object ref list is unique.
        output_object_refs = set()
        for chunk in chunk_graph.result_chunks:
            chunk_key = chunk.key
            object_ref = task_context[chunk_key]
            output_object_refs.add(object_ref)
            chunk_params = key_to_meta.get(chunk_key)
            if chunk_params is not None:
                chunk_to_meta[chunk] = ExecutionChunkResult(chunk_params, object_ref)

        logger.info("Waiting for stage %s complete.", stage_id)
        # Patched the asyncio.to_thread for Python < 3.9 at mars/lib/aio/__init__.py
        await asyncio.to_thread(ray.wait, list(output_object_refs), fetch_local=False)

        # Just use `self._cur_stage_tile_progress` as current stage progress
        # because current stage is finished, its progress is 1.
        self._cur_stage_progress = 1
        self._pre_all_stages_progress += self._cur_stage_tile_progress
<<<<<<< HEAD
        self._cur_stage_first_output_object_ref_to_subtask.clear()
=======
        self._cur_stage_output_object_refs.clear()
        self._output_object_refs_nums.clear()
>>>>>>> 86394745
        logger.info("Stage %s is complete.", stage_id)
        return chunk_to_meta

    async def __aexit__(self, exc_type, exc_val, exc_tb):
        if exc_type is not None:
            await self.cancel()
            self._subtask_running_monitor.cancel()
            return

        # Update info if no exception occurs.
        tileable_keys = []
        update_metas = []
        update_lifecycles = []
        for tileable in self._task.tileable_graph.result_tileables:
            tileable_keys.append(tileable.key)
            tileable = tileable.data if hasattr(tileable, "data") else tileable
            chunk_keys = []
            for chunk in self._tile_context[tileable].chunks:
                chunk_key = chunk.key
                chunk_keys.append(chunk_key)
                if chunk_key in self._task_context:
                    # Some tileable graph may have result chunks that not be executed,
                    # for example:
                    # r, b = cut(series, bins, retbins=True)
                    #     r_result = r.execute().fetch()
                    #     b_result = b.execute().fetch() <- This is the case
                    object_ref = self._task_context[chunk_key]
                    chunk_meta = self._task_chunks_meta[chunk_key]
                    update_metas.append(
                        self._meta_api.set_chunk_meta.delay(
                            chunk,
                            bands=[],
                            object_ref=object_ref,
                            memory_size=chunk_meta.memory_size,
                        )
                    )
                update_lifecycles.append(
                    self._lifecycle_api.track.delay(tileable.key, chunk_keys)
                )
        await self._meta_api.set_chunk_meta.batch(*update_metas)
        await self._lifecycle_api.track.batch(*update_lifecycles)
        await self._lifecycle_api.incref_tileables(tileable_keys)

    async def get_available_band_resources(self) -> Dict[BandType, Resource]:
        if self._available_band_resources is None:
            band_resources = self._config.get_band_resources()
            virtual_band_resources = {}
            idx = 0
            for band_resource in band_resources:
                for band, resource in band_resource.items():
                    virtual_band_resources[(f"ray_virtual://{idx}", band)] = resource
                    idx += 1
            self._available_band_resources = virtual_band_resources

        return self._available_band_resources

    async def get_progress(self) -> float:
        """Get the execution progress."""
        return self._cur_stage_progress

    async def cancel(self):
        """
        Cancel the task execution.

        1. Try to cancel the `execute_subtask_graph`
        2. Try to cancel the submitted subtasks by `ray.cancel`
        """
        logger.info("Start to cancel task %s.", self._task)
        if self._task is None:
            return
        self._cancelled = True
        if (
            self._execute_subtask_graph_aiotask is not None
            and not self._execute_subtask_graph_aiotask.cancelled()
        ):
            self._execute_subtask_graph_aiotask.cancel()
<<<<<<< HEAD
        if self._subtask_running_monitor is not None:
            self._subtask_running_monitor.cancel()
        timeout = self._config.subtask_cancel_timeout
        to_be_cancelled_coros = [
            _cancel_ray_task(object_ref, timeout)
            for object_ref in self._cur_stage_first_output_object_ref_to_subtask.keys()
        ]
        await asyncio.gather(*to_be_cancelled_coros)
=======
        timeout = self._config.get_subtask_cancel_timeout()
        subtask_num = len(self._output_object_refs_nums)
        if subtask_num > 0:
            pos = 0
            obj_refs_to_be_cancelled_ = []
            for i in range(0, subtask_num):
                if i > 0:
                    pos += self._output_object_refs_nums[i - 1]
                obj_refs_to_be_cancelled_.append(
                    _cancel_ray_task(self._cur_stage_output_object_refs[pos], timeout)
                )
            await asyncio.gather(*obj_refs_to_be_cancelled_)
>>>>>>> 86394745

    async def _load_subtask_inputs(
        self, stage_id: str, subtask: Subtask, chunk_graph: ChunkGraph, context: Dict
    ):
        """
        Load a dict of input key to object ref of subtask from context.

        It updates the context if the input object refs are fetched from
        the meta service.
        """
        key_to_input = {}
        key_to_get_meta = {}
        chunk_key_to_data_keys = get_chunk_key_to_data_keys(chunk_graph)
        for key, _ in iter_input_data_keys(
            subtask, chunk_graph, chunk_key_to_data_keys
        ):
            if key in context:
                key_to_input[key] = context[key]
            else:
                key_to_get_meta[key] = self._meta_api.get_chunk_meta.delay(
                    key, fields=["object_refs"]
                )
        if key_to_get_meta:
            logger.info(
                "Fetch %s metas and update context of stage %s.",
                len(key_to_get_meta),
                stage_id,
            )
            meta_list = await self._meta_api.get_chunk_meta.batch(
                *key_to_get_meta.values()
            )
            for key, meta in zip(key_to_get_meta.keys(), meta_list):
                object_ref = meta["object_refs"][0]
                key_to_input[key] = object_ref
                context[key] = object_ref
        return key_to_input

    @staticmethod
    def _get_subtask_output_keys(chunk_graph: ChunkGraph):
        output_keys = {}
        for chunk in chunk_graph.results:
            if isinstance(chunk.op, VirtualOperand):
                continue
            elif isinstance(chunk.op, MapReduceOperand):
                # TODO(fyrestone): Handle shuffle operands.
                raise NotImplementedError(
                    "The shuffle operands are not supported by the ray executor."
                )
            else:
                output_keys[chunk.key] = 1
        return output_keys.keys()

    async def _get_newly_finished_subtasks(
        self,
        unfinished_subtasks: Set[Subtask],
        subtask_to_first_output_object_ref: Dict[Subtask, "ray.ObjectRef"],
    ):
        unready_object_refs = [
            subtask_to_first_output_object_ref[subtask]
            for subtask in unfinished_subtasks
        ]
        total = len(unready_object_refs)
        ready_objects = []
        if total > 0:
            ready_objects, _ = await asyncio.to_thread(
                ray.wait,
                unready_object_refs,
                num_returns=total,
                timeout=0,
                fetch_local=False,
            )
        return set(
            [
                self._cur_stage_first_output_object_ref_to_subtask[object_ref]
                for object_ref in ready_objects
            ]
        )

    async def _check_subtask_results_periodically(
        self,
        subtask_graph: SubtaskGraph,
        submitted_subtasks: List[Subtask],
        subtask_to_first_output_object_ref: Dict[Subtask, "ray.ObjectRef"],
        time_interval: float,
    ):
        total = len(submitted_subtasks)
        unfinished_subtasks = set(submitted_subtasks)
        while True:
            if self._cancelled:
                return

            finished_subtasks = await self._get_newly_finished_subtasks(
                unfinished_subtasks, subtask_to_first_output_object_ref
            )
            unfinished_subtasks -= finished_subtasks
            unfinished_number = len(unfinished_subtasks)
            stage_progress = (
                (total - unfinished_number) / total * self._cur_stage_tile_progress
            )
            self._cur_stage_progress = self._pre_all_stages_progress + stage_progress

            # Why does here use finished subtasks instead of submitted subtasks?
            # If a submitted subtask fails, and we remove the chunks it depends,
            # then we could not rerun it. We can guarantee the chunks will not
            # be removed until a subtask runs to completion.
            for subtask in finished_subtasks:
                for predecessor in subtask_graph.iter_predecessors(subtask):
                    if all(
                        successor in submitted_subtasks
                        for successor in subtask_graph.iter_successors(predecessor)
                    ):
                        for chunk in predecessor.chunk_graph.results:
                            self._task_context.pop(chunk.key, None)

            if unfinished_number == 0:
                return
            await asyncio.sleep(time_interval)<|MERGE_RESOLUTION|>--- conflicted
+++ resolved
@@ -81,11 +81,7 @@
 
 
 async def _cancel_ray_task(obj_ref, kill_timeout: int = 3):
-<<<<<<< HEAD
     await asyncio.to_thread(ray.cancel, obj_ref, force=False)
-=======
-    ray.cancel(obj_ref, force=False)
->>>>>>> 86394745
     try:
         await asyncio.to_thread(ray.get, obj_ref, timeout=kill_timeout)
     except ray.exceptions.TaskCancelledError:  # pragma: no cover
@@ -97,11 +93,7 @@
             e,
             obj_ref,
         )
-<<<<<<< HEAD
         await asyncio.to_thread(ray.cancel, obj_ref, force=True)
-=======
-        ray.cancel(obj_ref, force=True)
->>>>>>> 86394745
 
 
 def execute_subtask(
@@ -180,7 +172,6 @@
 
         # For progress and task cancel
         self._pre_all_stages_progress = 0.0
-<<<<<<< HEAD
         self._pre_all_stages_tile_progress = 0.0
         self._cur_stage_progress = 0.0
         self._cur_stage_tile_progress = 0.0
@@ -188,19 +179,6 @@
         self._execute_subtask_graph_aiotask = None
         self._cancelled = False
         self._subtask_running_monitor = None
-=======
-        self._pre_all_stages_tile_progress = 0
-        self._cur_stage_tile_progress = 0
-        self._cur_stage_output_object_refs = []
-        # This list records the output object ref number of subtasks, so with
-        # `self._cur_stage_output_object_refs` we can just call `ray.cancel`
-        # with one object ref to cancel a subtask instead of cancel all object
-        # refs. In this way we can reduce a lot of unnecessary calls of ray.
-        self._output_object_refs_nums = []
-        # For meta and data gc
-        self._execute_subtask_graph_aiotask = None
-        self._cancelled = False
->>>>>>> 86394745
 
     @classmethod
     async def create(
@@ -256,7 +234,6 @@
 
         self._available_band_resources = None
 
-<<<<<<< HEAD
         # For progress and task cancel
         self._pre_all_stages_progress = None
         self._pre_all_stages_tile_progress = None
@@ -266,16 +243,6 @@
         self._execute_subtask_graph_aiotask = None
         self._cancelled = None
         self._subtask_running_monitor = None
-=======
-        # For progress
-        self._pre_all_stages_progress = 1
-        self._pre_all_stages_tile_progress = 1
-        self._cur_stage_tile_progress = 1
-        self._cur_stage_output_object_refs = []
-        self._output_object_refs_nums = []
-        self._execute_subtask_graph_aiotask = None
-        self._cancelled = None
->>>>>>> 86394745
 
     @classmethod
     @alru_cache(cache_exceptions=False)
@@ -369,16 +336,11 @@
                 continue
             elif output_count == 1:
                 output_object_refs = [output_object_refs]
-<<<<<<< HEAD
             submitted_subtasks.append(subtask)
             self._cur_stage_first_output_object_ref_to_subtask[
                 output_object_refs[0]
             ] = subtask
             subtask_to_first_output_object_ref[subtask] = output_object_refs[0]
-=======
-            self._cur_stage_output_object_refs.extend(output_object_refs)
-            self._output_object_refs_nums.append(len(output_object_refs))
->>>>>>> 86394745
             if output_meta_keys:
                 meta_object_ref, *output_object_refs = output_object_refs
                 # TODO(fyrestone): Fetch(not get) meta object here.
@@ -391,7 +353,7 @@
                 subtask_graph,
                 submitted_subtasks,
                 subtask_to_first_output_object_ref,
-                self._config.subtask_check_interval,
+                self._config.get_subtask_check_interval(),
             )
         )
 
@@ -422,17 +384,13 @@
         logger.info("Waiting for stage %s complete.", stage_id)
         # Patched the asyncio.to_thread for Python < 3.9 at mars/lib/aio/__init__.py
         await asyncio.to_thread(ray.wait, list(output_object_refs), fetch_local=False)
+        await self._subtask_running_monitor
 
         # Just use `self._cur_stage_tile_progress` as current stage progress
         # because current stage is finished, its progress is 1.
         self._cur_stage_progress = 1
         self._pre_all_stages_progress += self._cur_stage_tile_progress
-<<<<<<< HEAD
         self._cur_stage_first_output_object_ref_to_subtask.clear()
-=======
-        self._cur_stage_output_object_refs.clear()
-        self._output_object_refs_nums.clear()
->>>>>>> 86394745
         logger.info("Stage %s is complete.", stage_id)
         return chunk_to_meta
 
@@ -509,29 +467,14 @@
             and not self._execute_subtask_graph_aiotask.cancelled()
         ):
             self._execute_subtask_graph_aiotask.cancel()
-<<<<<<< HEAD
         if self._subtask_running_monitor is not None:
             self._subtask_running_monitor.cancel()
-        timeout = self._config.subtask_cancel_timeout
+        timeout = self._config.get_subtask_cancel_timeout()
         to_be_cancelled_coros = [
             _cancel_ray_task(object_ref, timeout)
             for object_ref in self._cur_stage_first_output_object_ref_to_subtask.keys()
         ]
         await asyncio.gather(*to_be_cancelled_coros)
-=======
-        timeout = self._config.get_subtask_cancel_timeout()
-        subtask_num = len(self._output_object_refs_nums)
-        if subtask_num > 0:
-            pos = 0
-            obj_refs_to_be_cancelled_ = []
-            for i in range(0, subtask_num):
-                if i > 0:
-                    pos += self._output_object_refs_nums[i - 1]
-                obj_refs_to_be_cancelled_.append(
-                    _cancel_ray_task(self._cur_stage_output_object_refs[pos], timeout)
-                )
-            await asyncio.gather(*obj_refs_to_be_cancelled_)
->>>>>>> 86394745
 
     async def _load_subtask_inputs(
         self, stage_id: str, subtask: Subtask, chunk_graph: ChunkGraph, context: Dict
@@ -618,6 +561,8 @@
         time_interval: float,
     ):
         total = len(submitted_subtasks)
+        if total == 0:
+            return
         unfinished_subtasks = set(submitted_subtasks)
         while True:
             if self._cancelled:
