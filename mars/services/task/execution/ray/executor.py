# Copyright 1999-2021 Alibaba Group Holding Ltd.
#
# Licensed under the Apache License, Version 2.0 (the "License");
# you may not use this file except in compliance with the License.
# You may obtain a copy of the License at
#
#      http://www.apache.org/licenses/LICENSE-2.0
#
# Unless required by applicable law or agreed to in writing, software
# distributed under the License is distributed on an "AS IS" BASIS,
# WITHOUT WARRANTIES OR CONDITIONS OF ANY KIND, either express or implied.
# See the License for the specific language governing permissions and
# limitations under the License.

import asyncio
import functools
import logging

import operator
import sys
from dataclasses import dataclass

from typing import List, Dict, Any, Set, Callable
from .....core import ChunkGraph, Chunk, TileContext
from .....core.context import set_context
from .....core.operand import (
    Fetch,
    Fuse,
    VirtualOperand,
    execute,
)
from .....core.operand.fetch import FetchShuffle
from .....lib.aio import alru_cache
from .....lib.ordered_set import OrderedSet
from .....resource import Resource
from .....serialization import serialize, deserialize
from .....typing import BandType
from .....utils import (
    calc_data_size,
    lazy_import,
    get_chunk_params,
    ensure_coverage,
)
from ....lifecycle.api import LifecycleAPI
from ....meta.api import MetaAPI
from ....subtask import Subtask, SubtaskGraph
from ....subtask.utils import iter_output_data
from ...core import Task
from ..api import (
    TaskExecutor,
    ExecutionChunkResult,
    register_executor_cls,
)
from ..utils import ResultTileablesLifecycle
from .config import RayExecutionConfig, IN_RAY_CI
from .context import (
    RayExecutionContext,
    RayExecutionWorkerContext,
    RayRemoteObjectManager,
)
from .shuffle import ShuffleManager

ray = lazy_import("ray")
logger = logging.getLogger(__name__)


@dataclass
class _RayChunkMeta:
    memory_size: int


class RayTaskState(RayRemoteObjectManager):
    handle = None

    @classmethod
    def get_handle(cls):
        """Get the RayTaskState actor handle."""
        logger.info("Getting RayTaskState handle.")
        return ray.get_actor(cls.__name__)

    @classmethod
    def create(cls):
        """Create a RayTaskState actor."""
        logger.info("Creating RayTaskState actor.")
        name = cls.__name__
        try:
            cls.handle = ray.get_actor(name)
        except ValueError:
            # Attempt to create it (may race with other attempts).
            try:
                cls.handle = ray.remote(cls).options(name=name).remote()
            except ValueError:  # pragma: no cover
                # We lost the creation race, ignore.
                cls.handle = ray.get_actor(name)
        return cls.handle


_optimize_physical = None


def _optimize_subtask_graph(subtask_graph):
    global _optimize_physical

    if _optimize_physical is None:
        from .....optimization.physical import optimize as _optimize_physical
    return _optimize_physical(subtask_graph)


async def _cancel_ray_task(obj_ref, kill_timeout: int = 3):
    await asyncio.to_thread(ray.cancel, obj_ref, force=False)
    try:
        await asyncio.to_thread(ray.get, obj_ref, timeout=kill_timeout)
    except ray.exceptions.TaskCancelledError:  # pragma: no cover
        logger.info("Cancel ray task %s successfully.", obj_ref)
    except BaseException as e:
        logger.info(
            "Failed to cancel ray task %s with exception %s, "
            "force cancel the task by killing the worker.",
            e,
            obj_ref,
        )
        await asyncio.to_thread(ray.cancel, obj_ref, force=True)


def execute_subtask(
    subtask_id: str,
    subtask_chunk_graph: ChunkGraph,
    output_meta_n_keys: int,
    is_mapper,
    *inputs,
):
    """
    The function used for execute subtask in ray task.

    Parameters
    ----------
    subtask_id: str
        id of subtask
    subtask_chunk_graph: ChunkGraph
        chunk graph for subtask
    output_meta_n_keys: int
        will be 0 if subtask is a shuffle mapper.
    is_mapper: bool
        Whether current subtask is a shuffle mapper. Note that shuffle reducers such as `DataFrameDropDuplicates`
        can be a mapper at the same time.
    inputs:
        inputs for current subtask

    Returns
    -------
        subtask outputs and meta for outputs if `output_meta_keys` is provided.
    """
    ensure_coverage(force_init=True)
    subtask_chunk_graph = deserialize(*subtask_chunk_graph)
    logger.info("Begin to execute subtask: %s", subtask_id)
    # optimize chunk graph.
    subtask_chunk_graph = _optimize_subtask_graph(subtask_chunk_graph)
    fetch_chunks, shuffle_chunk = _get_fetch_chunks(subtask_chunk_graph)
    input_data = {}
    if shuffle_chunk is not None:
        # the subtask is a reducer subtask
        n_mappers = shuffle_chunk.op.n_mappers
        # some reducer may have multiple output chunks, see `PSRSshuffle._execute_reduce` and
        # https://user-images.githubusercontent.com/12445254/168569524-f09e42a7-653a-4102-bdf0-cc1631b3168d.png
        reducer_chunks = subtask_chunk_graph.successors(shuffle_chunk)
        reducer_operands = set(c.op for c in reducer_chunks)
        if len(reducer_operands) != 1:  # pragma: no cover
            raise ValueError(
                f"Subtask {subtask_id} has more than 1 reduce operands: {subtask_chunk_graph.to_dot()}"
            )
        reducer_operand = reducer_chunks[0].op
        reducer_index = reducer_operand.reducer_index
        # mock input keys, keep this in sync with `MapReducerOperand#_iter_mapper_key_idx_pairs`
        input_data.update(
            {(i, reducer_index): block for i, block in enumerate(inputs[-n_mappers:])}
        )
        inputs = inputs[:-n_mappers]
    input_keys = [start_chunk.key for start_chunk in fetch_chunks]
    input_data.update(zip(input_keys, inputs))
    context = RayExecutionWorkerContext(RayTaskState.get_handle, input_data)

    for chunk in subtask_chunk_graph.topological_iter():
        if chunk.key not in context:
            try:
                context.set_current_chunk(chunk)
                execute(context, chunk.op)
            except Exception:
                logger.exception(
                    "Execute operand %s of graph %s failed.",
                    chunk.op,
                    subtask_chunk_graph.to_dot(),
                )
                raise

    # For non-mapper subtask, output context is chunk key to results.
    # For mapper subtasks, output context is data key to results.
    # `iter_output_data` must ensure values order since we only return values.
    normal_output = {}
    mapper_output = {}
    for key, data, is_mapper_block in iter_output_data(subtask_chunk_graph, context):
        if is_mapper_block:
            mapper_output[key] = data
        else:
            normal_output[key] = data
    output_values = []
    # assert output keys order consistent
    if is_mapper:
        # mapper may produce outputs which isn't shuffle blocks, such as TensorUnique._execute_agg_reduce.
        mapper_main_keys = set(k[0] for k in mapper_output.keys())
        assert len(mapper_main_keys) == 1, mapper_main_keys
        # sorted reducer_index's consistency with reducer_ordinal is checked in
        # `OperandTilesHandler._check_shuffle_reduce_chunks`.
        # So sort keys by reducer_index to ensure mapper outputs consist with reducer_ordinal,
        # then downstream can fetch shuffle blocks by reducer_ordinal.
        mapper_output = dict(sorted(mapper_output.items(), key=lambda item: item[0][1]))
    if output_meta_n_keys:
        output_meta = {}
        # for non-shuffle subtask, record meta in supervisor.
        for chunk in subtask_chunk_graph.result_chunks[:output_meta_n_keys]:
            chunk_key = chunk.key
            if chunk_key not in output_meta:
                if isinstance(chunk.op, Fuse):  # pragma: no cover
                    # fuse op
                    chunk = chunk.chunk
                data = context[chunk_key]
                memory_size = calc_data_size(data)
                output_meta[chunk_key] = get_chunk_params(chunk), memory_size
        output_values.append(output_meta)
    output_values.extend(normal_output.values())
    output_values.extend(mapper_output.values())
    logger.info("Finish executing subtask %s.", subtask_id)
    return output_values[0] if len(output_values) == 1 else output_values


def _get_fetch_chunks(chunk_graph):
    fetch_chunks = []
    shuffle_chunk = None
    for start_chunk in chunk_graph.iter_indep():
        if isinstance(start_chunk.op, FetchShuffle):
            assert shuffle_chunk is None, shuffle_chunk
            shuffle_chunk = start_chunk
        elif isinstance(start_chunk.op, Fetch):
            fetch_chunks.append(start_chunk)
    return sorted(fetch_chunks, key=operator.attrgetter("key")), shuffle_chunk


def _get_subtask_out_info(
    subtask_chunk_graph: ChunkGraph, is_mapper: bool, n_reducers: int = None
):
    # output_keys might be duplicate in chunk graph, use dict to deduplicate.
    # output_keys order should be consistent with remote `execute_subtask`,
    # dict can preserve insert order.
    output_keys = {}
    shuffle_chunk = None
    if is_mapper:
        assert n_reducers is not None
        if len(subtask_chunk_graph.result_chunks) == 1:
            return set(), n_reducers
        for chunk in subtask_chunk_graph.result_chunks:
            if not chunk.is_mapper:
                output_keys[chunk.key] = 1
                # mapper may produce outputs which isn't shuffle blocks, such as TensorUnique._execute_agg_reduce
                # which is  mapper too, but some outputs are not mapper blocks:
                # https://user-images.githubusercontent.com/12445254/184132642-a19259fd-43d6-4a27-a033-4aaa97d7586e.svg
            else:
                assert shuffle_chunk is None, (shuffle_chunk, chunk)
                shuffle_chunk = chunk
        return output_keys.keys(), len(output_keys) + n_reducers
    for chunk in subtask_chunk_graph.result_chunks:
        if isinstance(
            chunk.op, VirtualOperand
        ):  # FIXME(chaokunyang) no need to check this?
            continue
        else:
            output_keys[chunk.key] = 1
    return output_keys.keys(), len(output_keys)


@register_executor_cls
class RayTaskExecutor(TaskExecutor):
    name = "ray"

    def __init__(
        self,
        config: RayExecutionConfig,
        task: Task,
        tile_context: TileContext,
        task_context: Dict[str, "ray.ObjectRef"],
        task_chunks_meta: Dict[str, _RayChunkMeta],
        lifecycle_api: LifecycleAPI,
        meta_api: MetaAPI,
    ):
        self._config = config
        self._task = task
        self._tile_context = tile_context
        self._task_context = task_context
        self._task_chunks_meta = task_chunks_meta
        self._ray_executor = self._get_ray_executor()

        # api
        self._lifecycle_api = lifecycle_api
        self._meta_api = meta_api

        self._available_band_resources = None
        self._result_tileables_lifecycle = None

        # For progress and task cancel
        self._pre_all_stages_progress = 0.0
        self._pre_all_stages_tile_progress = 0.0
        self._cur_stage_progress = 0.0
        self._cur_stage_tile_progress = 0.0
        self._cur_stage_first_output_object_ref_to_subtask = dict()
        self._execute_subtask_graph_aiotask = None
        self._cancelled = False

    @classmethod
    async def create(
        cls,
        config: RayExecutionConfig,
        *,
        session_id: str,
        address: str,
        task: Task,
        tile_context: TileContext,
        **kwargs,
    ) -> "RayTaskExecutor":
        lifecycle_api, meta_api = await cls._get_apis(session_id, address)
        task_context = {}
        task_chunks_meta = {}

        executor = cls(
            config,
            task,
            tile_context,
            task_context,
            task_chunks_meta,
            lifecycle_api,
            meta_api,
        )
        available_band_resources = await executor.get_available_band_resources()
        worker_addresses = list(
            map(operator.itemgetter(0), available_band_resources.keys())
        )
        await cls._init_context(
            config,
            task_context,
            task_chunks_meta,
            RayTaskState.create,
            worker_addresses,
            session_id,
            address,
        )
        return executor

    def get_execution_config(self):
        return self._config

    # noinspection DuplicatedCode
    def destroy(self):
        self._task = None
        self._tile_context = None
        self._task_context = {}
        self._task_chunks_meta = {}
        self._ray_executor = None

        # api
        self._lifecycle_api = None
        self._meta_api = None

        self._available_band_resources = None
        self._result_tileables_lifecycle = None

        # For progress and task cancel
        self._pre_all_stages_progress = 1.0
        self._pre_all_stages_tile_progress = 1.0
        self._cur_stage_progress = 1.0
        self._cur_stage_tile_progress = 1.0
        self._cur_stage_first_output_object_ref_to_subtask = dict()
        self._execute_subtask_graph_aiotask = None
        self._cancelled = None
        self._config = None

    @classmethod
    @alru_cache(cache_exceptions=False)
    async def _get_apis(cls, session_id: str, address: str):
        return await asyncio.gather(
            LifecycleAPI.create(session_id, address),
            MetaAPI.create(session_id, address),
        )

    @staticmethod
    @functools.lru_cache(maxsize=None)  # Specify maxsize=None to make it faster
    def _get_ray_executor():
        # Export remote function once.
        return ray.remote(execute_subtask)

    @classmethod
    async def _init_context(
        cls,
        config: RayExecutionConfig,
        task_context: Dict[str, "ray.ObjectRef"],
        task_chunks_meta: Dict[str, _RayChunkMeta],
        create_task_state_actor: Callable[[], "ray.actor.ActorHandle"],
        worker_addresses: List[str],
        session_id: str,
        address: str,
    ):
        loop = asyncio.get_running_loop()
        context = RayExecutionContext(
            config,
            task_context,
            task_chunks_meta,
            worker_addresses,
            create_task_state_actor,
            session_id,
            address,
            address,
            address,
            loop=loop,
        )
        await context.init()
        set_context(context)

    async def __aenter__(self):
        self._result_tileables_lifecycle = ResultTileablesLifecycle(
            self._task.tileable_graph, self._tile_context, self._lifecycle_api
        )

    async def execute_subtask_graph(
        self,
        stage_id: str,
        subtask_graph: SubtaskGraph,
        chunk_graph: ChunkGraph,
        tile_context: TileContext,
        context: Any = None,
    ) -> Dict[Chunk, ExecutionChunkResult]:
        if self._cancelled is True:  # pragma: no cover
            raise asyncio.CancelledError()
        logger.info("Stage %s start.", stage_id)
        # Make sure each stage use a clean dict.
        self._cur_stage_first_output_object_ref_to_subtask = dict()

        def _on_monitor_aiotask_done(fut):
            # Print the error of monitor task.
            try:
                fut.result()
            except asyncio.CancelledError:
                pass
            except Exception:  # pragma: no cover
                logger.exception(
                    "The monitor task of stage %s is done with exception.", stage_id
                )
                if IN_RAY_CI:  # pragma: no cover
                    logger.warning(
                        "The process will be exit due to the monitor task exception "
                        "when MARS_CI_BACKEND=ray."
                    )
                    sys.exit(-1)

        result_meta_keys = {
            chunk.key
            for chunk in chunk_graph.result_chunks
            if not isinstance(chunk.op, Fetch)
        }
        # Create a monitor task to update progress and collect garbage.
        monitor_aiotask = asyncio.create_task(
            self._update_progress_and_collect_garbage(
                stage_id,
                subtask_graph,
                result_meta_keys,
                self._config.get_subtask_monitor_interval(),
            )
        )
        monitor_aiotask.add_done_callback(_on_monitor_aiotask_done)

        def _on_execute_aiotask_done(_):
            # Make sure the monitor task is cancelled.
            monitor_aiotask.cancel()
            # Just use `self._cur_stage_tile_progress` as current stage progress
            # because current stage is completed, its progress is 1.0.
            self._cur_stage_progress = 1.0
            self._pre_all_stages_progress += self._cur_stage_tile_progress

        self._execute_subtask_graph_aiotask = asyncio.current_task()
        self._execute_subtask_graph_aiotask.add_done_callback(_on_execute_aiotask_done)

        task_context = self._task_context
        output_meta_object_refs = []
        self._pre_all_stages_tile_progress = (
            self._pre_all_stages_tile_progress + self._cur_stage_tile_progress
        )
        self._cur_stage_tile_progress = (
            self._tile_context.get_all_progress() - self._pre_all_stages_tile_progress
        )
        # Previous execution may have duplicate tileable ids, the tileable may be decref
        # during execution, so we should track and incref the result tileables before execute.
        await self._result_tileables_lifecycle.incref_tiled()
        logger.info("Submitting %s subtasks of stage %s.", len(subtask_graph), stage_id)
        shuffle_manager = ShuffleManager(subtask_graph)
        subtask_max_retries = self._config.get_subtask_max_retries()
        subtask_num_cpus = self._config.get_subtask_num_cpus()
        for subtask in subtask_graph.topological_iter():
            if subtask.virtual:
                continue
            subtask_chunk_graph = subtask.chunk_graph
            input_object_refs = await self._load_subtask_inputs(
                stage_id, subtask, task_context, shuffle_manager
            )
            # can't use `subtask_graph.count_successors(subtask) == 0` to check whether output meta,
            # because a subtask can have some outputs which is dependent by downstream, but other outputs are not.
            # see https://user-images.githubusercontent.com/12445254/168484663-a4caa3f4-0ccc-4cd7-bf20-092356815073.png
            is_mapper, n_reducers = shuffle_manager.is_mapper(subtask), None
            if is_mapper:
                n_reducers = shuffle_manager.get_n_reducers(subtask)
            output_keys, out_count = _get_subtask_out_info(
                subtask_chunk_graph, is_mapper, n_reducers
            )
            if is_mapper:
                # shuffle meta won't be recorded in meta service.
                output_count = out_count
            else:
                output_count = out_count + bool(subtask.stage_n_outputs)
            subtask_max_retries = subtask_max_retries if subtask.retryable else 0
            output_object_refs = self._ray_executor.options(
                num_cpus=subtask_num_cpus,
                num_returns=output_count,
                max_retries=subtask_max_retries,
            ).remote(
                subtask.subtask_id,
                serialize(subtask_chunk_graph, context={"serializer": "ray"}),
                subtask.stage_n_outputs,
                is_mapper,
                *input_object_refs,
            )
            if output_count == 0:
                continue
            elif output_count == 1:
                output_object_refs = [output_object_refs]
            self._cur_stage_first_output_object_ref_to_subtask[
                output_object_refs[0]
            ] = subtask
            if subtask.stage_n_outputs:
                meta_object_ref, *output_object_refs = output_object_refs
                # TODO(fyrestone): Fetch(not get) meta object here.
                output_meta_object_refs.append(meta_object_ref)
            if is_mapper:
                shuffle_manager.add_mapper_output_refs(
                    subtask, output_object_refs[-n_reducers:]
                )
                output_object_refs = output_object_refs[:-n_reducers]
            subtask_outputs = zip(output_keys, output_object_refs)
            task_context.update(subtask_outputs)
        logger.info("Submitted %s subtasks of stage %s.", len(subtask_graph), stage_id)

        key_to_meta = {}
        if len(output_meta_object_refs) > 0:
            # TODO(fyrestone): Optimize update meta by fetching partial meta.
            meta_count = len(output_meta_object_refs)
            logger.info("Getting %s metas of stage %s.", meta_count, stage_id)
            meta_list = await asyncio.gather(*output_meta_object_refs)
            for meta in meta_list:
                for key, (params, memory_size) in meta.items():
                    key_to_meta[key] = params
                    self._task_chunks_meta[key] = _RayChunkMeta(memory_size=memory_size)
            assert len(key_to_meta) == len(result_meta_keys)
            logger.info("Got %s metas of stage %s.", meta_count, stage_id)

        chunk_to_meta = {}
        # ray.wait requires the object ref list is unique.
        output_object_refs = set()
        for chunk in chunk_graph.result_chunks:
            chunk_key = chunk.key
            # The result chunk may be in previous stage result,
            # then the chunk does not have to be processed.
            if chunk_key in task_context:
                object_ref = task_context[chunk_key]
                output_object_refs.add(object_ref)
                chunk_params = key_to_meta.get(chunk_key)
                if chunk_params is not None:
                    chunk_to_meta[chunk] = ExecutionChunkResult(
                        chunk_params, object_ref
                    )

        logger.info("Waiting for stage %s complete.", stage_id)
        # Patched the asyncio.to_thread for Python < 3.9 at mars/lib/aio/__init__.py
        await asyncio.to_thread(ray.wait, list(output_object_refs), fetch_local=False)

        logger.info("Stage %s is complete.", stage_id)
        return chunk_to_meta

    async def __aexit__(self, exc_type, exc_val, exc_tb):
        if exc_type is not None:
            await self._result_tileables_lifecycle.decref_tracked()
            try:
                await self.cancel()
            except BaseException:  # noqa: E722  # nosec  # pylint: disable=bare-except
                pass
            return

        # Update info if no exception occurs.
        update_metas = []
        for tileable in self._task.tileable_graph.result_tileables:
            tileable = tileable.data if hasattr(tileable, "data") else tileable
            chunk_keys = []
            for chunk in self._tile_context[tileable].chunks:
                chunk_key = chunk.key
                chunk_keys.append(chunk_key)
                if (
                    chunk_key in self._task_context
                    and chunk_key in self._task_chunks_meta
                ):
                    # Some tileable graph may have result chunks that not be executed,
                    # for example:
                    # r, b = cut(series, bins, retbins=True)
                    #     r_result = r.execute().fetch()
                    #     b_result = b.execute().fetch() <- This is the case
                    object_ref = self._task_context[chunk_key]
                    chunk_meta = self._task_chunks_meta[chunk_key]
                    update_metas.append(
                        self._meta_api.set_chunk_meta.delay(
                            chunk,
                            bands=[],
                            object_ref=object_ref,
                            memory_size=chunk_meta.memory_size,
                        )
                    )
<<<<<<< HEAD
        if update_metas:
            await self._meta_api.set_chunk_meta.batch(*update_metas)
=======
            update_lifecycles.append(
                self._lifecycle_api.track.delay(tileable.key, chunk_keys)
            )
        assert len(update_lifecycles) == len(tileable_keys)
        await self._meta_api.set_chunk_meta.batch(*update_metas)
        await self._lifecycle_api.track.batch(*update_lifecycles)
        await self._lifecycle_api.incref_tileables(tileable_keys)
>>>>>>> 6e2f7c99

    async def get_available_band_resources(self) -> Dict[BandType, Resource]:
        if self._available_band_resources is None:
            band_resources = self._config.get_band_resources()
            virtual_band_resources = {}
            idx = 0
            for band_resource in band_resources:
                for band, resource in band_resource.items():
                    virtual_band_resources[
                        (f"ray_virtual_address_{idx}:0", band)
                    ] = resource
                    idx += 1
            self._available_band_resources = virtual_band_resources

        return self._available_band_resources

    async def get_progress(self) -> float:
        """Get the execution progress."""
        return self._cur_stage_progress

    async def cancel(self):
        """
        Cancel the task execution.

        1. Try to cancel the `execute_subtask_graph`
        2. Try to cancel the submitted subtasks by `ray.cancel`
        """
        logger.info("Start to cancel task %s.", self._task)
        if self._task is None or self._cancelled is True:
            return
        self._cancelled = True
        if self._execute_subtask_graph_aiotask is not None:
            self._execute_subtask_graph_aiotask.cancel()
        timeout = self._config.get_subtask_cancel_timeout()
        to_be_cancelled_coros = [
            _cancel_ray_task(object_ref, timeout)
            for object_ref in self._cur_stage_first_output_object_ref_to_subtask.keys()
        ]
        await asyncio.gather(*to_be_cancelled_coros)

    async def _load_subtask_inputs(
        self,
        stage_id: str,
        subtask: Subtask,
        context: Dict,
        shuffle_manager: ShuffleManager,
    ):
        """
        Load input object refs of subtask from context.

        It updates the context if the input object refs are fetched from
        the meta service.
        """
        normal_object_refs = []
        shuffle_object_refs = []
        key_to_get_meta = {}
        # for non-shuffle chunks, chunk key will be used for indexing object refs.
        # for shuffle chunks, mapper subtasks will have only one mapper chunk, and all outputs for mapper
        # subtask will be shuffle blocks, the downstream reducers will receive inputs in the mappers order.
        fetch_chunks, shuffle_chunk = _get_fetch_chunks(subtask.chunk_graph)
        for index, fetch_chunk in enumerate(fetch_chunks):
            chunk_key = fetch_chunk.key
            # pure_depend data is not used, skip it.
            if chunk_key in subtask.pure_depend_keys:
                normal_object_refs.append(None)
            elif chunk_key in context:
                normal_object_refs.append(context[chunk_key])
            else:
                normal_object_refs.append(None)
                key_to_get_meta[index] = self._meta_api.get_chunk_meta.delay(
                    chunk_key, fields=["object_refs"]
                )
        if shuffle_chunk is not None:
            # shuffle meta won't be recorded in meta service, query it from shuffle manager.
            shuffle_object_refs = list(shuffle_manager.get_reducer_input_refs(subtask))

        if key_to_get_meta:
            logger.info(
                "Fetch %s metas and update context of stage %s.",
                len(key_to_get_meta),
                stage_id,
            )
            meta_list = await self._meta_api.get_chunk_meta.batch(
                *key_to_get_meta.values()
            )
            for index, meta in zip(key_to_get_meta.keys(), meta_list):
                object_ref = meta["object_refs"][0]
                normal_object_refs[index] = object_ref
                context[fetch_chunks[index].key] = object_ref
        return normal_object_refs + shuffle_object_refs

    async def _update_progress_and_collect_garbage(
        self,
        stage_id: str,
        subtask_graph: SubtaskGraph,
        result_meta_keys: Set[str],
        interval_seconds: float,
    ):
        object_ref_to_subtask = self._cur_stage_first_output_object_ref_to_subtask
        total = len(subtask_graph)
        completed_subtasks = OrderedSet()

        def gc():
            """
            Consume the completed subtasks and collect garbage.

            GC the output object refs of the subtask which successors are submitted
            (not completed as above) can reduce the memory peaks, but we can't cancel
            and rerun slow subtasks because the input object refs of running subtasks
            may be deleted.
            """
            i = 0
            gc_subtasks = set()

            while i < total:
                while i >= len(completed_subtasks):
                    yield
                # Iterate the completed subtasks once.
                subtask = completed_subtasks[i]
                i += 1
                logger.debug("GC[stage=%s]: %s", stage_id, subtask)

                # Note: There may be a scenario in which delayed gc occurs.
                # When a subtask has more than one predecessor, like A, B,
                # and in the `for ... in ...` loop we get A firstly while
                # B's successors are completed, A's not. Then we cannot remove
                # B's results chunks before A's.
                for pred in subtask_graph.iter_predecessors(subtask):
                    if pred in gc_subtasks:
                        continue
                    while not all(
                        succ in completed_subtasks
                        for succ in subtask_graph.iter_successors(pred)
                    ):
                        yield
                    for chunk in pred.chunk_graph.results:
                        chunk_key = chunk.key
                        # We need to check the GC chunk key is not in the
                        # result meta keys, because there are some special
                        # cases that the result meta keys are not the leaves.
                        #
                        # example: test_cut_execution
                        if chunk_key not in result_meta_keys:
                            logger.debug("GC[stage=%s]: %s", stage_id, chunk)
                            self._task_context.pop(chunk_key, None)
                    gc_subtasks.add(pred)

            # TODO(fyrestone): Check the remaining self._task_context.keys()
            # in the result subtasks

        collect_garbage = gc()

        while len(completed_subtasks) < total:
            if len(object_ref_to_subtask) <= 0:  # pragma: no cover
                await asyncio.sleep(interval_seconds)
                # We should run ray.wait after at least one Ray task is submitted.
                # Please refer to: https://github.com/mars-project/mars/issues/3274
                continue

            # Only wait for unready subtask object refs.
            ready_objects, _ = await asyncio.to_thread(
                ray.wait,
                list(object_ref_to_subtask.keys()),
                num_returns=len(object_ref_to_subtask),
                timeout=0,
                fetch_local=False,
            )
            if len(ready_objects) == 0:
                await asyncio.sleep(interval_seconds)
                continue

            # Pop the completed subtasks from object_ref_to_subtask.
            completed_subtasks.update(map(object_ref_to_subtask.pop, ready_objects))
            # Update progress.
            stage_progress = (
                len(completed_subtasks) / total * self._cur_stage_tile_progress
            )
            self._cur_stage_progress = self._pre_all_stages_progress + stage_progress
            # Collect garbage, use `for ... in ...` to avoid raising StopIteration.
            for _ in collect_garbage:
                break
            # Fast to next loop and give it a chance to update object_ref_to_subtask.
            await asyncio.sleep(0)<|MERGE_RESOLUTION|>--- conflicted
+++ resolved
@@ -624,18 +624,8 @@
                             memory_size=chunk_meta.memory_size,
                         )
                     )
-<<<<<<< HEAD
         if update_metas:
             await self._meta_api.set_chunk_meta.batch(*update_metas)
-=======
-            update_lifecycles.append(
-                self._lifecycle_api.track.delay(tileable.key, chunk_keys)
-            )
-        assert len(update_lifecycles) == len(tileable_keys)
-        await self._meta_api.set_chunk_meta.batch(*update_metas)
-        await self._lifecycle_api.track.batch(*update_lifecycles)
-        await self._lifecycle_api.incref_tileables(tileable_keys)
->>>>>>> 6e2f7c99
 
     async def get_available_band_resources(self) -> Dict[BandType, Resource]:
         if self._available_band_resources is None:
