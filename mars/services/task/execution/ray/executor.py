# Copyright 1999-2021 Alibaba Group Holding Ltd.
#
# Licensed under the Apache License, Version 2.0 (the "License");
# you may not use this file except in compliance with the License.
# You may obtain a copy of the License at
#
#      http://www.apache.org/licenses/LICENSE-2.0
#
# Unless required by applicable law or agreed to in writing, software
# distributed under the License is distributed on an "AS IS" BASIS,
# WITHOUT WARRANTIES OR CONDITIONS OF ANY KIND, either express or implied.
# See the License for the specific language governing permissions and
# limitations under the License.

import asyncio
import collections
import enum
import functools
import itertools
import logging
import operator
import time
from dataclasses import dataclass, field
from typing import List, Dict, Any, Callable

from .....core import ChunkGraph, Chunk, TileContext
from .....core.context import set_context
from .....core.operand import (
    Fetch,
    Fuse,
    VirtualOperand,
    execute,
)
from .....core.operand.fetch import FetchShuffle
from .....lib.aio import alru_cache
from .....lib.ordered_set import OrderedSet
from .....metrics.api import init_metrics, Metrics
from .....resource import Resource
from .....serialization import serialize, deserialize
from .....typing import BandType
from .....utils import (
    aiotask_wrapper,
    calc_data_size,
    lazy_import,
    get_chunk_params,
)
from ....lifecycle.api import LifecycleAPI
from ....meta.api import MetaAPI
from ....subtask import Subtask, SubtaskGraph
from ....subtask.utils import iter_output_data
from ...core import Task
from ..api import (
    TaskExecutor,
    ExecutionChunkResult,
    register_executor_cls,
)
from ..utils import ResultTileablesLifecycle
from .config import RayExecutionConfig, IN_RAY_CI
from .context import (
    RayExecutionContext,
    RayExecutionWorkerContext,
    RayRemoteObjectManager,
)
from .shuffle import ShuffleManager

ray = lazy_import("ray")
logger = logging.getLogger(__name__)


# Metrics
submitted_subtask_number = Metrics.counter(
    "mars.band.submitted_subtask_number",
    "The number of submitted subtask.",
    ("session_id", "task_id", "stage_id"),
)
started_subtask_number = Metrics.counter(
    "mars.band.started_subtask_number",
    "The number of started subtask.",
    ("subtask_id",),
)
completed_subtask_number = Metrics.counter(
    "mars.band.completed_subtask_number",
    "The number of completed subtask.",
    ("subtask_id",),
)


@dataclass
class _RayChunkMeta:
    memory_size: int


class RayTaskState(RayRemoteObjectManager):
    handle = None

    @classmethod
    def get_handle(cls):
        """Get the RayTaskState actor handle."""
        logger.info("Getting RayTaskState handle.")
        return ray.get_actor(cls.__name__)

    @classmethod
    def create(cls):
        """Create a RayTaskState actor."""
        logger.info("Creating RayTaskState actor.")
        name = cls.__name__
        try:
            cls.handle = ray.get_actor(name)
        except ValueError:
            # Attempt to create it (may race with other attempts).
            try:
                cls.handle = ray.remote(cls).options(name=name).remote()
            except ValueError:  # pragma: no cover
                # We lost the creation race, ignore.
                cls.handle = ray.get_actor(name)
        return cls.handle


_optimize_physical = None


def _optimize_subtask_graph(subtask_graph):
    global _optimize_physical

    if _optimize_physical is None:
        from .....optimization.physical import optimize as _optimize_physical
    return _optimize_physical(subtask_graph)


class _SubtaskGC:
    """GC the inputs of subtask chunk."""

    def __init__(
        self,
        subtask_chunk_graph: ChunkGraph,
        context: RayExecutionWorkerContext,
    ):
        self._subtask_chunk_graph = subtask_chunk_graph
        self._context = context
        ref_counts = collections.defaultdict(lambda: 0)
        # Set 1 for result chunks.
        for result_chunk in subtask_chunk_graph.result_chunks:
            ref_counts[result_chunk.key] += 1
        # Iter graph to set ref counts.
        for chunk in subtask_chunk_graph:
            ref_counts[chunk.key] += subtask_chunk_graph.count_successors(chunk)
        self._chunk_key_ref_counts = ref_counts

    def gc_inputs(self, chunk: Chunk):
        ref_counts = self._chunk_key_ref_counts
        for inp in self._subtask_chunk_graph.iter_predecessors(chunk):
            ref_counts[inp.key] -= 1
            if ref_counts[inp.key] == 0:
                self._context.pop(inp.key, None)


def execute_subtask(
    subtask_id: str,
    subtask_chunk_graph: ChunkGraph,
    output_meta_n_keys: int,
    is_mapper,
    *inputs,
):
    """
    The function used for execute subtask in ray task.

    Parameters
    ----------
    subtask_id: str
        id of subtask
    subtask_chunk_graph: ChunkGraph
        chunk graph for subtask
    output_meta_n_keys: int
        will be 0 if subtask is a shuffle mapper.
    is_mapper: bool
        Whether current subtask is a shuffle mapper. Note that shuffle reducers such as `DataFrameDropDuplicates`
        can be a mapper at the same time.
    inputs:
        inputs for current subtask

    Returns
    -------
        subtask outputs and meta for outputs if `output_meta_keys` is provided.
    """
    init_metrics("ray")
    metrics_tags = {"subtask_id": subtask_id}
    started_subtask_number.record(1, metrics_tags)
    ray_task_id = ray.get_runtime_context().task_id
    subtask_chunk_graph = deserialize(*subtask_chunk_graph)
<<<<<<< HEAD
    logger.info("Start subtask: %s, ray task id: %s.", subtask_id, ray_task_id)
    # optimize chunk graph.
=======
    logger.info("Start subtask: %s.", subtask_id)
    # Optimize chunk graph.
>>>>>>> 5b6cce9e
    subtask_chunk_graph = _optimize_subtask_graph(subtask_chunk_graph)
    fetch_chunks, shuffle_fetch_chunk = _get_fetch_chunks(subtask_chunk_graph)
    context = RayExecutionWorkerContext(RayTaskState.get_handle)
    if shuffle_fetch_chunk is not None:
        # The subtask is a reducer subtask.
        n_mappers = shuffle_fetch_chunk.op.n_mappers
        # Some reducer may have multiple output chunks, see `PSRSshuffle._execute_reduce` and
        # https://user-images.githubusercontent.com/12445254/168569524-f09e42a7-653a-4102-bdf0-cc1631b3168d.png
        reducer_chunks = subtask_chunk_graph.successors(shuffle_fetch_chunk)
        reducer_operands = set(c.op for c in reducer_chunks)
        if len(reducer_operands) != 1:  # pragma: no cover
            raise ValueError(
                f"Subtask {subtask_id} has more than 1 reduce operands: {subtask_chunk_graph.to_dot()}"
            )
        reducer_operand = reducer_chunks[0].op
        reducer_index = reducer_operand.reducer_index
        # Virtual shuffle keys, keep this in sync with `MapReducerOperand#_iter_mapper_key_idx_pairs`
        context.update(
            {(i, reducer_index): block for i, block in enumerate(inputs[-n_mappers:])}
        )
        inputs = inputs[:-n_mappers]
    shuffle_input_key_count = len(context)
    # Create a subtask GC object.
    subtask_gc = _SubtaskGC(subtask_chunk_graph, context)
    # Update non shuffle inputs to context.
    context.update(zip((start_chunk.key for start_chunk in fetch_chunks), inputs))

    for chunk in subtask_chunk_graph.topological_iter():
        if chunk.key not in context:
            try:
                context.set_current_chunk(chunk)
                execute(context, chunk.op)
            except Exception:
                logger.exception(
                    "Execute operand %s of graph %s failed.",
                    chunk.op,
                    subtask_chunk_graph.to_dot(),
                )
                raise
        subtask_gc.gc_inputs(chunk)

    # For non-mapper subtask, output context is chunk key to results.
    # For mapper subtasks, output context is data key to results.
    # `iter_output_data` must ensure values order since we only return values.
    normal_output = {}
    mapper_output = {}
    for key, data, is_mapper_block in iter_output_data(subtask_chunk_graph, context):
        if is_mapper_block:
            mapper_output[key] = data
        else:
            normal_output[key] = data

    # The inputs are referenced by the Ray worker in _raylet.pyx, GC them in Mars is useless.
    # So, subtask GC has skipped GC shuffle input keys in order to simplify the implementation.
    expect_context_count = (
        len(normal_output) + len(mapper_output) + shuffle_input_key_count
    )
    assert (
        len(context) == expect_context_count
    ), f"The remaining context count mismatch: {len(context)}(actual) != {expect_context_count}(expected)."

    output_values = []
    # assert output keys order consistent
    if is_mapper:
        # mapper may produce outputs which isn't shuffle blocks, such as TensorUnique._execute_agg_reduce.
        mapper_main_keys = set(k[0] for k in mapper_output.keys())
        assert len(mapper_main_keys) == 1, mapper_main_keys
        # sorted reducer_index's consistency with reducer_ordinal is checked in
        # `OperandTilesHandler._check_shuffle_reduce_chunks`.
        # So sort keys by reducer_index to ensure mapper outputs consist with reducer_ordinal,
        # then downstream can fetch shuffle blocks by reducer_ordinal.
        mapper_output = dict(sorted(mapper_output.items(), key=lambda item: item[0][1]))
    if output_meta_n_keys:
        output_meta = {}
        # for non-shuffle subtask, record meta in supervisor.
        for chunk in subtask_chunk_graph.result_chunks[:output_meta_n_keys]:
            chunk_key = chunk.key
            if chunk_key not in output_meta:
                if isinstance(chunk.op, Fuse):  # pragma: no cover
                    # fuse op
                    chunk = chunk.chunk
                data = context[chunk_key]
                memory_size = calc_data_size(data)
                output_meta[chunk_key] = get_chunk_params(chunk), memory_size
        output_values.append(output_meta)
    output_values.extend(normal_output.values())
    output_values.extend(mapper_output.values())
    logger.info("Complete subtask: %s, ray task id: %s.", subtask_id, ray_task_id)
    completed_subtask_number.record(1, metrics_tags)
    return output_values[0] if len(output_values) == 1 else output_values


def _get_fetch_chunks(chunk_graph):
    fetch_chunks = []
    shuffle_fetch_chunk = None
    for start_chunk in chunk_graph.iter_indep():
        if isinstance(start_chunk.op, FetchShuffle):
            assert shuffle_fetch_chunk is None, shuffle_fetch_chunk
            shuffle_fetch_chunk = start_chunk
        elif isinstance(start_chunk.op, Fetch):
            fetch_chunks.append(start_chunk)
    return sorted(fetch_chunks, key=operator.attrgetter("key")), shuffle_fetch_chunk


def _get_subtask_out_info(
    subtask_chunk_graph: ChunkGraph, is_mapper: bool, n_reducers: int = None
):
    # output_keys might be duplicate in chunk graph, use dict to deduplicate.
    # output_keys order should be consistent with remote `execute_subtask`,
    # dict can preserve insert order.
    output_keys = {}
    shuffle_chunk = None
    if is_mapper:
        assert n_reducers is not None
        if len(subtask_chunk_graph.result_chunks) == 1:
            return set(), n_reducers
        for chunk in subtask_chunk_graph.result_chunks:
            if not chunk.is_mapper:
                output_keys[chunk.key] = 1
                # mapper may produce outputs which isn't shuffle blocks, such as TensorUnique._execute_agg_reduce
                # which is  mapper too, but some outputs are not mapper blocks:
                # https://user-images.githubusercontent.com/12445254/184132642-a19259fd-43d6-4a27-a033-4aaa97d7586e.svg
            else:
                assert shuffle_chunk is None, (shuffle_chunk, chunk)
                shuffle_chunk = chunk
        return output_keys.keys(), len(output_keys) + n_reducers
    for chunk in subtask_chunk_graph.result_chunks:
        if isinstance(
            chunk.op, VirtualOperand
        ):  # FIXME(chaokunyang) no need to check this?
            continue
        else:
            output_keys[chunk.key] = 1
    return output_keys.keys(), len(output_keys)


class _RayExecutionStage(enum.Enum):
    INIT = 0
    SUBMITTING = 1
    WAITING = 2


@dataclass
class _RayMonitorContext:
    stage: _RayExecutionStage = _RayExecutionStage.INIT
    submitted_subtasks: OrderedSet = field(default_factory=OrderedSet)
    # The shuffle manager for monitor task to GC the object refs of shuffles.
    shuffle_manager: ShuffleManager = None
    # The first output object ref of a Subtask to the Subtask.
    object_ref_to_subtask: Dict["ray.ObjectRef", Subtask] = field(default_factory=dict)
    # Stage chunk keys may be duplicate.
    # TODO(fyrestone): Remove this if Mars chunk keys are unique.
    chunk_key_ref_count: Dict[str, int] = field(
        default_factory=lambda: collections.defaultdict(int)
    )


@register_executor_cls
class RayTaskExecutor(TaskExecutor):
    name = "ray"

    def __init__(
        self,
        config: RayExecutionConfig,
        task: Task,
        tile_context: TileContext,
        task_context: Dict[str, "ray.ObjectRef"],
        task_chunks_meta: Dict[str, _RayChunkMeta],
        lifecycle_api: LifecycleAPI,
        meta_api: MetaAPI,
    ):
        logger.info(
            "Start task %s with GC method %s.",
            task.task_id,
            config.get_gc_method(),
        )
        self._config = config
        self._task = task
        self._tile_context = tile_context
        self._task_context = task_context
        self._task_chunks_meta = task_chunks_meta
        self._ray_executor = self._get_ray_executor()

        # API
        self._lifecycle_api = lifecycle_api
        self._meta_api = meta_api

        self._available_band_resources = None
        self._result_tileables_lifecycle = None

        # For progress and task cancel
        self._stage_index = 0
        self._pre_all_stages_progress = 0.0
        self._pre_all_stages_tile_progress = 0.0
        self._cur_stage_progress = 0.0
        self._cur_stage_tile_progress = 0.0
        self._execute_subtask_graph_aiotask = None
        self._cancelled = False

    @classmethod
    async def create(
        cls,
        config: RayExecutionConfig,
        *,
        session_id: str,
        address: str,
        task: Task,
        tile_context: TileContext,
        **kwargs,
    ) -> "RayTaskExecutor":
        lifecycle_api, meta_api = await cls._get_apis(session_id, address)
        task_context = {}
        task_chunks_meta = {}

        executor = cls(
            config,
            task,
            tile_context,
            task_context,
            task_chunks_meta,
            lifecycle_api,
            meta_api,
        )
        available_band_resources = await executor.get_available_band_resources()
        worker_addresses = list(
            map(operator.itemgetter(0), available_band_resources.keys())
        )
        await cls._init_context(
            config,
            task_context,
            task_chunks_meta,
            RayTaskState.create,
            worker_addresses,
            session_id,
            address,
        )
        return executor

    def get_execution_config(self):
        return self._config

    # noinspection DuplicatedCode
    def destroy(self):
        logger.info("Complete task %s.", self._task.task_id)
        self._task = None
        self._tile_context = None
        self._task_context = {}
        self._task_chunks_meta = {}
        self._ray_executor = None

        # API
        self._lifecycle_api = None
        self._meta_api = None

        self._available_band_resources = None
        self._result_tileables_lifecycle = None

        # For progress and task cancel
        self._stage_index = 0
        self._pre_all_stages_progress = 1.0
        self._pre_all_stages_tile_progress = 1.0
        self._cur_stage_progress = 1.0
        self._cur_stage_tile_progress = 1.0
        self._execute_subtask_graph_aiotask = None
        self._cancelled = None
        self._config = None

    @classmethod
    @alru_cache(cache_exceptions=False)
    async def _get_apis(cls, session_id: str, address: str):
        return await asyncio.gather(
            LifecycleAPI.create(session_id, address),
            MetaAPI.create(session_id, address),
        )

    @staticmethod
    @functools.lru_cache(maxsize=None)  # Specify maxsize=None to make it faster
    def _get_ray_executor():
        # Export remote function once.
        return ray.remote(execute_subtask)

    @classmethod
    async def _init_context(
        cls,
        config: RayExecutionConfig,
        task_context: Dict[str, "ray.ObjectRef"],
        task_chunks_meta: Dict[str, _RayChunkMeta],
        create_task_state_actor: Callable[[], "ray.actor.ActorHandle"],
        worker_addresses: List[str],
        session_id: str,
        address: str,
    ):
        loop = asyncio.get_running_loop()
        context = RayExecutionContext(
            config,
            task_context,
            task_chunks_meta,
            worker_addresses,
            create_task_state_actor,
            session_id,
            address,
            address,
            address,
            loop=loop,
        )
        await context.init()
        set_context(context)

    async def __aenter__(self):
        self._result_tileables_lifecycle = ResultTileablesLifecycle(
            self._task.tileable_graph, self._tile_context, self._lifecycle_api
        )

    async def execute_subtask_graph(
        self,
        stage_id: str,
        subtask_graph: SubtaskGraph,
        chunk_graph: ChunkGraph,
        tile_context: TileContext,
        context: Any = None,
    ) -> Dict[Chunk, ExecutionChunkResult]:
        if self._cancelled is True:  # pragma: no cover
            raise asyncio.CancelledError()
        self._stage_index += 1
        stage_id = f"{self._stage_index}:{stage_id}"
        logger.info("Start stage %s.", stage_id)
        self._execute_subtask_graph_aiotask = asyncio.current_task()

        monitor_context = _RayMonitorContext()
        monitor_aiotask = asyncio.create_task(
            self._update_progress_and_collect_garbage(
                stage_id,
                subtask_graph,
                chunk_graph,
                monitor_context,
                self._config.get_monitor_interval_seconds(),
                self._config.get_gc_method(),
            )
        )
        try:
            return await self._execute_subtask_graph(
                stage_id, subtask_graph, chunk_graph, monitor_context
            )
        except asyncio.CancelledError:
            logger.info(
                "Cancel %s ray tasks of stage %s.",
                len(monitor_context.object_ref_to_subtask),
                stage_id,
            )
            for object_ref in monitor_context.object_ref_to_subtask.keys():
                ray.cancel(object_ref, force=True)
            raise
        finally:
            logger.info("Clear stage %s.", stage_id)
            monitor_aiotask.cancel()
            for key in self._task_context.keys() - self._task_chunks_meta.keys():
                self._task_context.pop(key)

    async def _execute_subtask_graph(
        self,
        stage_id: str,
        subtask_graph: SubtaskGraph,
        chunk_graph: ChunkGraph,
        monitor_context: _RayMonitorContext,
    ) -> Dict[Chunk, ExecutionChunkResult]:
        task_context = self._task_context
        output_meta_object_refs = []
        self._pre_all_stages_tile_progress = (
            self._pre_all_stages_tile_progress + self._cur_stage_tile_progress
        )
        self._cur_stage_tile_progress = (
            self._tile_context.get_all_progress() - self._pre_all_stages_tile_progress
        )
        # Previous execution may have duplicate tileable ids, the tileable may be decref
        # during execution, so we should track and incref the result tileables before execute.
        await self._result_tileables_lifecycle.incref_tiled()
        shuffle_manager = ShuffleManager(subtask_graph)
        monitor_context.stage = _RayExecutionStage.SUBMITTING
        monitor_context.shuffle_manager = shuffle_manager
        logger.info(
            "Submitting %s subtasks of stage %s which contains shuffles: %s",
            len(subtask_graph),
            stage_id,
            shuffle_manager.info(),
        )
        subtask_max_retries = self._config.get_subtask_max_retries()
        subtask_num_cpus = self._config.get_subtask_num_cpus()
        metrics_tags = {
            "session_id": self._task.session_id,
            "task_id": self._task.task_id,
            "stage_id": stage_id,
        }
        for subtask in subtask_graph.topological_iter():
            if subtask.virtual:
                continue
            subtask_chunk_graph = subtask.chunk_graph
            input_object_refs = await self._load_subtask_inputs(
                stage_id, subtask, task_context, shuffle_manager
            )
            # Can't use `subtask_graph.count_successors(subtask) == 0` to check output meta, because a subtask
            # may have some outputs which are dependent by downstream, but other outputs are not. see
            # https://user-images.githubusercontent.com/12445254/168484663-a4caa3f4-0ccc-4cd7-bf20-092356815073.png
            is_mapper, n_reducers = shuffle_manager.is_mapper(subtask), None
            if is_mapper:
                n_reducers = shuffle_manager.get_n_reducers(subtask)
            output_keys, out_count = _get_subtask_out_info(
                subtask_chunk_graph, is_mapper, n_reducers
            )
            if is_mapper:
                # shuffle meta won't be recorded in meta service.
                output_count = out_count
            else:
                output_count = out_count + bool(subtask.stage_n_outputs)
            assert output_count != 0
            subtask_max_retries = subtask_max_retries if subtask.retryable else 0
            output_object_refs = self._ray_executor.options(
                num_cpus=subtask_num_cpus,
                num_returns=output_count,
                max_retries=subtask_max_retries,
                scheduling_strategy="DEFAULT" if len(input_object_refs) else "SPREAD",
            ).remote(
                subtask.subtask_id,
                serialize(subtask_chunk_graph, context={"serializer": "ray"}),
                subtask.stage_n_outputs,
                is_mapper,
                *input_object_refs,
            )
            await asyncio.sleep(0)
            if output_count == 1:
                output_object_refs = [output_object_refs]
            submitted_subtask_number.record(1, metrics_tags)
            monitor_context.submitted_subtasks.add(subtask)
            monitor_context.object_ref_to_subtask[output_object_refs[0]] = subtask
            if subtask.stage_n_outputs:
                meta_object_ref, *output_object_refs = output_object_refs
                # TODO(fyrestone): Fetch(not get) meta object here.
                output_meta_object_refs.append(meta_object_ref)
            if is_mapper:
                shuffle_manager.add_mapper_output_refs(
                    subtask, output_object_refs[-n_reducers:]
                )
                output_object_refs = output_object_refs[:-n_reducers]
            # Mars chunk keys may be duplicate, so we should track the ref count.
            for chunk_key, object_ref in zip(output_keys, output_object_refs):
                if chunk_key in task_context:
                    monitor_context.chunk_key_ref_count[chunk_key] += 1
                task_context[chunk_key] = object_ref
        logger.info("Submitted %s subtasks of stage %s.", len(subtask_graph), stage_id)

        monitor_context.stage = _RayExecutionStage.WAITING
        key_to_meta = {}
        if len(output_meta_object_refs) > 0:
            # TODO(fyrestone): Optimize update meta by fetching partial meta.
            meta_count = len(output_meta_object_refs)
            logger.info("Getting %s metas of stage %s.", meta_count, stage_id)
            meta_list = await asyncio.gather(*output_meta_object_refs)
            for meta in meta_list:
                for key, (params, memory_size) in meta.items():
                    key_to_meta[key] = params
                    self._task_chunks_meta[key] = _RayChunkMeta(memory_size=memory_size)
            logger.info("Got %s metas of stage %s.", meta_count, stage_id)

        chunk_to_meta = {}
        # ray.wait requires the object ref list is unique.
        output_object_refs = set()
        for chunk in chunk_graph.result_chunks:
            chunk_key = chunk.key
            # The result chunk may be in previous stage result,
            # then the chunk does not have to be processed.
            if chunk_key in task_context:
                object_ref = task_context[chunk_key]
                output_object_refs.add(object_ref)
                chunk_params = key_to_meta.get(chunk_key)
                if chunk_params is not None:
                    chunk_to_meta[chunk] = ExecutionChunkResult(
                        chunk_params, object_ref
                    )

        logger.info("Waiting for stage %s complete.", stage_id)
        # Patched the asyncio.to_thread for Python < 3.9 at mars/lib/aio/__init__.py
        await asyncio.to_thread(ray.wait, list(output_object_refs), fetch_local=False)

        logger.info("Complete stage %s.", stage_id)
        return chunk_to_meta

    async def __aexit__(self, exc_type, exc_val, exc_tb):
        if exc_type is not None:
            await self._result_tileables_lifecycle.decref_tracked()
            try:
                await self.cancel()
            except BaseException:  # noqa: E722  # nosec  # pylint: disable=bare-except
                pass
            return

        # Update info if no exception occurs.
        update_metas = []
        for tileable in self._task.tileable_graph.result_tileables:
            tileable = tileable.data if hasattr(tileable, "data") else tileable
            chunk_keys = []
            for chunk in self._tile_context[tileable].chunks:
                chunk_key = chunk.key
                chunk_keys.append(chunk_key)
                if (
                    chunk_key in self._task_context
                    and chunk_key in self._task_chunks_meta
                ):
                    # Some tileable graph may have result chunks that not be executed,
                    # for example:
                    # r, b = cut(series, bins, retbins=True)
                    #     r_result = r.execute().fetch()
                    #     b_result = b.execute().fetch() <- This is the case
                    object_ref = self._task_context[chunk_key]
                    chunk_meta = self._task_chunks_meta[chunk_key]
                    update_metas.append(
                        self._meta_api.set_chunk_meta.delay(
                            chunk,
                            bands=[],
                            object_ref=object_ref,
                            memory_size=chunk_meta.memory_size,
                        )
                    )
        if update_metas:
            await self._meta_api.set_chunk_meta.batch(*update_metas)

    async def get_available_band_resources(self) -> Dict[BandType, Resource]:
        if self._available_band_resources is None:
            band_resources = self._config.get_band_resources()
            virtual_band_resources = {}
            idx = 0
            for band_resource in band_resources:
                for band, resource in band_resource.items():
                    virtual_band_resources[
                        (f"ray_virtual_address_{idx}:0", band)
                    ] = resource
                    idx += 1
            self._available_band_resources = virtual_band_resources

        return self._available_band_resources

    async def get_progress(self) -> float:
        """Get the execution progress."""
        return self._cur_stage_progress

    async def cancel(self):
        """Cancel the task execution."""
        logger.info("Start to cancel task %s.", self._task)
        if self._task is None or self._cancelled is True:
            return
        self._cancelled = True
        if self._execute_subtask_graph_aiotask is not None:
            self._execute_subtask_graph_aiotask.cancel()

    async def _load_subtask_inputs(
        self,
        stage_id: str,
        subtask: Subtask,
        context: Dict,
        shuffle_manager: ShuffleManager,
    ):
        """
        Load input object refs of subtask from context.

        It updates the context if the input object refs are fetched from
        the meta service.
        """
        normal_object_refs = []
        shuffle_object_refs = []
        key_to_get_meta = {}
        # for non-shuffle chunks, chunk key will be used for indexing object refs.
        # for shuffle chunks, mapper subtasks will have only one mapper chunk, and all outputs for mapper
        # subtask will be shuffle blocks, the downstream reducers will receive inputs in the mappers order.
        fetch_chunks, shuffle_fetch_chunk = _get_fetch_chunks(subtask.chunk_graph)
        for index, fetch_chunk in enumerate(fetch_chunks):
            chunk_key = fetch_chunk.key
            # pure_depend data is not used, skip it.
            if chunk_key in subtask.pure_depend_keys:
                normal_object_refs.append(None)
            elif chunk_key in context:
                normal_object_refs.append(context[chunk_key])
            else:
                normal_object_refs.append(None)
                key_to_get_meta[index] = self._meta_api.get_chunk_meta.delay(
                    chunk_key, fields=["object_refs"]
                )
        if shuffle_fetch_chunk is not None:
            # shuffle meta won't be recorded in meta service, query it from shuffle manager.
            shuffle_object_refs = list(shuffle_manager.get_reducer_input_refs(subtask))

        if key_to_get_meta:
            logger.info(
                "Fetch %s metas and update context of stage %s.",
                len(key_to_get_meta),
                stage_id,
            )
            meta_list = await self._meta_api.get_chunk_meta.batch(
                *key_to_get_meta.values()
            )
            for index, meta in zip(key_to_get_meta.keys(), meta_list):
                object_ref = meta["object_refs"][0]
                normal_object_refs[index] = object_ref
                context[fetch_chunks[index].key] = object_ref
        return normal_object_refs + shuffle_object_refs

    @aiotask_wrapper(exit_if_exception=IN_RAY_CI)
    async def _update_progress_and_collect_garbage(
        self,
        stage_id: str,
        subtask_graph: SubtaskGraph,
        chunk_graph: ChunkGraph,
        monitor_context: _RayMonitorContext,
        interval_seconds: float,
        method: str,
    ):
        total = sum(not subtask.virtual for subtask in subtask_graph)
        completed_subtasks = OrderedSet()
        submitted_subtasks = monitor_context.submitted_subtasks
        result_chunk_keys = {chunk.key for chunk in chunk_graph.result_chunks}
        chunk_key_ref_count = monitor_context.chunk_key_ref_count
        object_ref_to_subtask = monitor_context.object_ref_to_subtask

        def gc():
            """
            Consume the completed subtasks and collect garbage.

            GC the output object refs of the subtask which successors are submitted
            (not completed as above) can reduce the memory peaks, but we can't cancel
            and rerun slow subtasks because the input object refs of running subtasks
            may be deleted.
            """
            i = 0
            gc_subtasks = set()
            gc_targets = (
                submitted_subtasks if method == "submitted" else completed_subtasks
            )

            while i < total:
                while i >= len(gc_targets):
                    yield
                # Iterate the completed subtasks once.
                subtask = gc_targets[i]
                i += 1
                logger.debug("GC[stage=%s] subtask: %s", stage_id, subtask)

                # Note: There may be a scenario in which delayed gc occurs.
                # When a subtask has more than one predecessor, like A, B,
                # and in the `for ... in ...` loop we get A firstly while
                # B's successors are completed, A's not. Then we cannot remove
                # B's results chunks before A's.
                for pred in subtask_graph.iter_predecessors(subtask):
                    if pred in gc_subtasks:
                        continue
                    while not all(
                        succ in gc_targets
                        for succ in subtask_graph.iter_successors(pred)
                    ):
                        yield
                    if pred.virtual:
                        # For virtual subtask, remove all the predecessors if it is
                        # completed.
                        ppreds = subtask_graph.predecessors(pred)
                        gc_subtasks.update(ppreds)
                        gc_chunks = itertools.chain(
                            *(p.chunk_graph.results for p in ppreds)
                        )
                        # Remove object refs from shuffle manager.
                        for p in ppreds:
                            logger.debug("GC[stage=%s] shuffle: %s", stage_id, p)
                            monitor_context.shuffle_manager.remove_object_refs(p)
                    else:
                        gc_subtasks.add(pred)
                        gc_chunks = pred.chunk_graph.results
                    # We use ref count to handle duplicate chunk keys, so here decref
                    # should be the same as incref, use deduped chunk keys of a subtask.
                    pred_result_keys = set()
                    for chunk in gc_chunks:
                        chunk_key = chunk.key
                        if chunk_key in pred_result_keys:
                            continue
                        pred_result_keys.add(chunk_key)
                        # We need to check the GC chunk key is not in the
                        # result meta keys, because there are some special
                        # cases that the result meta keys are not the leaves.
                        #
                        # example: test_cut_execution
                        if chunk_key not in result_chunk_keys:
                            logger.debug("GC[stage=%s] chunk: %s", stage_id, chunk)
                            ref_count = chunk_key_ref_count.get(chunk_key, 0)
                            if ref_count == 0:
                                self._task_context.pop(chunk_key, None)
                            else:
                                chunk_key_ref_count[chunk_key] = ref_count - 1

            # TODO(fyrestone): Check the remaining self._task_context.keys()
            # in the result subtasks

        collect_garbage = gc()
        last_log_time = time.time()
        log_interval_seconds = self._config.get_log_interval_seconds()
        stage_to_log_func = {
            _RayExecutionStage.SUBMITTING: lambda: logger.info(
                "Submitted [%s/%s] subtasks of stage %s.",
                len(submitted_subtasks),
                total,
                stage_id,
            ),
            _RayExecutionStage.WAITING: lambda: logger.info(
                "Completed [%s/%s] subtasks of stage %s, one of waiting ray tasks: %s",
                len(completed_subtasks),
                total,
                stage_id,
                next(iter(object_ref_to_subtask)).task_id()
                if object_ref_to_subtask
                else None,
            ),
        }

        while len(completed_subtasks) < total:
            if monitor_context.stage != _RayExecutionStage.INIT:
                curr_time = time.time()
                if curr_time - last_log_time > log_interval_seconds:  # pragma: no cover
                    stage_to_log_func[monitor_context.stage]()
                    last_log_time = curr_time

            if len(object_ref_to_subtask) <= 0:  # pragma: no cover
                await asyncio.sleep(interval_seconds)
                # We should run ray.wait after at least one Ray task is submitted.
                # Please refer to: https://github.com/mars-project/mars/issues/3274
                continue

            # Only wait for unready subtask object refs.
            ready_objects, _ = await asyncio.to_thread(
                ray.wait,
                list(object_ref_to_subtask.keys()),
                num_returns=len(object_ref_to_subtask),
                timeout=0,
                fetch_local=False,
            )
            if len(ready_objects) == 0:
                await asyncio.sleep(interval_seconds)
                continue

            # Pop the completed subtasks from object_ref_to_subtask.
            completed_subtasks.update(map(object_ref_to_subtask.pop, ready_objects))
            # Update progress.
            stage_progress = (
                len(completed_subtasks) / total * self._cur_stage_tile_progress
            )
            self._cur_stage_progress = self._pre_all_stages_progress + stage_progress
            # Collect garbage, use `for ... in ...` to avoid raising StopIteration.
            for _ in collect_garbage:
                break
            # Fast to next loop and give it a chance to update object_ref_to_subtask.
            await asyncio.sleep(0)<|MERGE_RESOLUTION|>--- conflicted
+++ resolved
@@ -187,13 +187,8 @@
     started_subtask_number.record(1, metrics_tags)
     ray_task_id = ray.get_runtime_context().task_id
     subtask_chunk_graph = deserialize(*subtask_chunk_graph)
-<<<<<<< HEAD
     logger.info("Start subtask: %s, ray task id: %s.", subtask_id, ray_task_id)
-    # optimize chunk graph.
-=======
-    logger.info("Start subtask: %s.", subtask_id)
     # Optimize chunk graph.
->>>>>>> 5b6cce9e
     subtask_chunk_graph = _optimize_subtask_graph(subtask_chunk_graph)
     fetch_chunks, shuffle_fetch_chunk = _get_fetch_chunks(subtask_chunk_graph)
     context = RayExecutionWorkerContext(RayTaskState.get_handle)
