--- conflicted
+++ resolved
@@ -23,12 +23,8 @@
 from ...... import tensor as mt
 from ......config import Config
 
-<<<<<<< HEAD
 from ......core import TileContext, ChunkGraph
-=======
-from ......core import TileContext
 from ......core.context import get_context
->>>>>>> fb2dad71
 from ......core.graph import TileableGraph, TileableGraphBuilder, ChunkGraphBuilder
 
 from ......core.operand import Fetch
@@ -74,21 +70,13 @@
         self._set_attrs = Counter()
         super().__init__(*args, **kwargs)
 
-<<<<<<< HEAD
-=======
     @classmethod
     async def _get_apis(cls, session_id: str, address: str):
         return None, None
 
-    @staticmethod
-    def _get_ray_executor():
-        # Export remote function once.
-        return None
-
     async def get_available_band_resources(self):
         return {}
 
->>>>>>> fb2dad71
     def set_attr_counter(self):
         return self._set_attrs
 
@@ -152,10 +140,6 @@
         return 1.0
 
 
-<<<<<<< HEAD
-@pytest.mark.asyncio
-async def test_ray_executor_destroy():
-=======
 @require_ray
 @pytest.mark.asyncio
 @mock.patch("mars.services.task.execution.ray.executor.RayTaskState.create")
@@ -204,8 +188,8 @@
     assert mock_task_state_actor_create.call_count == 2
 
 
-def test_ray_executor_destroy():
->>>>>>> fb2dad71
+@pytest.mark.asynio
+async def test_ray_executor_destroy():
     task = Task("mock_task", "mock_session")
     mock_config = RayExecutionConfig.from_execution_config({"backend": "ray"})
     executor = MockRayTaskExecutor(
@@ -396,7 +380,6 @@
         tile_context=tile_context,
         task_context=task_context,
         task_chunks_meta={},
-        task_state_actor=None,
         lifecycle_api=None,
         meta_api=None,
     )
