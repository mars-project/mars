# Copyright 1999-2021 Alibaba Group Holding Ltd.
#
# Licensed under the Apache License, Version 2.0 (the "License");
# you may not use this file except in compliance with the License.
# You may obtain a copy of the License at
#
#      http://www.apache.org/licenses/LICENSE-2.0
#
# Unless required by applicable law or agreed to in writing, software
# distributed under the License is distributed on an "AS IS" BASIS,
# WITHOUT WARRANTIES OR CONDITIONS OF ANY KIND, either express or implied.
# See the License for the specific language governing permissions and
# limitations under the License.

import pandas as pd
import pytest
import numpy as np

from collections import Counter

from ...... import tensor as mt
from ......config import Config
from ......core import TileContext
from ......core.context import get_context
from ......core.graph import TileableGraph, TileableGraphBuilder, ChunkGraphBuilder
<<<<<<< HEAD
from ......core.operand import Fetch
from ......lib.aio.isolation import new_isolation, stop_isolation
=======
>>>>>>> c0d930c5
from ......resource import Resource
from ......serialization import serialize
from ......tests.core import require_ray, mock
from ......utils import lazy_import, get_chunk_params
from .....context import ThreadedServiceContext
from ....analyzer import GraphAnalyzer
from ....core import new_task_id, Task
from ..config import RayExecutionConfig
from ..context import (
    RayExecutionContext,
    RayExecutionWorkerContext,
    RayRemoteObjectManager,
    _RayRemoteObjectContext,
)
from ..executor import (
    execute_subtask,
    RayTaskExecutor,
    RayTaskState,
<<<<<<< HEAD
    _RayChunkMeta,
    _get_subtask_out_info,
=======
>>>>>>> c0d930c5
)
from ..fetcher import RayFetcher

ray = lazy_import("ray")


def _gen_subtask_chunk_graph(t):
    graph = TileableGraph([t.data])
    next(TileableGraphBuilder(graph).build())
    return next(ChunkGraphBuilder(graph, fuse_enabled=False).build())


def _gen_subtask_graph(t):
    tileable_graph = t.build_graph(tile=False)
    chunk_graph = next(ChunkGraphBuilder(tileable_graph).build())
    bands = [(f"address_{i}", "numa-0") for i in range(4)]
    band_resource = dict((band, Resource(num_cpus=1)) for band in bands)
    task = Task("mock_task", "mock_session", tileable_graph)
    analyzer = GraphAnalyzer(chunk_graph, band_resource, task, Config(), dict())
    subtask_graph = analyzer.gen_subtask_graph()
    return chunk_graph, subtask_graph


class MockRayTaskExecutor(RayTaskExecutor):
    def __init__(self, *args, **kwargs):
        self._set_attrs = Counter()
        super().__init__(*args, **kwargs)

    @classmethod
    async def _get_apis(cls, session_id: str, address: str):
        return None, None

    @staticmethod
    def _get_ray_executor():
        # Export remote function once.
        return None

    async def get_available_band_resources(self):
        return {}

    def set_attr_counter(self):
        return self._set_attrs

    def __setattr__(self, key, value):
        super().__setattr__(key, value)
        self._set_attrs[key] += 1


class MockTileContext(TileContext):
    def get_all_progress(self) -> float:
        return 1.0


@require_ray
@pytest.mark.asyncio
@mock.patch("mars.services.task.execution.ray.executor.RayTaskState.create")
@mock.patch("mars.services.task.execution.ray.context.RayExecutionContext.init")
@mock.patch("ray.get")
async def test_ray_executor_create(
    mock_ray_get, mock_execution_context_init, mock_task_state_actor_create
):
    task = Task("mock_task", "mock_session")

    # Create RayTaskState actor as needed by default.
    mock_config = RayExecutionConfig.from_execution_config({"backend": "ray"})
    executor = await MockRayTaskExecutor.create(
        mock_config,
        session_id="mock_session_id",
        address="mock_address",
        task=task,
        tile_context=TileContext(),
    )
    assert isinstance(executor, MockRayTaskExecutor)
    assert mock_task_state_actor_create.call_count == 0
    ctx = get_context()
    assert isinstance(ctx, RayExecutionContext)
    ctx.create_remote_object("abc", lambda: None)
    assert mock_ray_get.call_count == 1
    assert mock_task_state_actor_create.call_count == 1

    # Create RayTaskState actor in advance if create_task_state_actor_as_needed is False
    mock_config = RayExecutionConfig.from_execution_config(
        {"backend": "ray", "ray": {"create_task_state_actor_as_needed": False}}
    )
    executor = await MockRayTaskExecutor.create(
        mock_config,
        session_id="mock_session_id",
        address="mock_address",
        task=task,
        tile_context=TileContext(),
    )
    assert isinstance(executor, MockRayTaskExecutor)
    assert mock_ray_get.call_count == 1
    assert mock_task_state_actor_create.call_count == 2
    ctx = get_context()
    assert isinstance(ctx, RayExecutionContext)
    ctx.create_remote_object("abc", lambda: None)
    assert mock_ray_get.call_count == 2
    assert mock_task_state_actor_create.call_count == 2


@pytest.mark.asyncio
async def test_ray_executor_destroy():
    task = Task("mock_task", "mock_session")
    mock_config = RayExecutionConfig.from_execution_config({"backend": "ray"})
    executor = MockRayTaskExecutor(
        config=mock_config,
        task=task,
        tile_context=TileContext(),
        task_context={},
        task_chunks_meta={},
        lifecycle_api=None,
        meta_api=None,
    )
    counter = executor.set_attr_counter()
    assert len(counter) > 0
    keys = executor.__dict__.keys()
    assert counter.keys() >= keys
    counter.clear()
    executor.destroy()
    keys = set(keys) - {"_set_attrs"}
    assert counter.keys() == keys, "Some keys are not reset in destroy()."
    for k, v in counter.items():
        assert v == 1
    assert await executor.get_progress() == 1.0


def test_ray_execute_subtask_basic():
    raw = np.ones((10, 10))
    raw_expect = raw + 1
    a = mt.ones((10, 10), chunk_size=10)
    b = a + 1

    subtask_id = new_task_id()
    subtask_chunk_graph = _gen_subtask_chunk_graph(b)
    r = execute_subtask("", subtask_id, serialize(subtask_chunk_graph), set(), False)
    np.testing.assert_array_equal(r, raw_expect)
    test_get_meta_chunk = subtask_chunk_graph.result_chunks[0]
    r = execute_subtask(
        "", subtask_id, serialize(subtask_chunk_graph), {test_get_meta_chunk.key}, False
    )
    assert len(r) == 2
    meta_dict, r = r
    assert len(meta_dict) == 1
    assert meta_dict[test_get_meta_chunk.key][0] == get_chunk_params(
        test_get_meta_chunk
    )
    np.testing.assert_array_equal(r, raw_expect)


@require_ray
@pytest.mark.asyncio
async def test_ray_fetcher(ray_start_regular_shared2):
    pd_value = pd.DataFrame(
        {
            "col1": [str(i) for i in range(10)],
            "col2": np.random.randint(0, 100, (10,)),
        }
    )
    pd_object_ref = ray.put(pd_value)
    np_value = np.asarray([1, 3, 6, 2, 4])
    np_object_ref = ray.put(np_value)
    # Test RayFetcher to fetch mixed values.
    fetcher = RayFetcher()
    await fetcher.append("pd_key", {"object_refs": [pd_object_ref]})
    await fetcher.append("np_key", {"object_refs": [np_object_ref]})
    await fetcher.append("pd_key", {"object_refs": [pd_object_ref]}, [slice(1, 3, 1)])
    await fetcher.append("np_key", {"object_refs": [np_object_ref]}, [slice(1, 3, 1)])
    results = await fetcher.get()
    pd.testing.assert_frame_equal(results[0], pd_value)
    np.testing.assert_array_equal(results[1], np_value)
    pd.testing.assert_frame_equal(results[2], pd_value.iloc[1:3])
    np.testing.assert_array_equal(results[3], np_value[1:3])


@require_ray
@pytest.mark.asyncio
async def test_ray_remote_object(ray_start_regular_shared2):
    class _TestRemoteObject:
        def __init__(self, i):
            self._i = i

        def foo(self, a, b):
            return self._i + a + b

        async def bar(self, a, b):
            return self._i * a * b

    # Test RayRemoteObjectManager
    name = "abc"
    manager = RayRemoteObjectManager()
    manager.create_remote_object(name, _TestRemoteObject, 2)
    r = await manager.call_remote_object(name, "foo", 3, 4)
    assert r == 9
    r = await manager.call_remote_object(name, "bar", 3, 4)
    assert r == 24
    manager.destroy_remote_object(name)
    with pytest.raises(KeyError):
        await manager.call_remote_object(name, "foo", 3, 4)

    # Test _RayRemoteObjectContext
    test_task_id = "test_task_id"
    context = _RayRemoteObjectContext(lambda: RayTaskState.create(test_task_id))
    context.create_remote_object(name, _TestRemoteObject, 2)
    remote_object = context.get_remote_object(name)
    r = remote_object.foo(3, 4)
    assert r == 9
    r = remote_object.bar(3, 4)
    assert r == 24
    context.destroy_remote_object(name)
    with pytest.raises(KeyError):
        remote_object.foo(3, 4)

    class MyException(Exception):
        pass

    class _ErrorRemoteObject:
        def __init__(self):
            raise MyException()

    with pytest.raises(MyException):
        context.create_remote_object(name, _ErrorRemoteObject)

    handle = RayTaskState.get_handle(test_task_id)
    assert handle is not None


@require_ray
def test_ray_execution_context(ray_start_regular_shared2):
    value = 123
    o = ray.put(value)

    def fake_init(self):
        pass

    async def fake_get_chunks_meta_from_service(
        self, data_keys, fields=None, error="raise"
    ):
        mock_meta = {"meta_1": {fields[0]: 1}, "meta_3": {fields[0]: 3}}
        return [mock_meta[k] for k in data_keys]

    with mock.patch.object(
        ThreadedServiceContext, "__init__", new=fake_init
    ), mock.patch.object(
        RayExecutionContext,
        "_get_chunks_meta_from_service",
        new=fake_get_chunks_meta_from_service,
    ):
        mock_config = RayExecutionConfig.from_execution_config({"backend": "ray"})
        mock_worker_addresses = ["mock_worker_address"]
        isolation = new_isolation("test", threaded=True)
        try:
            context = RayExecutionContext(
                mock_config, {"abc": o}, {}, mock_worker_addresses, lambda: None
            )
            context._loop = isolation.loop
            r = context.get_chunks_result(["abc"])
            assert r == [value]

            r = context.get_worker_addresses()
            assert r == mock_worker_addresses

            r = context.get_chunks_meta(["meta_1"], fields=["memory_size"])
            assert r == [{"memory_size": 1}]

            context._task_chunks_meta["meta_1"] = _RayChunkMeta(memory_size=2)
            r = context.get_chunks_meta(["meta_1", "meta_3"], fields=["memory_size"])
            assert r == [{"memory_size": 2}, {"memory_size": 3}]
        finally:
            stop_isolation("test")


def test_ray_execution_worker_context():
    context = RayExecutionWorkerContext(lambda: None)
    with pytest.raises(NotImplementedError):
        context.set_running_operand_key("mock_session_id", "mock_op_key")
    with pytest.raises(NotImplementedError):
        context.register_custom_log_path(
            "mock_session_id",
            "mock_tileable_op_key",
            "mock_chunk_op_key",
            "mock_worker_address",
            "mock_log_path",
        )

    assert context.set_progress(0.1) is None
    assert context.new_custom_log_dir() is None
    assert context.get_storage_info("mock_address") == {}


@require_ray
@pytest.mark.asyncio
async def test_ray_execution_config(ray_start_regular_shared2):
    t1 = mt.random.randint(10, size=(100, 10), chunk_size=100)
    chunk_graph, subtask_graph = _gen_subtask_graph(t1)

    real_executor = RayTaskExecutor._get_ray_executor()

    class MockExecutor:
        opt = {}

        @classmethod
        def options(cls, *args, **kwargs):
            cls.opt = kwargs
            return real_executor.options(*args, **kwargs)

    task = Task("mock_task", "mock_session")
    mock_config = RayExecutionConfig.from_execution_config(
        {
            "backend": "ray",
            "ray": {
                "subtask_monitor_interval": 0,
                "subtask_max_retries": 4,
                "subtask_num_cpus": 0.8,
                "n_cpu": 1,
                "n_worker": 1,
                "subtask_cancel_timeout": 1,
            },
        }
    )
    tile_context = MockTileContext()
    executor = MockRayTaskExecutor(
        config=mock_config,
        task=task,
        tile_context=tile_context,
        task_context={},
        task_chunks_meta={},
        lifecycle_api=None,
        meta_api=None,
    )
    executor._ray_executor = MockExecutor
    await executor.execute_subtask_graph(
        "mock_stage", subtask_graph, chunk_graph, tile_context
    )

    assert MockExecutor.opt["num_cpus"] == 0.8
    assert MockExecutor.opt["max_retries"] == 4


@require_ray
@pytest.mark.asyncio
async def test_executor_context_gc(ray_start_regular_shared2):
    popped_seq = []

    class MockTaskContext(dict):
        def pop(self, k, d=None):
            popped_seq.append(k)
            return super().pop(k, d)

    t1 = mt.random.randint(10, size=(100, 10), chunk_size=100)
    t2 = mt.random.randint(10, size=(100, 10), chunk_size=50)
    t3 = t2 + t1
    t4 = t3.sum(0)
    chunk_graph, subtask_graph = _gen_subtask_graph(t4)
    task = Task("mock_task", "mock_session", fuse_enabled=True)
    mock_config = RayExecutionConfig.from_execution_config(
        {
            "backend": "ray",
            "ray": {
                "subtask_monitor_interval": 0,
                "subtask_max_retries": 0,
                "n_cpu": 1,
                "n_worker": 1,
                "subtask_cancel_timeout": 1,
            },
        }
    )
    tile_context = MockTileContext()
    task_context = MockTaskContext()
    executor = MockRayTaskExecutor(
        config=mock_config,
        task=task,
        tile_context=tile_context,
        task_context=task_context,
        task_chunks_meta={},
        lifecycle_api=None,
        meta_api=None,
    )
    executor._ray_executor = RayTaskExecutor._get_ray_executor()
    await executor.execute_subtask_graph(
        "mock_stage", subtask_graph, chunk_graph, tile_context
    )

    assert len(task_context) == 1
    assert len(popped_seq) == 6
    subtasks = list(subtask_graph.topological_iter())
    chunk_keys1 = set(
        map(
            lambda c: c.key,
            (
                subtasks[0].chunk_graph.results
                + subtasks[1].chunk_graph.results
                + subtasks[3].chunk_graph.results
            ),
        )
    )
    chunk_keys2 = set(
        map(
            lambda c: c.key,
            (subtasks[2].chunk_graph.results + subtasks[4].chunk_graph.results),
        )
    )
    assert chunk_keys1 == set(popped_seq[0:4])
    assert chunk_keys2 == set(popped_seq[4:])<|MERGE_RESOLUTION|>--- conflicted
+++ resolved
@@ -23,11 +23,8 @@
 from ......core import TileContext
 from ......core.context import get_context
 from ......core.graph import TileableGraph, TileableGraphBuilder, ChunkGraphBuilder
-<<<<<<< HEAD
 from ......core.operand import Fetch
 from ......lib.aio.isolation import new_isolation, stop_isolation
-=======
->>>>>>> c0d930c5
 from ......resource import Resource
 from ......serialization import serialize
 from ......tests.core import require_ray, mock
@@ -46,11 +43,8 @@
     execute_subtask,
     RayTaskExecutor,
     RayTaskState,
-<<<<<<< HEAD
     _RayChunkMeta,
     _get_subtask_out_info,
-=======
->>>>>>> c0d930c5
 )
 from ..fetcher import RayFetcher
 
