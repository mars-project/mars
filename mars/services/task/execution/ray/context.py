--- conflicted
+++ resolved
@@ -207,16 +207,14 @@
         logger.info("%s does not support get_storage_info", cls.__name__)
         return {}
 
-<<<<<<< HEAD
     @classmethod
     def storage_get(cls, obj_ref):  # pragma: no cover
         return ray.get(obj_ref)
-=======
+
     def set_current_chunk(self, chunk: ChunkType):
         """Set current executing chunk."""
         self._current_chunk = chunk
 
     def get_current_chunk(self) -> ChunkType:
         """Set current executing chunk."""
-        return self._current_chunk
->>>>>>> e9044a8a
+        return self._current_chunk