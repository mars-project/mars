# Copyright 1999-2021 Alibaba Group Holding Ltd.
#
# Licensed under the Apache License, Version 2.0 (the "License");
# you may not use this file except in compliance with the License.
# You may obtain a copy of the License at
#
#      http://www.apache.org/licenses/LICENSE-2.0
#
# Unless required by applicable law or agreed to in writing, software
# distributed under the License is distributed on an "AS IS" BASIS,
# WITHOUT WARRANTIES OR CONDITIONS OF ANY KIND, either express or implied.
# See the License for the specific language governing permissions and
# limitations under the License.

import logging
from dataclasses import asdict
from typing import Union, Dict, List

from .....core.context import Context
<<<<<<< HEAD
from .....utils import implements, lazy_import, sync_to_async
=======
from .....storage.base import StorageLevel
from .....utils import implements, lazy_import
>>>>>>> 61c0c516
from ....context import ThreadedServiceContext

ray = lazy_import("ray")
logger = logging.getLogger(__name__)


class RayRemoteObjectManager:
    """The remote object manager in task state actor."""

    def __init__(self):
        self._named_remote_objects = {}

    def create_remote_object(self, name: str, object_cls, *args, **kwargs):
        remote_object = object_cls(*args, **kwargs)
        self._named_remote_objects[name] = remote_object

    def destroy_remote_object(self, name: str):
        self._named_remote_objects.pop(name, None)

    async def call_remote_object(self, name: str, attr: str, *args, **kwargs):
        remote_object = self._named_remote_objects[name]
        meth = getattr(remote_object, attr)
        async_meth = sync_to_async(meth)
        return await async_meth(*args, **kwargs)


class _RayRemoteObjectWrapper:
    def __init__(self, task_state_actor: "ray.actor.ActorHandle", name: str):
        self._task_state_actor = task_state_actor
        self._name = name

    def __getattr__(self, attr):
        def wrap(*args, **kwargs):
            r = self._task_state_actor.call_remote_object.remote(
                self._name, attr, *args, **kwargs
            )
            return ray.get(r)

        return wrap


class _RayRemoteObjectContext:
    def __init__(
        self, actor_name_or_handle: Union[str, "ray.actor.ActorHandle"], *args, **kwargs
    ):
        super().__init__(*args, **kwargs)
        self._actor_name_or_handle = actor_name_or_handle
        self._task_state_actor = None

    def _get_task_state_actor(self) -> "ray.actor.ActorHandle":
        if self._task_state_actor is None:
            if isinstance(self._actor_name_or_handle, ray.actor.ActorHandle):
                self._task_state_actor = self._actor_name_or_handle
            else:
                self._task_state_actor = ray.get_actor(self._actor_name_or_handle)
        return self._task_state_actor

    @implements(Context.create_remote_object)
    def create_remote_object(self, name: str, object_cls, *args, **kwargs):
        task_state_actor = self._get_task_state_actor()
        r = task_state_actor.create_remote_object.remote(
            name, object_cls, *args, **kwargs
        )
        # Make sure the actor is created. The remote object may not be created
        # when get_remote_object from worker because the callers of
        # create_remote_object and get_remote_object are not in the same worker.
        # Use sync Ray actor requires this `ray.get`, too.
        ray.get(r)
        return _RayRemoteObjectWrapper(task_state_actor, name)

    @implements(Context.get_remote_object)
    def get_remote_object(self, name: str):
        task_state_actor = self._get_task_state_actor()
        return _RayRemoteObjectWrapper(task_state_actor, name)

    @implements(Context.destroy_remote_object)
    def destroy_remote_object(self, name: str):
        task_state_actor = self._get_task_state_actor()
        task_state_actor.destroy_remote_object.remote(name)


# TODO(fyrestone): Implement more APIs for Ray.
class RayExecutionContext(_RayRemoteObjectContext, ThreadedServiceContext):
    """The context for tiling."""

    def __init__(self, task_context: Dict, task_chunks_meta: Dict, *args, **kwargs):
        super().__init__(*args, **kwargs)
        self._task_context = task_context
        self._task_chunks_meta = task_chunks_meta

    @implements(Context.get_chunks_result)
    def get_chunks_result(self, data_keys: List[str]) -> List:
        logger.info("Getting %s chunks result.", len(data_keys))
        object_refs = [self._task_context[key] for key in data_keys]
        result = ray.get(object_refs)
        logger.info("Got %s chunks result.", len(result))
        return result

    @implements(Context.get_chunks_meta)
    def get_chunks_meta(
        self, data_keys: List[str], fields: List[str] = None, error="raise"
    ) -> List[Dict]:
        result = []
        # TODO(fyrestone): Support get_chunks_meta from meta service if needed.
        for key in data_keys:
            chunk_meta = self._task_chunks_meta[key]
            meta = asdict(chunk_meta)
            meta = {f: meta.get(f) for f in fields}
            result.append(meta)
        return result


# TODO(fyrestone): Implement more APIs for Ray.
class RayExecutionWorkerContext(_RayRemoteObjectContext, dict):
    """The context for executing operands."""

    @classmethod
    @implements(Context.new_custom_log_dir)
    def new_custom_log_dir(cls):
        logger.info(
            "%s does not support register_custom_log_path / new_custom_log_dir",
            cls.__name__,
        )
        return None

    @staticmethod
    @implements(Context.register_custom_log_path)
    def register_custom_log_path(
        session_id: str,
        tileable_op_key: str,
        chunk_op_key: str,
        worker_address: str,
        log_path: str,
    ):
        raise NotImplementedError

    @classmethod
    @implements(Context.set_progress)
    def set_progress(cls, progress: float):
        logger.info(
            "%s does not support set_running_operand_key / set_progress", cls.__name__
        )

    @staticmethod
    @implements(Context.set_running_operand_key)
    def set_running_operand_key(session_id: str, op_key: str):
        raise NotImplementedError

    @classmethod
    @implements(Context.get_storage_info)
    def get_storage_info(
        cls, address: str = None, level: StorageLevel = StorageLevel.MEMORY
    ):
        logger.info("%s does not support get_storage_info", cls.__name__)
        return {}<|MERGE_RESOLUTION|>--- conflicted
+++ resolved
@@ -17,12 +17,8 @@
 from typing import Union, Dict, List
 
 from .....core.context import Context
-<<<<<<< HEAD
+from .....storage.base import StorageLevel
 from .....utils import implements, lazy_import, sync_to_async
-=======
-from .....storage.base import StorageLevel
-from .....utils import implements, lazy_import
->>>>>>> 61c0c516
 from ....context import ThreadedServiceContext
 
 ray = lazy_import("ray")
