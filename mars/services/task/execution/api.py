--- conflicted
+++ resolved
@@ -16,20 +16,15 @@
 from dataclasses import dataclass
 from typing import List, Dict, Any, Type
 
-<<<<<<< HEAD
-from ....core import ChunkGraph
+from ....core import ChunkGraph, Chunk
 from ....resource import Resource
 from ....typing import BandType, TileableType
-=======
-from ....core import ChunkGraph, Chunk
-from ....typing import BandType
->>>>>>> f94b1c2a
 from ...subtask import SubtaskGraph, SubtaskResult
 
 
 @dataclass
 class ExecutionChunkResult:
-    chunk: Chunk  # The chunk key for fetching the result.
+    chunk: Chunk  # The chunk of result.
     meta: Dict  # The chunk meta for iterative tiling.
     context: Any  # The context info, e.g. ray.ObjectRef.
 
