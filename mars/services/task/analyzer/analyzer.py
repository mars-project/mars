--- conflicted
+++ resolved
@@ -19,24 +19,18 @@
 
 from ....config import Config
 from ....core import ChunkGraph, ChunkType, enter_mode
-<<<<<<< HEAD
-from ....core.operand import Fetch, VirtualOperand, LogicKeyGenerator
-from ....core.operand.shuffle import ShuffleType, ShuffleProxy, MapReduceOperand
-from ....resource import Resource
-from ....typing import BandType
-from ....utils import build_fetch, build_fetch_shuffle, tokenize
-=======
 from ....core.operand import (
     Fetch,
     VirtualOperand,
     LogicKeyGenerator,
     MapReduceOperand,
     OperandStage,
+    ShuffleType,
+    ShuffleProxy,
 )
 from ....resource import Resource
 from ....typing import BandType, OperandType
-from ....utils import build_fetch, tokenize
->>>>>>> bc37acfb
+from ....utils import build_fetch, build_fetch_shuffle, tokenize
 from ...subtask import SubtaskGraph, Subtask
 from ..core import Task, new_task_id
 from .assigner import AbstractGraphAssigner, GraphAssigner
