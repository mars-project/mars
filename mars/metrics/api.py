# Copyright 1999-2021 Alibaba Group Holding Ltd.
#
# Licensed under the Apache License, Version 2.0 (the "License");
# you may not use this file except in compliance with the License.
# You may obtain a copy of the License at
#
#      http://www.apache.org/licenses/LICENSE-2.0
#
# Unless required by applicable law or agreed to in writing, software
# distributed under the License is distributed on an "AS IS" BASIS,
# WITHOUT WARRANTIES OR CONDITIONS OF ANY KIND, either express or implied.
# See the License for the specific language governing permissions and
# limitations under the License.

import logging
import time
import weakref

from contextlib import contextmanager
from enum import Enum
from queue import PriorityQueue
from typing import Any, Callable, Dict, List, NamedTuple, Optional, Tuple

from .backends.console import console_metric
from .backends.metric import AbstractMetric
from .backends.prometheus import prometheus_metric
from .backends.ray import ray_metric

logger = logging.getLogger(__name__)

_init = False
_metric_backend = "console"
_backends_cls = {
    "console": console_metric,
    "prometheus": prometheus_metric,
    "ray": ray_metric,
}


_metrics_to_be_initialized = weakref.WeakSet()


def init_metrics(backend="console", config: Dict[str, Any] = None):
    global _init
    if _init is True:
        return

    backend = backend or "console"
    if backend not in _backends_cls:
        raise NotImplementedError(f"Do not support metric backend {backend}")
    global _metric_backend
    _metric_backend = backend
    if _metric_backend == "prometheus":
        try:
            from prometheus_client import start_http_server
            from ..utils import get_next_port

            port = config.get("port", 0) if config else 0
            port = port or get_next_port()
            start_http_server(port)
            logger.warning(
                "Finished startup prometheus http server and port is %d", port
            )
        except ImportError:
            logger.warning(
                "Failed to start prometheus http server because there is no prometheus_client"
            )
    _init = True
    for m in _metrics_to_be_initialized:
        cls = getattr(_backends_cls[_metric_backend], m.type)
        metric = cls(m.name, m.description, m.tag_keys)
        m.set_metric(metric)
    logger.info("Finished initialize the metrics of backend: %s.", _metric_backend)


def shutdown_metrics():
    global _metric_backend
    _metric_backend = "console"
    global _init
    _init = False
    logger.info("Shutdown metrics of backend: %s.", _metric_backend)


<<<<<<< HEAD
class _MetricWrapper(AbstractMetric):
    _metric: AbstractMetric

    def __init__(
        self,
        name: str,
        description: str = "",
        tag_keys: Optional[Tuple[str]] = None,
        type: str = "Counter",
    ):
        self._name = name
        self._description = description
        self._tag_keys = tag_keys or tuple()
        self._type = type
        self._metric = None

    @property
    def type(self):
        return self._type

    @property
    def value(self):
        assert (
            self._metric is not None
        ), "Metric is not initialized, please call `init_metrics()` before using metrics."
        return self._metric.value

    def set_metric(self, metric):
        assert metric is not None, "Argument metric is None, please check it."
        self._metric = metric

    def record(self, value=1, tags: Optional[Dict[str, str]] = None):
        if self._metric is not None:
            self._metric.record(value, tags)
        else:
            logger.warning(
                "Metric is not initialized, please call `init_metrics()` before using metrics."
            )


def gen_metric(func):
    def wrapper(name, descriptions: str = "", tag_keys: Optional[Tuple[str]] = None):
        if _init is True:
            return func(name, descriptions, tag_keys)
        else:
            logger.info("Metric %s will be initialized when invoking `init_metrics`.")
            metric = _MetricWrapper(
                name, descriptions, tag_keys, func.__name__.capitalize()
            )
            _metrics_to_be_initialized.add(metric)
            return metric

    return wrapper
=======
def _check_metrics_valid():
    if not _init:
        logger.warning(
            "Metrics' backend is not initialized explicitly, use `console` "
            "backend by default. You can call like `init_metrics(backend="
            "'prometheus')` before using metrics."
        )
>>>>>>> f77b9d54


class Metrics:
    """
    A factory to generate different types of metrics.

    Note:
        Counter, Meter and Histogram are not thread safe.

    Examples
    --------
    >>> c1 = counter('counter1', 'A counter')
    >>> c1.record(1)

    >>> c2 = counter('counter2', 'A counter', ('service', 'tenant'))
    >>> c2.record(1, {'service': 'mars', 'tenant': 'test'})

    >>> g1 = gauge('gauge1')
    >>> g1.record(1)

    >>> m1 = meter('meter1')
    >>> m1.record(1)

    >>> h1 = histogram('histogram1')
    >>> h1.record(1)
    """

    @staticmethod
    @gen_metric
    def counter(name, description: str = "", tag_keys: Optional[Tuple[str]] = None):
        logger.info(
            "Initializing a counter with name: %s, tag keys: %s, backend: %s",
            name,
            tag_keys,
            _metric_backend,
        )
        return _backends_cls[_metric_backend].Counter(name, description, tag_keys)

    @staticmethod
    @gen_metric
    def gauge(name, description: str = "", tag_keys: Optional[Tuple[str]] = None):
        logger.info(
            "Initializing a gauge whose name: %s, tag keys: %s, backend: %s",
            name,
            tag_keys,
            _metric_backend,
        )
        return _backends_cls[_metric_backend].Gauge(name, description, tag_keys)

    @staticmethod
    @gen_metric
    def meter(name, description: str = "", tag_keys: Optional[Tuple[str]] = None):
        logger.info(
            "Initializing a meter whose name: %s, tag keys: %s, backend: %s",
            name,
            tag_keys,
            _metric_backend,
        )
        return _backends_cls[_metric_backend].Meter(name, description, tag_keys)

    @staticmethod
    @gen_metric
    def histogram(name, description: str = "", tag_keys: Optional[Tuple[str]] = None):
        logger.info(
            "Initializing a histogram whose name: %s, tag keys: %s, backend: %s",
            name,
            tag_keys,
            _metric_backend,
        )
        return _backends_cls[_metric_backend].Histogram(name, description, tag_keys)


class Percentile:
    class PercentileType(Enum):
        P99 = 1
        P95 = 2
        P90 = 3

    def __init__(self, capacity: int, window: int, callback: Callable[[float], None]):
        self._capacity = capacity
        self._window = window
        self._callback = callback
        self._min_heap = PriorityQueue()
        self._cur_num = 0

        if capacity <= 0 or window <= 0:
            raise ValueError(
                f"capacity or window expect to get a positive integer,"
                f"but capacity got: {capacity} and window got: {window}"
            )

    def record_data(self, value):
        store_value = -1 * value
        if self._min_heap.qsize() < self._capacity:
            self._min_heap.put(store_value)
        else:
            top_value = self._min_heap.get_nowait()
            store_value = store_value if top_value < store_value else top_value
            self._min_heap.put(store_value)

        self._cur_num += 1
        if self._cur_num % self._window == 0:
            self._callback(-1 * self._min_heap.get_nowait())
            self._cur_num = 0
            self._min_heap = PriorityQueue()

    @classmethod
    def build_p99(cls, callback: Callable[[float], None], window: int):
        return cls(int(window * 0.01), window, callback)

    @classmethod
    def build_p95(cls, callback: Callable[[float], None], window: int):
        return cls(int(window * 0.05), window, callback)

    @classmethod
    def build_p90(cls, callback: Callable[[float], None], window: int):
        return cls(int(window * 0.1), window, callback)


_percentile_builder = {
    Percentile.PercentileType.P99: Percentile.build_p99,
    Percentile.PercentileType.P95: Percentile.build_p95,
    Percentile.PercentileType.P90: Percentile.build_p90,
}


class PercentileArg(NamedTuple):
    percentile_type: Percentile.PercentileType
    callback: Callable[[float], None]
    window: int


@contextmanager
def record_time_cost_percentile(percentile_args: List[PercentileArg]):
    percentile_list = [
        _percentile_builder[percentile_type](callback, window)
        for percentile_type, callback, window in percentile_args
    ]
    st_time = time.time()

    yield

    cost_time = time.time() - st_time
    for percentile in percentile_list:
        percentile.record_data(cost_time)<|MERGE_RESOLUTION|>--- conflicted
+++ resolved
@@ -81,7 +81,6 @@
     logger.info("Shutdown metrics of backend: %s.", _metric_backend)
 
 
-<<<<<<< HEAD
 class _MetricWrapper(AbstractMetric):
     _metric: AbstractMetric
 
@@ -135,15 +134,6 @@
             return metric
 
     return wrapper
-=======
-def _check_metrics_valid():
-    if not _init:
-        logger.warning(
-            "Metrics' backend is not initialized explicitly, use `console` "
-            "backend by default. You can call like `init_metrics(backend="
-            "'prometheus')` before using metrics."
-        )
->>>>>>> f77b9d54
 
 
 class Metrics:
