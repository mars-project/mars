#!/usr/bin/env python
# -*- coding: utf-8 -*-
# Copyright 1999-2020 Alibaba Group Holding Ltd.
#
# Licensed under the Apache License, Version 2.0 (the "License");
# you may not use this file except in compliance with the License.
# You may obtain a copy of the License at
#
#      http://www.apache.org/licenses/LICENSE-2.0
#
# Unless required by applicable law or agreed to in writing, software
# distributed under the License is distributed on an "AS IS" BASIS,
# WITHOUT WARRANTIES OR CONDITIONS OF ANY KIND, either express or implied.
# See the License for the specific language governing permissions and
# limitations under the License.

import functools
import importlib
import inspect
import json
import logging
import numbers
import os
import pkgutil
import random
import shutil
import socket
import struct
import sys
import time
import zlib
import threading
import itertools
import weakref

import numpy as np
import pandas as pd

from .compat import irange, functools32, getargspec
from ._utils import to_binary, to_str, to_text, tokenize, tokenize_int, register_tokenizer,\
    insert_reversed_tuple
from .config import options
from .lib.tblib import Traceback

logger = logging.getLogger(__name__)
random.seed(int(time.time()) * os.getpid())


# make flake8 happy by referencing these imports
tokenize = tokenize
register_tokenizer = register_tokenizer
insert_reversed_tuple = insert_reversed_tuple


# fix encoding conversion problem under windows
if sys.platform == 'win32':  # pragma: no cover
    def _replace_default_encoding(func):
        def _fun(s, encoding=None):
            encoding = encoding or getattr(sys.stdout, 'encoding', None) or 'mbcs'
            return func(s, encoding=encoding)

        _fun.__name__ = func.__name__
        _fun.__doc__ = func.__doc__
        return _fun

    to_binary = _replace_default_encoding(to_binary)
    to_text = _replace_default_encoding(to_text)
    to_str = _replace_default_encoding(to_str)


class AttributeDict(dict):
    def __getattr__(self, item):
        try:
            return self[item]
        except KeyError:
            raise AttributeError(
                "'AttributeDict' object has no attribute {0}".format(item))


def on_serialize_shape(shape):
    if shape:
        return tuple(s if not np.isnan(s) else -1 for s in shape)
    return shape


def on_deserialize_shape(shape):
    if shape:
        return tuple(s if s != -1 else np.nan for s in shape)
    return shape


def on_serialize_numpy_type(value):
    return value.item() if isinstance(value, np.generic) else value


def on_serialize_nsplits(value):
    if value is None:
        return None
    new_nsplits = []
    for dim_splits in value:
        new_nsplits.append(tuple(None if np.isnan(v) else v for v in dim_splits))
    return tuple(new_nsplits)


_memory_size_indices = {'': 0, 'k': 1, 'm': 2, 'g': 3, 't': 4}


def parse_readable_size(value):
    if isinstance(value, numbers.Number):
        return float(value), False

    value = value.strip().lower()
    num_pos = 0
    while num_pos < len(value) and value[num_pos] in '0123456789.-':
        num_pos += 1

    value, suffix = value[:num_pos], value[num_pos:]
    suffix = suffix.strip()
    if suffix.endswith('%'):
        return float(value) / 100, True

    try:
        return float(value) * (1024 ** _memory_size_indices[suffix[:1]]), False
    except (ValueError, KeyError):
        raise ValueError('Unknown limitation value: {0}'.format(value))


def readable_size(size):
    if size < 1024:
        return size
    elif 1024 <= size < 1024 ** 2:
        return '{0:.2f}K'.format(size * 1.0 / 1024)
    elif 1024 ** 2 <= size < 1024 ** 3:
        return '{0:.2f}M'.format(size * 1.0 / (1024 ** 2))
    elif 1024 ** 3 <= size < 1024 ** 4:
        return '{0:.2f}G'.format(size * 1.0 / (1024 ** 3))
    else:
        return '{0:.2f}T'.format(size * 1.0 / (1024 ** 4))


_commit_hash, _commit_ref = None, None


def git_info():
    from ._version import get_git_info

    global _commit_hash, _commit_ref
    if _commit_ref is not None:
        if _commit_hash is None:
            return None
        return _commit_hash, _commit_ref

    git_tuple = get_git_info()
    if git_tuple is None:
        _commit_ref, _commit_hash = ':INVALID:', None
        return None
    else:
        _commit_hash, _commit_ref = git_tuple
        return git_tuple


LOW_PORT_BOUND = 10000
HIGH_PORT_BOUND = 65535
_local_occupied_ports = set()


def _get_ports_from_netstat():
    import psutil
    import subprocess
    while True:
        p = subprocess.Popen('netstat -a -n -p tcp'.split(), stdout=subprocess.PIPE)
        # in python 2, subprocess does not support waiting for fixed seconds
        ps_proc = psutil.Process(p.pid)
        try:
            ps_proc.wait(5)
            break
        except:  # noqa: E721  # pragma: no cover
            ps_proc.terminate()
            continue
    occupied = set()
    for line in p.stdout:
        line = to_str(line)
        if '.' not in line:
            continue
        for part in line.split():
            if '.' in part:
                _, port_str = part.rsplit('.', 1)
                if port_str == '*':
                    continue
                port = int(port_str)
                if LOW_PORT_BOUND <= port <= HIGH_PORT_BOUND:
                    occupied.add(int(port_str))
                break
    p.stdout.close()
    return occupied


def get_next_port(typ=None):
    import psutil
    try:
        conns = psutil.net_connections()
        typ = typ or socket.SOCK_STREAM
        occupied = set(sc.laddr.port for sc in conns
                       if sc.type == typ and LOW_PORT_BOUND <= sc.laddr.port <= HIGH_PORT_BOUND)
    except psutil.AccessDenied:
        occupied = _get_ports_from_netstat()

    occupied.update(_local_occupied_ports)
    randn = struct.unpack('<Q', os.urandom(8))[0]
    idx = int(randn % (1 + HIGH_PORT_BOUND - LOW_PORT_BOUND - len(occupied)))
    for i in irange(LOW_PORT_BOUND, HIGH_PORT_BOUND + 1):
        if i in occupied:
            continue
        if idx == 0:
            _local_occupied_ports.add(i)
            return i
        idx -= 1
    raise SystemError('No ports available.')


@functools32.lru_cache(200)
def mod_hash(val, modulus):
    return tokenize_int(val) % modulus


class classproperty(object):
    def __init__(self, f):
        self.f = f

    def __get__(self, obj, owner):
        return self.f(owner)


def lazy_import(name, package=None, globals=None, locals=None, rename=None):
    rename = rename or name
    prefix_name = name.split('.', 1)[0]

    class LazyModule(object):
        def __getattr__(self, item):
            real_mod = importlib.import_module(name, package=package)
            if globals is not None and rename in globals:
                globals[rename] = real_mod
            elif locals is not None:
                locals[rename] = real_mod
            return getattr(real_mod, item)

    if pkgutil.find_loader(prefix_name) is not None:
        return LazyModule()
    else:
        return None


def serialize_graph(graph, compress=False):
    ser_graph = graph.to_pb().SerializeToString()
    if compress:
        ser_graph = zlib.compress(ser_graph)
    return ser_graph


def deserialize_graph(ser_graph, graph_cls=None):
    from google.protobuf.message import DecodeError
    from .serialize.protos.graph_pb2 import GraphDef
    from .graph import DirectedGraph
    graph_cls = graph_cls or DirectedGraph
    ser_graph_bin = to_binary(ser_graph)
    g = GraphDef()
    try:
        ser_graph = ser_graph
        g.ParseFromString(ser_graph_bin)
        return graph_cls.from_pb(g)
    except DecodeError:
        pass

    try:
        ser_graph_bin = zlib.decompress(ser_graph_bin)
        g.ParseFromString(ser_graph_bin)
        return graph_cls.from_pb(g)
    except (zlib.error, DecodeError):
        json_obj = json.loads(to_str(ser_graph))
        return graph_cls.from_json(json_obj)


if sys.version_info[0] < 3:
    def wraps(fun):
        if isinstance(fun, functools.partial):
            return lambda f: f
        return functools.wraps(fun)
else:
    wraps = functools.wraps


def calc_data_size(dt):
    if dt is None:
        return 0

    if isinstance(dt, tuple):
        return sum(calc_data_size(c) for c in dt)

    if hasattr(dt, 'nbytes'):
        return max(sys.getsizeof(dt), dt.nbytes)
    if hasattr(dt, 'shape') and len(dt.shape) == 0:
        return 0
    if hasattr(dt, 'memory_usage'):
        return sys.getsizeof(dt)
    if hasattr(dt, 'dtypes') and hasattr(dt, 'shape'):
        return dt.shape[0] * sum(dtype.itemsize for dtype in dt.dtypes)
    if hasattr(dt, 'dtype') and hasattr(dt, 'shape'):
        return dt.shape[0] * dt.dtype.itemsize

    # object chunk
    return sys.getsizeof(dt)


def get_shuffle_input_keys_idxes(chunk):
    from .operands import ShuffleProxy

    if isinstance(chunk.op, ShuffleProxy):
        return [inp.key for inp in chunk.inputs], [inp.index for inp in chunk.inputs]
    else:
        return chunk.op.to_fetch_keys, chunk.op.to_fetch_idxes


def _get_mod_logger():
    mod_logger = None
    frame_globals = inspect.currentframe().f_back.f_globals
    for logger_name in ('logger', 'LOG', 'LOGGER'):
        if logger_name in frame_globals:
            mod_logger = frame_globals[logger_name]
            break
    return mod_logger


def log_unhandled(func):
    mod_logger = _get_mod_logger()
    if not mod_logger:
        return func

    func_name = getattr(func, '__qualname__', func.__module__ + func.__name__)
    func_args = getargspec(func)

    @wraps(func)
    def _wrapped(*args, **kwargs):
        try:
            return func(*args, **kwargs)
        except:  # noqa: E722
            kwcopy = kwargs.copy()
            kwcopy.update(zip(func_args.args, args))
            if getattr(func, '__closure__', None) is not None:
                kwargs.update(zip(
                    func.__code__.co_freevars + getattr(func.__code__, 'co_cellvars', ()),
                    [getattr(c, 'cell_contents', None) for c in func.__closure__],
                ))

            messages = []
            for k, v in kwcopy.items():
                if 'key' in k:
                    messages.append('%s=%r' % (k, v))

            err_msg = 'Unexpected exception occurred in %s.' % func_name
            if messages:
                err_msg += ' ' + ' '.join(messages)
            mod_logger.exception(err_msg)
            raise
    return _wrapped


_kernel_mode = threading.local()


def is_eager_mode():
    if getattr(_kernel_mode, 'eager', None) is None:
        return options.eager_mode
    return _kernel_mode.eager


def kernel_mode(func):
    """
    A decorator for kernel functions.
    When eager mode is on, expressions will be executed after `new_entities`, however
    `new_entities` is also called in `Executor` and `OperandTilesHandler`, this decorator
    provides an options context for kernel functions to avoid execution.
    """

    def _wrapped(*args, **kwargs):
        try:
            enter_eager_count = getattr(_kernel_mode, 'eager_count', 0)
            if enter_eager_count == 0:
                _kernel_mode.eager = False
            _kernel_mode.eager_count = enter_eager_count + 1
            return func(*args, **kwargs)
        finally:
            _kernel_mode.eager_count -= 1
            if _kernel_mode.eager_count == 0:
                _kernel_mode.eager = None

    return _wrapped


def build_tileable_graph(tileables, executed_tileable_keys, graph=None):
    from .tiles import TileableGraphBuilder
    from .optimizes.tileable_graph.core import OptimizeIntegratedTileableGraphBuilder

    with build_mode():
        node_to_copy = weakref.WeakKeyDictionary()
        node_to_fetch = weakref.WeakKeyDictionary()
        copied = weakref.WeakSet()

        def replace_with_fetch_or_copy(n):
            n = n.data if hasattr(n, 'data') else n
            if n in copied:
                return n
            if n.key in executed_tileable_keys:
                if n not in node_to_fetch:
                    c = node_to_copy[n] = node_to_fetch[n] = build_fetch(n).data
                    copied.add(c)
                return node_to_fetch[n]
            if n not in node_to_copy:
                copy_op = n.op.copy()
                params = []
                for o in n.op.outputs:
                    p = o.params.copy()
                    p.update(o.extra_params)
                    p['_key'] = o.key
                    params.append(p)
                copies = copy_op.new_tileables([replace_with_fetch_or_copy(inp) for inp in n.inputs],
                                               kws=params, output_limit=len(params))
                for o, copy in zip(n.op.outputs, copies):
                    node_to_copy[o] = copy.data
                    copied.add(copy.data)
            return node_to_copy[n]

        if options.optimize_tileable_graph:
            tileable_graph_builder = OptimizeIntegratedTileableGraphBuilder(
                graph=graph, node_processor=replace_with_fetch_or_copy)
        else:
            tileable_graph_builder = TileableGraphBuilder(
                graph=graph, node_processor=replace_with_fetch_or_copy)
        return tileable_graph_builder.build(tileables)


_build_mode = threading.local()


class BuildMode(object):
    def __init__(self):
        self.is_build_mode = False
        self._old_mode = None
        self._enter_times = 0

    def __enter__(self):
        if self._enter_times == 0:
            # check to prevent nested enter and exit
            self._old_mode = self.is_build_mode
            self.is_build_mode = True
        self._enter_times += 1

    def __exit__(self, *_):
        self._enter_times -= 1
        if self._enter_times == 0:
            self.is_build_mode = self._old_mode
            self._old_mode = None


def build_mode():
    ret = getattr(_build_mode, 'build_mode', None)
    if ret is None:
        ret = BuildMode()
        _build_mode.build_mode = ret

    return ret


def enter_build_mode(func):
    """
    Decorator version of build_mode.

    :param func: function
    :return: the result of function
    """
    def inner(*args, **kwargs):
        with build_mode():
            return func(*args, **kwargs)
    return inner


def build_exc_info(exc_type, *args, **kwargs):
    try:
        raise exc_type(*args, **kwargs)
    except exc_type:
        exc_info = sys.exc_info()
        tb = exc_info[-1]
        back_frame = tb.tb_frame.f_back
        tb_builder = object.__new__(Traceback)
        tb_builder.tb_frame = back_frame
        tb_builder.tb_lineno = back_frame.f_lineno
        tb_builder.tb_next = tb.tb_next
        return exc_info[:2] + (tb_builder.as_traceback(),)


class BlacklistSet(object):
    def __init__(self, expire_time):
        self._key_time = dict()
        self._expire_time = expire_time

    def add(self, key):
        self._key_time[key] = time.time()

    def remove(self, key):
        t = self._key_time[key]
        del self._key_time[key]
        if t < time.time() - self._expire_time:
            raise KeyError(key)

    def update(self, keys):
        t = time.time()
        for k in keys:
            self._key_time[k] = t

    def __contains__(self, item):
        try:
            if self._key_time[item] >= time.time() - self._expire_time:
                return True
            else:
                del self._key_time[item]
                return False
        except KeyError:
            return False

    def __iter__(self):
        rmv_list = []
        exp_time = time.time() - self._expire_time
        for k, t in self._key_time.items():
            if t >= exp_time:
                yield k
            else:
                rmv_list.append(k)
        for k in rmv_list:
            del self._key_time[k]


def build_fetch_chunk(chunk, input_chunk_keys=None, **kwargs):
    from .operands import ShuffleProxy

    chunk_op = chunk.op
    params = chunk.params.copy()

    if isinstance(chunk_op, ShuffleProxy):
        # for shuffle nodes, we build FetchShuffle chunks
        # to replace ShuffleProxy
        to_fetch_keys = [pinp.key for pinp in chunk.inputs
                         if input_chunk_keys is None or pinp.key in input_chunk_keys]
        to_fetch_idxes = [pinp.index for pinp in chunk.inputs]
        op = chunk_op.get_fetch_op_cls(chunk)(to_fetch_keys=to_fetch_keys, to_fetch_idxes=to_fetch_idxes)
    else:
        # for non-shuffle nodes, we build Fetch chunks
        # to replace original chunk
        op = chunk_op.get_fetch_op_cls(chunk)(sparse=chunk.op.sparse)
    return op.new_chunk(None, kws=[params], _key=chunk.key, _id=chunk.id, **kwargs)


def build_fetch_tileable(tileable):
    if tileable.is_coarse():
        chunks = None
    else:
        chunks = []
        for c in tileable.chunks:
            fetch_chunk = build_fetch_chunk(c, index=c.index)
            chunks.append(fetch_chunk)

    tileable_op = tileable.op
    params = tileable.params.copy()

    new_op = tileable_op.get_fetch_op_cls(tileable)(_id=tileable_op.id)
    return new_op.new_tileables(None, chunks=chunks, nsplits=tileable.nsplits,
                                _key=tileable.key, _id=tileable.id, **params)[0]


def build_fetch(entity):
    from .core import Chunk, ChunkData
    if isinstance(entity, (Chunk, ChunkData)):
        return build_fetch_chunk(entity)
    elif hasattr(entity, 'tiles'):
        return build_fetch_tileable(entity)
    else:
        raise TypeError('Type %s not supported' % type(entity).__name__)


def build_fuse_chunk(fused_chunks, **kwargs):
    head_chunk = fused_chunks[0]
    tail_chunk = fused_chunks[-1]
    chunk_op = tail_chunk.op
    params = tail_chunk.params.copy()

    fuse_op = chunk_op.get_fuse_op_cls(tail_chunk)(
        sparse=chunk_op.sparse, _key=chunk_op.key, _gpu=tail_chunk.op.gpu,
        _operands=[c.op for c in fused_chunks])
    return fuse_op.new_chunk(
        head_chunk.inputs, kws=[params], _key=tail_chunk.key, _composed=fused_chunks, **kwargs)


def get_chunk_shuffle_key(chunk):
    op = chunk.op
    try:
        return op.shuffle_key
    except AttributeError:
        from .operands import Fuse
        if isinstance(op, Fuse):
            return chunk.composed[0].op.shuffle_key
        else:  # pragma: no cover
            raise


def merge_chunks(chunk_results):
    """
    Concatenate chunk results according to index.
    :param chunk_results: list of tuple, {(chunk_idx, chunk_result), ...,}
    :return:
    """
    from .lib.sparse import SparseNDArray
    from .tensor.array_utils import get_array_module

    chunk_results = sorted(chunk_results, key=lambda x: x[0])
    v = chunk_results[0][1]
    if isinstance(v, (np.ndarray, SparseNDArray)):
        xp = get_array_module(v)
        ndim = v.ndim
        for i in range(ndim - 1):
            new_chunks = []
            for idx, cs in itertools.groupby(chunk_results, key=lambda t: t[0][:-1]):
                new_chunks.append((idx, xp.concatenate([c[1] for c in cs], axis=ndim - i - 1)))
            chunk_results = new_chunks
        concat_result = xp.concatenate([c[1] for c in chunk_results])
        return concat_result
    elif isinstance(v, pd.DataFrame):
        concats = []
        for _, cs in itertools.groupby(chunk_results, key=lambda t: t[0][0]):
            concats.append(pd.concat([c[1] for c in cs], axis='columns'))
        return pd.concat(concats, axis='index')
    elif isinstance(v, pd.Series):
        return pd.concat([c[1] for c in chunk_results])
    else:
        result = None
        for cr in chunk_results:
            if not cr[1]:
                continue
            if result is None:
                result = cr[1]
            else:
                raise TypeError('unsupported type %s' % type(v))
        return result


def calc_nsplits(chunk_idx_to_shape):
    """
    Calculate a tiled entity's nsplits
    :param chunk_idx_to_shape: Dict type, {chunk_idx: chunk_shape}
    :return: nsplits
    """
    ndim = len(next(iter(chunk_idx_to_shape)))
    tileable_nsplits = []
    # for each dimension, record chunk shape whose index is zero on other dimensions
    for i in range(ndim):
        splits = []
        for index, shape in chunk_idx_to_shape.items():
            if all(idx == 0 for j, idx in enumerate(index) if j != i):
                splits.append(shape[i])
        tileable_nsplits.append(tuple(splits))
    return tuple(tileable_nsplits)


def sort_dataframe_result(df, result):
    """ sort DataFrame on client according to `should_be_monotonic` attribute """
    if hasattr(df, 'index_value'):
        if getattr(df.index_value, 'should_be_monotonic', False):
            result.sort_index(inplace=True)
        if hasattr(df, 'columns_value'):
            if getattr(df.columns_value, 'should_be_monotonic', False):
                result.sort_index(axis=1, inplace=True)
    return result


def numpy_dtype_from_descr_json(obj):
    """
    Construct numpy dtype from it's np.dtype.descr.

    The dtype can be trivial, but can also be very complex (nested) record type. In that
    case, the tuple in `descr` will be made as `list`, which can be understood by `np.dtype()`.
    This utility helps the reconstruct work.
    """
    if isinstance(obj, list):
        return np.dtype([(k, numpy_dtype_from_descr_json(v)) for k, v in obj])
    return obj


def check_chunks_unknown_shape(tileables, error_cls):
    for t in tileables:
        for ns in t.nsplits:
            if any(np.isnan(s) for s in ns):
                raise error_cls(
                    'Input tileable {} has chunks with unknown shape'.format(t))


def has_unknown_shape(tiled):
    if getattr(tiled, 'shape', None) is None:
        return False
    if any(np.isnan(s) for s in tiled.shape):
        return True
    if any(np.isnan(s) for s in itertools.chain(*tiled.nsplits)):
        return True
    return False


<<<<<<< HEAD
def copy_tileables(*tileables, inputs=None, copy_key=True, copy_id=True):
    if len(tileables) == 1:
        tileable = tileables[0]
        op = tileable.op.copy().reset_key()
        params = tileable.extra_params
        if copy_key:
            params['_key'] = tileable.key
        if copy_id:
            params['_id'] = tileable.id
        inputs = inputs or tileable.inputs
        return op.new_tileables(inputs, kws=[tileable.params.copy()], **params)[0]
    else:
        if set([t.op for t in tileables]) != 1:
            raise TypeError("All tileables' operands should be same.")
        op = tileables[0].op.copy().reset_key()
        kws = []
        for t in tileables:
            params = t.params.copy()
            if copy_key:
                params['_key'] = t.key
            if copy_id:
                params['_id'] = t.id
            params.update(t.extra_params)
            kws.append(params)
        inputs = inputs or op.inputs
        return op.new_tileables(inputs, kws=kws, output_limit=len(kws))


=======
def kill_process_tree(pid, include_parent=True):
    try:
        import psutil
    except ImportError:  # pragma: no cover
        return
    try:
        proc = psutil.Process(pid)
    except psutil.NoSuchProcess:
        return

    plasma_sock_dir = None
    children = proc.children(recursive=True)
    if include_parent:
        children.append(proc)
    for p in children:
        try:
            if 'plasma' in p.name():
                plasma_sock_dir = next((conn.laddr for conn in p.connections('unix')
                                        if 'plasma' in conn.laddr), None)
            p.kill()
        except psutil.NoSuchProcess:  # pragma: no cover
            pass
    if plasma_sock_dir:
        shutil.rmtree(plasma_sock_dir, ignore_errors=True)
>>>>>>> f41da157
<|MERGE_RESOLUTION|>--- conflicted
+++ resolved
@@ -710,7 +710,32 @@
     return False
 
 
-<<<<<<< HEAD
+def kill_process_tree(pid, include_parent=True):
+    try:
+        import psutil
+    except ImportError:  # pragma: no cover
+        return
+    try:
+        proc = psutil.Process(pid)
+    except psutil.NoSuchProcess:
+        return
+
+    plasma_sock_dir = None
+    children = proc.children(recursive=True)
+    if include_parent:
+        children.append(proc)
+    for p in children:
+        try:
+            if 'plasma' in p.name():
+                plasma_sock_dir = next((conn.laddr for conn in p.connections('unix')
+                                        if 'plasma' in conn.laddr), None)
+            p.kill()
+        except psutil.NoSuchProcess:  # pragma: no cover
+            pass
+    if plasma_sock_dir:
+        shutil.rmtree(plasma_sock_dir, ignore_errors=True)
+
+
 def copy_tileables(*tileables, inputs=None, copy_key=True, copy_id=True):
     if len(tileables) == 1:
         tileable = tileables[0]
@@ -739,29 +764,3 @@
         return op.new_tileables(inputs, kws=kws, output_limit=len(kws))
 
 
-=======
-def kill_process_tree(pid, include_parent=True):
-    try:
-        import psutil
-    except ImportError:  # pragma: no cover
-        return
-    try:
-        proc = psutil.Process(pid)
-    except psutil.NoSuchProcess:
-        return
-
-    plasma_sock_dir = None
-    children = proc.children(recursive=True)
-    if include_parent:
-        children.append(proc)
-    for p in children:
-        try:
-            if 'plasma' in p.name():
-                plasma_sock_dir = next((conn.laddr for conn in p.connections('unix')
-                                        if 'plasma' in conn.laddr), None)
-            p.kill()
-        except psutil.NoSuchProcess:  # pragma: no cover
-            pass
-    if plasma_sock_dir:
-        shutil.rmtree(plasma_sock_dir, ignore_errors=True)
->>>>>>> f41da157
