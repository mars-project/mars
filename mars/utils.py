#!/usr/bin/env python
# -*- coding: utf-8 -*-
# Copyright 1999-2021 Alibaba Group Holding Ltd.
#
# Licensed under the Apache License, Version 2.0 (the "License");
# you may not use this file except in compliance with the License.
# You may obtain a copy of the License at
#
#      http://www.apache.org/licenses/LICENSE-2.0
#
# Unless required by applicable law or agreed to in writing, software
# distributed under the License is distributed on an "AS IS" BASIS,
# WITHOUT WARRANTIES OR CONDITIONS OF ANY KIND, either express or implied.
# See the License for the specific language governing permissions and
# limitations under the License.

import asyncio
import dataclasses
import enum
import functools
import importlib
import inspect
import io
import itertools
import logging
import numbers
import operator
import os
import cloudpickle as pickle
import pkgutil
import random
import socket
import struct
import sys
import threading
import time
import types
import warnings
import zlib
from abc import ABC
from contextlib import contextmanager
from typing import (
    Any,
    List,
    Dict,
    NamedTuple,
    Set,
    Tuple,
    Type,
    Union,
    Callable,
    Optional,
)
from types import TracebackType

import numpy as np
import pandas as pd
from sklearn.base import BaseEstimator

from ._utils import (  # noqa: F401 # pylint: disable=unused-import
    to_binary,
    to_str,
    to_text,
    TypeDispatcher,
    tokenize,
    tokenize_int,
    register_tokenizer,
    ceildiv,
    Timer,
)
from .lib.version import parse as parse_version
from .typing import ChunkType, TileableType, EntityType, OperandType

try:
    import ray
except ImportError:
    ray = None

logger = logging.getLogger(__name__)
random.seed(int(time.time()) * os.getpid())
pd_release_version: Tuple[int] = parse_version(pd.__version__).release

OBJECT_FIELD_OVERHEAD = 50

# make flake8 happy by referencing these imports
TypeDispatcher = TypeDispatcher
tokenize = tokenize
register_tokenizer = register_tokenizer
ceildiv = ceildiv
_create_task = asyncio.create_task


# fix encoding conversion problem under windows
if sys.platform == "win32":  # pragma: no cover

    def _replace_default_encoding(func):
        def _fun(s, encoding=None):
            encoding = encoding or getattr(sys.stdout, "encoding", None) or "mbcs"
            return func(s, encoding=encoding)

        _fun.__name__ = func.__name__
        _fun.__doc__ = func.__doc__
        return _fun

    to_binary = _replace_default_encoding(to_binary)
    to_text = _replace_default_encoding(to_text)
    to_str = _replace_default_encoding(to_str)


try:
    from pandas._libs.lib import NoDefault, no_default
except ImportError:  # pragma: no cover

    class NoDefault(enum.Enum):
        no_default = "NO_DEFAULT"

        def __repr__(self) -> str:
            return "<no_default>"

    no_default = NoDefault.no_default


class AttributeDict(dict):
    def __getattr__(self, item):
        try:
            return self[item]
        except KeyError:
            raise AttributeError(f"'AttributeDict' object has no attribute {item}")


def get_bool_environ(var_name: str) -> Optional[bool]:
    var_value = os.environ.get(var_name)
    if not var_value:
        return None
    return bool(int(var_value))


def on_serialize_shape(shape: Tuple[int]):
    if shape:
        return tuple(s if not np.isnan(s) else -1 for s in shape)
    return shape


def on_deserialize_shape(shape: Tuple[int]):
    if shape:
        return tuple(s if s != -1 else np.nan for s in shape)
    return shape


def on_serialize_numpy_type(value: np.dtype):
    if value is pd.NaT:
        value = None
    return value.item() if isinstance(value, np.generic) else value


def on_serialize_nsplits(value: Tuple[Tuple[int]]):
    if value is None:
        return None
    new_nsplits = []
    for dim_splits in value:
        new_nsplits.append(tuple(None if np.isnan(v) else v for v in dim_splits))
    return tuple(new_nsplits)


_memory_size_indices = {"": 0, "k": 1, "m": 2, "g": 3, "t": 4}


def calc_size_by_str(
    value: Union[str, int, None], total: Union[int, None]
) -> Optional[int]:
    if value is None:
        return None
    if isinstance(value, int):
        return value
    mem_limit, is_percent = parse_readable_size(value)
    if is_percent:
        return int(total * mem_limit) if total is not None else None
    else:
        return int(mem_limit)


def parse_readable_size(value: Union[str, int, float]) -> Tuple[float, bool]:
    if isinstance(value, numbers.Number):
        return float(value), False

    value = value.strip().lower()
    num_pos = 0
    while num_pos < len(value) and value[num_pos] in "0123456789.-":
        num_pos += 1

    value, suffix = value[:num_pos], value[num_pos:]
    suffix = suffix.strip()
    if suffix.endswith("%"):
        return float(value) / 100, True

    try:
        return float(value) * (1024 ** _memory_size_indices[suffix[:1]]), False
    except (ValueError, KeyError):
        raise ValueError(f"Unknown limitation value: {value}")


def readable_size(size: int, trunc: bool = False) -> str:
    if size < 1024:
        ret_size = size
        size_unit = ""
    elif 1024 <= size < 1024**2:
        ret_size = size * 1.0 / 1024
        size_unit = "K"
    elif 1024**2 <= size < 1024**3:
        ret_size = size * 1.0 / (1024**2)
        size_unit = "M"
    elif 1024**3 <= size < 1024**4:
        ret_size = size * 1.0 / (1024**3)
        size_unit = "G"
    else:
        ret_size = size * 1.0 / (1024**4)
        size_unit = "T"

    if not trunc:
        return "{0:.2f}{1}".format(ret_size, size_unit)
    else:
        return f"{int(ret_size)}{size_unit}"


_git_info = None


class GitInfo(NamedTuple):
    commit_hash: str
    commit_ref: str


def git_info():
    from ._version import get_versions

    global _git_info

    if _git_info is not None:
        return _git_info

    versions = get_versions()
    _git_info = GitInfo(versions["full-revisionid"], versions["version"])
    return _git_info


LOW_PORT_BOUND = 10000
HIGH_PORT_BOUND = 65535
_local_occupied_ports = set()


def _get_ports_from_netstat() -> Set[int]:
    import subprocess

    while True:
        p = subprocess.Popen("netstat -a -n -p tcp".split(), stdout=subprocess.PIPE)
        try:
            outs, _ = p.communicate(timeout=5)
            outs = outs.split(to_binary(os.linesep))
            occupied = set()
            for line in outs:
                if b"." not in line:
                    continue
                line = to_str(line)
                for part in line.split():
                    # in windows, netstat uses ':' to separate host and port
                    part = part.replace(":", ".")
                    if "." in part:
                        _, port_str = part.rsplit(".", 1)
                        if port_str == "*":
                            continue
                        port = int(port_str)
                        if LOW_PORT_BOUND <= port <= HIGH_PORT_BOUND:
                            occupied.add(int(port_str))
                        break
            return occupied
        except subprocess.TimeoutExpired:
            p.kill()
            continue


def get_next_port(typ: int = None, occupy: bool = True) -> int:
    import psutil

    if sys.platform.lower().startswith("win"):
        occupied = _get_ports_from_netstat()
    else:
        try:
            conns = psutil.net_connections()
            typ = typ or socket.SOCK_STREAM
            occupied = set(
                sc.laddr.port
                for sc in conns
                if sc.type == typ and LOW_PORT_BOUND <= sc.laddr.port <= HIGH_PORT_BOUND
            )
        except psutil.AccessDenied:
            occupied = _get_ports_from_netstat()

    occupied.update(_local_occupied_ports)
    randn = struct.unpack("<Q", os.urandom(8))[0]
    random.seed(int(time.time() * 1000000) | randn)
    randn = random.randint(0, 100000000)

    idx = int(randn % (1 + HIGH_PORT_BOUND - LOW_PORT_BOUND - len(occupied)))
    for i in range(LOW_PORT_BOUND, HIGH_PORT_BOUND + 1):
        if i in occupied:
            continue
        if idx == 0:
            if occupy:
                _local_occupied_ports.add(i)
            return i
        idx -= 1
    raise SystemError("No ports available.")


@functools.lru_cache(200)
def mod_hash(val: Any, modulus: int):
    return tokenize_int(val) % modulus


class classproperty:
    def __init__(self, f):
        self.f = f

    def __get__(self, obj, owner):
        return self.f(owner)


def lazy_import(
    name: str,
    package: str = None,
    globals: Dict = None,  # pylint: disable=redefined-builtin
    locals: Dict = None,  # pylint: disable=redefined-builtin
    rename: str = None,
):
    rename = rename or name
    prefix_name = name.split(".", 1)[0]

    class LazyModule(object):
        def __getattr__(self, item):
            if item.startswith("_pytest") or item in ("__bases__", "__test__"):
                raise AttributeError(item)

            real_mod = importlib.import_module(name, package=package)
            if globals is not None and rename in globals:
                globals[rename] = real_mod
            elif locals is not None:
                locals[rename] = real_mod
            return getattr(real_mod, item)

    if pkgutil.find_loader(prefix_name) is not None:
        return LazyModule()
    else:
        return None


def serialize_serializable(serializable, compress: bool = False):
    from .serialization import serialize

    bio = io.BytesIO()
    header, buffers = serialize(serializable)
    header["buf_sizes"] = [getattr(buf, "nbytes", len(buf)) for buf in buffers]
    s_header = pickle.dumps(header)
    bio.write(struct.pack("<Q", len(s_header)))
    bio.write(s_header)
    for buf in buffers:
        bio.write(buf)
    ser_graph = bio.getvalue()

    if compress:
        ser_graph = zlib.compress(ser_graph)
    return ser_graph


def deserialize_serializable(ser_serializable: bytes):
    from .serialization import deserialize

    bio = io.BytesIO(ser_serializable)
    s_header_length = struct.unpack("Q", bio.read(8))[0]
    header2 = pickle.loads(bio.read(s_header_length))
    buffers2 = [bio.read(s) for s in header2["buf_sizes"]]
    return deserialize(header2, buffers2)


def register_ray_serializer(obj_type, serializer=None, deserializer=None):
    ray = lazy_import("ray")
    if ray:
        try:
            ray.register_custom_serializer(
                obj_type, serializer=serializer, deserializer=deserializer
            )
        except AttributeError:  # ray >= 1.0
            try:
                from ray.worker import global_worker

                global_worker.check_connected()
                context = global_worker.get_serialization_context()
                context.register_custom_serializer(
                    obj_type, serializer=serializer, deserializer=deserializer
                )
            except AttributeError:  # ray >= 1.2.0
                ray.util.register_serializer(
                    obj_type, serializer=serializer, deserializer=deserializer
                )


def calc_data_size(dt: Any, shape: Tuple[int] = None) -> int:
    from .dataframe.core import IndexValue

    if dt is None:
        return 0

    if isinstance(dt, tuple):
        return sum(calc_data_size(c) for c in dt)

    shape = getattr(dt, "shape", None) or shape
    if isinstance(dt, (pd.DataFrame, pd.Series)):
        return estimate_pandas_size(dt)
    if hasattr(dt, "estimate_size"):
        return dt.estimate_size()
    if hasattr(dt, "nbytes"):
        return max(sys.getsizeof(dt), dt.nbytes)
    if hasattr(dt, "shape") and len(dt.shape) == 0:
        return 0
    if hasattr(dt, "dtypes") and shape is not None:
        size = shape[0] * sum(dtype.itemsize for dtype in dt.dtypes)
        try:
            index_value_value = dt.index_value.value
            if hasattr(index_value_value, "dtype") and not isinstance(
                index_value_value, IndexValue.RangeIndex
            ):
                size += calc_data_size(index_value_value, shape=shape)
        except AttributeError:
            pass
        return size
    if hasattr(dt, "dtype") and shape is not None:
        return shape[0] * dt.dtype.itemsize

    # object chunk
    return sys.getsizeof(dt)


def estimate_pandas_size(
    pd_obj, max_samples: int = 10, min_sample_rows: int = 100
) -> int:
    if len(pd_obj) <= min_sample_rows or isinstance(pd_obj, pd.RangeIndex):
        return sys.getsizeof(pd_obj)
    if isinstance(pd_obj, pd.MultiIndex):
        # MultiIndex's sample size can't be used to estimate
        return sys.getsizeof(pd_obj)

    from .dataframe.arrays import ArrowDtype

    def _is_fast_dtype(dtype):
        if isinstance(dtype, np.dtype):
            return np.issubdtype(dtype, np.number)
        else:
            return isinstance(dtype, ArrowDtype)

    dtypes = []
    is_series = False
    if isinstance(pd_obj, pd.DataFrame):
        dtypes.extend(pd_obj.dtypes)
        index_obj = pd_obj.index
    elif isinstance(pd_obj, pd.Series):
        dtypes.append(pd_obj.dtype)
        index_obj = pd_obj.index
        is_series = True
    else:
        index_obj = pd_obj

    # handling possible MultiIndex
    if hasattr(index_obj, "dtypes"):
        dtypes.extend(index_obj.dtypes)
    else:
        dtypes.append(index_obj.dtype)

    if all(_is_fast_dtype(dtype) for dtype in dtypes):
        return sys.getsizeof(pd_obj)

    indices = np.sort(np.random.choice(len(pd_obj), size=max_samples, replace=False))
    iloc = pd_obj if isinstance(pd_obj, pd.Index) else pd_obj.iloc
    if isinstance(index_obj, pd.MultiIndex):
        # MultiIndex's sample size is much greater than expected, thus we calculate
        # the size separately.
        index_size = sys.getsizeof(pd_obj.index)
        if is_series:
            sample_frame_size = iloc[indices].memory_usage(deep=True, index=False)
        else:
            sample_frame_size = iloc[indices].memory_usage(deep=True, index=False).sum()
        return index_size + sample_frame_size * len(pd_obj) // max_samples
    else:
        sample_size = sys.getsizeof(iloc[indices])
        return sample_size * len(pd_obj) // max_samples


def build_fetch_chunk(
    chunk: ChunkType, input_chunk_keys: List[str] = None, **kwargs
) -> ChunkType:
    from .core.operand import ShuffleProxy

    chunk_op = chunk.op
    params = chunk.params.copy()

    if isinstance(chunk_op, ShuffleProxy):
        # for shuffle nodes, we build FetchShuffle chunks
        # to replace ShuffleProxy
        source_keys, source_idxes, source_mappers = [], [], []
        for pinp in chunk.inputs:
            if input_chunk_keys is not None and pinp.key not in input_chunk_keys:
                continue
            source_keys.append(pinp.key)
            source_idxes.append(pinp.index)
            source_mappers.append(get_chunk_mapper_id(pinp))
        op = chunk_op.get_fetch_op_cls(chunk)(
            source_keys=source_keys,
            source_idxes=source_idxes,
            source_mappers=source_mappers,
            gpu=chunk.op.gpu,
        )
    else:
        # for non-shuffle nodes, we build Fetch chunks
        # to replace original chunk
        op = chunk_op.get_fetch_op_cls(chunk)(sparse=chunk.op.sparse, gpu=chunk.op.gpu)
    return op.new_chunk(None, kws=[params], _key=chunk.key, _id=chunk.id, **kwargs)


def build_fetch_tileable(tileable: TileableType) -> TileableType:
    if tileable.is_coarse():
        chunks = None
    else:
        chunks = []
        for c in tileable.chunks:
            fetch_chunk = build_fetch_chunk(c, index=c.index)
            chunks.append(fetch_chunk)

    tileable_op = tileable.op
    params = tileable.params.copy()

    new_op = tileable_op.get_fetch_op_cls(tileable)(_id=tileable_op.id)
    return new_op.new_tileables(
        None,
        chunks=chunks,
        nsplits=tileable.nsplits,
        _key=tileable.key,
        _id=tileable.id,
        **params,
    )[0]


def build_fetch(entity: EntityType) -> EntityType:
    from .core import CHUNK_TYPE, ENTITY_TYPE

    if isinstance(entity, CHUNK_TYPE):
        return build_fetch_chunk(entity)
    elif isinstance(entity, ENTITY_TYPE):
        return build_fetch_tileable(entity)
    else:
        raise TypeError(f"Type {type(entity)} not supported")


def get_chunk_mapper_id(chunk: ChunkType) -> str:
    op = chunk.op
    try:
        return op.mapper_id
    except AttributeError:
        from .core.operand import Fuse

        if isinstance(op, Fuse):
            return chunk.composed[-1].op.mapper_id
        else:  # pragma: no cover
            raise


def get_chunk_reducer_index(chunk: ChunkType) -> Tuple[int]:
    op = chunk.op
    try:
        return op.reducer_index
    except AttributeError:
        from .core.operand import Fuse

        if isinstance(op, Fuse):
            return chunk.composed[0].op.reducer_index
        else:  # pragma: no cover
            raise


def merge_chunks(chunk_results: List[Tuple[Tuple[int], Any]]) -> Any:
    """
    Concatenate chunk results according to index.

    Parameters
    ----------
    chunk_results : list of tuple, {(chunk_idx, chunk_result), ...,}

    Returns
    -------
    Data
    """
    from .dataframe.utils import is_dataframe, is_index, is_series, get_xdf
    from .lib.groupby_wrapper import GroupByWrapper
    from .tensor.array_utils import get_array_module, is_array

    chunk_results = sorted(chunk_results, key=operator.itemgetter(0))
    v = chunk_results[0][1]
    if len(chunk_results) == 1 and not (chunk_results[0][0]):
        return v
    if is_array(v):
        xp = get_array_module(v)
        ndim = v.ndim
        for i in range(ndim - 1):
            new_chunks = []
            for idx, cs in itertools.groupby(chunk_results, key=lambda t: t[0][:-1]):
                new_chunks.append(
                    (idx, xp.concatenate([c[1] for c in cs], axis=ndim - i - 1))
                )
            chunk_results = new_chunks
        to_concat = [c[1] for c in chunk_results]
        if len(to_concat) == 1:
            return to_concat[0]
        concat_result = xp.concatenate(to_concat)
        return concat_result
    elif is_dataframe(v):
        xdf = get_xdf(v)
        concats = []
        for _, cs in itertools.groupby(chunk_results, key=lambda t: t[0][0]):
            concats.append(xdf.concat([c[1] for c in cs], axis="columns"))
        return xdf.concat(concats, axis="index")
    elif is_series(v):
        xdf = get_xdf(v)
        return xdf.concat([c[1] for c in chunk_results])
    elif is_index(v):
        xdf = get_xdf(v)
        df = xdf.concat([xdf.DataFrame(index=r[1]) for r in chunk_results])
        return df.index
    elif isinstance(v, pd.Categorical):
        categories = [r[1] for r in chunk_results]
        arrays = [np.asarray(r) for r in categories]
        array = np.concatenate(arrays)
        return pd.Categorical(
            array, categories=categories[0].categories, ordered=categories[0].ordered
        )
    elif isinstance(v, GroupByWrapper):
        df = pd.concat([r[1].obj for r in chunk_results], axis=0)
        if not isinstance(v.keys, list):
            keys = v.keys
        else:
            keys = []
            for idx, k in enumerate(v.keys):
                if isinstance(k, pd.Series):
                    keys.append(pd.concat([r[1].keys[idx] for r in chunk_results]))
                else:
                    keys.append(k)
        grouped = GroupByWrapper(
            df,
            None,
            keys=keys,
            axis=v.axis,
            level=v.level,
            exclusions=v.exclusions,
            selection=v.selection,
            as_index=v.as_index,
            sort=v.sort,
            group_keys=v.group_keys,
            squeeze=v.squeeze,
            observed=v.observed,
            mutated=v.mutated,
        )
        return grouped.groupby_obj
    elif isinstance(v, (str, bytes, memoryview, BaseEstimator)):
        result = [r[1] for r in chunk_results]
        if len(result) == 1:
            return result[0]
        return result
    else:
        result = None
        for cr in chunk_results:
            if cr[1] is None:
                continue
            if isinstance(cr[1], dict) and not cr[1]:
                continue
            if result is None:
                result = cr[1]
                result = result.item() if hasattr(result, "item") else result
            else:
                raise TypeError(f"unsupported type {type(v)}")
        return result


def calc_nsplits(chunk_idx_to_shape: Dict[Tuple[int], Tuple[int]]) -> Tuple[Tuple[int]]:
    """
    Calculate a tiled entity's nsplits.

    Parameters
    ----------
    chunk_idx_to_shape : Dict type, {chunk_idx: chunk_shape}

    Returns
    -------
    nsplits
    """
    ndim = len(next(iter(chunk_idx_to_shape)))
    tileable_nsplits = []
    # for each dimension, record chunk shape whose index is zero on other dimensions
    for i in range(ndim):
        splits = []
        for index, shape in chunk_idx_to_shape.items():
            if all(idx == 0 for j, idx in enumerate(index) if j != i):
                splits.append(shape[i])
        tileable_nsplits.append(tuple(splits))
    return tuple(tileable_nsplits)


def sort_dataframe_result(df, result: pd.DataFrame) -> pd.DataFrame:
    """sort DataFrame on client according to `should_be_monotonic` attribute"""
    if hasattr(df, "index_value"):
        if getattr(df.index_value, "should_be_monotonic", False):
            try:
                result.sort_index(inplace=True)
            except TypeError:  # pragma: no cover
                # cudf doesn't support inplace
                result = result.sort_index()
        if hasattr(df, "columns_value"):
            if getattr(df.columns_value, "should_be_monotonic", False):
                try:
                    result.sort_index(axis=1, inplace=True)
                except TypeError:  # pragma: no cover
                    # cudf doesn't support inplace
                    result = result.sort_index(axis=1)
    return result


def has_unknown_shape(*tiled_tileables: TileableType) -> bool:
    for tileable in tiled_tileables:
        if getattr(tileable, "shape", None) is None:
            continue
        if any(pd.isnull(s) for s in tileable.shape):
            return True
        if any(pd.isnull(s) for s in itertools.chain(*tileable.nsplits)):
            return True
    return False


def sbytes(x: Any) -> bytes:
    # NB: bytes() in Python 3 has different semantic with Python 2, see: help(bytes)
    from numbers import Number

    if x is None or isinstance(x, Number):
        return bytes(str(x), encoding="ascii")
    elif isinstance(x, list):
        return bytes("[" + ", ".join([str(k) for k in x]) + "]", encoding="utf-8")
    elif isinstance(x, tuple):
        return bytes("(" + ", ".join([str(k) for k in x]) + ")", encoding="utf-8")
    elif isinstance(x, str):
        return bytes(x, encoding="utf-8")
    else:
        return bytes(x)


def copy_tileables(tileables: List[TileableType], **kwargs):
    inputs = kwargs.pop("inputs", None)
    copy_key = kwargs.pop("copy_key", True)
    copy_id = kwargs.pop("copy_id", True)
    if kwargs:
        raise TypeError(f"got un unexpected keyword argument '{next(iter(kwargs))}'")
    if len(tileables) > 1:
        # cannot handle tileables with different operands here
        # try to copy separately if so
        if len({t.op for t in tileables}) != 1:
            raise TypeError("All tileables' operands should be same.")

    op = tileables[0].op.copy().reset_key()
    if copy_key:
        op._key = tileables[0].op.key
    kws = []
    for t in tileables:
        params = t.params.copy()
        if copy_key:
            params["_key"] = t.key
        if copy_id:
            params["_id"] = t.id
        params.update(t.extra_params)
        kws.append(params)
    inputs = inputs or op.inputs
    return op.new_tileables(inputs, kws=kws, output_limit=len(kws))


def require_not_none(obj: Any):
    def wrap(func):
        if obj is not None:
            return func
        else:
            return

    return wrap


def require_module(module: str):
    def wrap(func):
        try:
            importlib.import_module(module)

            @functools.wraps(func)
            def inner(*args, **kwargs):
                return func(*args, **kwargs)

            return inner
        except ImportError:
            return

    return wrap


def ignore_warning(func: Callable):
    @functools.wraps(func)
    def inner(*args, **kwargs):
        with warnings.catch_warnings():
            warnings.simplefilter("ignore")
            return func(*args, **kwargs)

    return inner


def flatten(nested_iterable: Union[List, Tuple]) -> List:
    """
    Flatten a nested iterable into a list.

    Parameters
    ----------
    nested_iterable : list or tuple
        an iterable which can contain other iterables

    Returns
    -------
    flattened : list

    Examples
    --------
    >>> flatten([[0, 1], [2, 3]])
    [0, 1, 2, 3]
    >>> flatten([[0, 1], [[3], [4, 5]]])
    [0, 1, 3, 4, 5]
    """

    flattened = []
    stack = list(nested_iterable)[::-1]
    while len(stack) > 0:
        inp = stack.pop()
        if isinstance(inp, (tuple, list)):
            stack.extend(inp[::-1])
        else:
            flattened.append(inp)
    return flattened


def stack_back(flattened: List, raw: Union[List, Tuple]) -> Union[List, Tuple]:
    """
    Organize a new iterable from a flattened list according to raw iterable.

    Parameters
    ----------
    flattened : list
        flattened list
    raw: list
        raw iterable

    Returns
    -------
    ret : list

    Examples
    --------
    >>> raw = [[0, 1], [2, [3, 4]]]
    >>> flattened = flatten(raw)
    >>> flattened
    [0, 1, 2, 3, 4]
    >>> a = [f + 1 for f in flattened]
    >>> a
    [1, 2, 3, 4, 5]
    >>> stack_back(a, raw)
    [[1, 2], [3, [4, 5]]]
    """
    flattened_iter = iter(flattened)
    result = list()

    def _stack(container, items):
        for item in items:
            if not isinstance(item, (list, tuple)):
                container.append(next(flattened_iter))
            else:
                new_container = list()
                container.append(new_container)
                _stack(new_container, item)

        return container

    return _stack(result, raw)


def build_fuse_chunk(
    fused_chunks: List[ChunkType],
    fuse_op_cls: Type[OperandType],
    op_kw: Dict = None,
    chunk_kw: Dict = None,
) -> ChunkType:
    from .core.graph import ChunkGraph

    fuse_graph = ChunkGraph(fused_chunks)
    for i, fuse_chunk in enumerate(fused_chunks):
        fuse_graph.add_node(fuse_chunk)
        if i > 0:
            fuse_graph.add_edge(fused_chunks[i - 1], fuse_chunk)

    head_chunk = fused_chunks[0]
    tail_chunk = fused_chunks[-1]
    tail_chunk_op = tail_chunk.op
    fuse_op = fuse_op_cls(
        sparse=tail_chunk_op.sparse,
        gpu=tail_chunk_op.gpu,
        _key=tail_chunk_op.key,
        fuse_graph=fuse_graph,
        **(op_kw or dict()),
    )
    return fuse_op.new_chunk(
        head_chunk.inputs,
        kws=[tail_chunk.params],
        _key=tail_chunk.key,
        _chunk=tail_chunk,
        **(chunk_kw or dict()),
    )


def adapt_mars_docstring(doc: str) -> str:
    """
    Adapt numpy-style docstrings to Mars docstring.

    This util function will add Mars imports, replace object references
    and add execute calls. Note that check is needed after replacement.
    """
    if doc is None:
        return None

    lines = []
    first_prompt = True
    prev_prompt = False
    has_numpy = "np." in doc
    has_pandas = "pd." in doc

    for line in doc.splitlines():
        sp = line.strip()
        if sp.startswith(">>>") or sp.startswith("..."):
            prev_prompt = True
            if first_prompt:
                first_prompt = False
                indent = "".join(itertools.takewhile(lambda x: x in (" ", "\t"), line))
                if has_numpy:
                    lines.extend([indent + ">>> import mars.tensor as mt"])
                if has_pandas:
                    lines.extend([indent + ">>> import mars.dataframe as md"])
            line = line.replace("np.", "mt.").replace("pd.", "md.")
        elif prev_prompt:
            prev_prompt = False
            if sp:
                lines[-1] += ".execute()"
        lines.append(line)
    return "\n".join(lines)


class FixedSizeFileObject:
    def __init__(self, file_obj, fixed_size):
        self._file_obj = file_obj
        self._cur = self._file_obj.tell()
        self._size = fixed_size
        self._end = self._cur + self._size

    def _get_size(self, size):
        max_size = self._end - self._cur
        if size is None:
            return max_size
        else:
            return min(max_size, size)

    def read(self, size=None):
        result = self._file_obj.read(self._get_size(size))
        self._cur = self._file_obj.tell()
        return result

    def read1(self, size=None):
        return self.read(size)

    def readline(self, size=None):
        result = self._file_obj.readline(self._get_size(size))
        self._cur = self._file_obj.tell()
        return result

    def readlines(self, size=None):
        result = self._file_obj.readlines(self._get_size(size))
        self._cur = self._file_obj.tell()
        return result

    def seek(self, offset):
        self._cur = offset
        return self._file_obj.seek(offset)

    def tell(self):
        return self._file_obj.tell()

    def __next__(self):
        while True:
            result = self.readline()
            if len(result) == 0:
                raise StopIteration
            else:
                return result

    def __iter__(self):
        while True:
            try:
                yield next(self)
            except StopIteration:
                return

    def __getattr__(self, item):  # pragma: no cover
        return getattr(self._file_obj, item)


def is_object_dtype(dtype: np.dtype) -> bool:
    try:
        return (
            np.issubdtype(dtype, np.object_)
            or np.issubdtype(dtype, np.unicode_)
            or np.issubdtype(dtype, np.bytes_)
        )
    except TypeError:  # pragma: no cover
        return False


def get_dtype(dtype: Union[np.dtype, pd.api.extensions.ExtensionDtype]):
    if pd.api.types.is_extension_array_dtype(dtype):
        return dtype
    else:
        return np.dtype(dtype)


def calc_object_overhead(chunk: ChunkType, shape: Tuple[int]) -> int:
    from .dataframe.core import (
        DATAFRAME_CHUNK_TYPE,
        SERIES_CHUNK_TYPE,
        INDEX_CHUNK_TYPE,
    )

    if not shape or np.isnan(shape[0]) or getattr(chunk, "dtypes", None) is None:
        return 0

    if isinstance(chunk, DATAFRAME_CHUNK_TYPE) and chunk.dtypes is not None:
        n_strings = len([dt for dt in chunk.dtypes if is_object_dtype(dt)])
        if chunk.index_value and is_object_dtype(
            getattr(chunk.index_value.value, "dtype", None)
        ):
            n_strings += 1
    elif isinstance(chunk, SERIES_CHUNK_TYPE) and chunk.dtype is not None:
        n_strings = 1 if is_object_dtype(chunk.dtype) else 0
        if chunk.index_value and is_object_dtype(
            getattr(chunk.index_value.value, "dtype", None)
        ):
            n_strings += 1
    elif isinstance(chunk, INDEX_CHUNK_TYPE) and chunk.dtype is not None:
        n_strings = 1 if is_object_dtype(chunk.dtype) else 0
    else:
        n_strings = 0
    return n_strings * shape[0] * OBJECT_FIELD_OVERHEAD


def arrow_array_to_objects(
    obj: Union[pd.DataFrame, pd.Series]
) -> Union[pd.DataFrame, pd.Series]:
    from .dataframe.arrays import ArrowDtype

    if isinstance(obj, pd.DataFrame):
        if any(isinstance(dt, ArrowDtype) for dt in obj.dtypes):
            # ArrowDtype exists
            result = pd.DataFrame(columns=obj.columns)
            for i, dtype in enumerate(obj.dtypes):
                if isinstance(dtype, ArrowDtype):
                    result.iloc[:, i] = pd.Series(
                        obj.iloc[:, i].to_numpy(), index=obj.index
                    )
                else:
                    result.iloc[:, i] = obj.iloc[:, i]
            obj = result
    elif isinstance(obj, pd.Series):
        if isinstance(obj.dtype, ArrowDtype):
            obj = pd.Series(obj.to_numpy(), index=obj.index, name=obj.name)
    return obj


_enter_counter = 0
_initial_session = None


def enter_current_session(func: Callable):
    @functools.wraps(func)
    def wrapped(cls, ctx, op):
        from .deploy.oscar.session import AbstractSession, get_default_session

        global _enter_counter, _initial_session
        # skip in some test cases
        if not hasattr(ctx, "get_current_session"):
            return func(cls, ctx, op)

        with AbstractSession._lock:
            if _enter_counter == 0:
                # to handle nested call, only set initial session
                # in first call
                session = ctx.get_current_session()
                _initial_session = get_default_session()
                session.as_default()
            _enter_counter += 1

        try:
            result = func(cls, ctx, op)
        finally:
            with AbstractSession._lock:
                _enter_counter -= 1
                if _enter_counter == 0:
                    # set previous session when counter is 0
                    if _initial_session:
                        _initial_session.as_default()
                    else:
                        AbstractSession.reset_default()
        return result

    return wrapped


_io_quiet_local = threading.local()
_io_quiet_lock = threading.Lock()


class _QuietIOWrapper:
    def __init__(self, wrapped):
        self.wrapped = wrapped

    def __getattr__(self, item):
        return getattr(self.wrapped, item)

    def write(self, d):
        if getattr(_io_quiet_local, "is_wrapped", False):
            return 0
        return self.wrapped.write(d)


@contextmanager
def quiet_stdio():
    """Quiets standard outputs when inferring types of functions"""
    with _io_quiet_lock:
        _io_quiet_local.is_wrapped = True
        sys.stdout = _QuietIOWrapper(sys.stdout)
        sys.stderr = _QuietIOWrapper(sys.stderr)

    try:
        yield
    finally:
        with _io_quiet_lock:
            sys.stdout = sys.stdout.wrapped
            sys.stderr = sys.stderr.wrapped
            if not isinstance(sys.stdout, _QuietIOWrapper):
                _io_quiet_local.is_wrapped = False


def implements(f: Callable):
    def decorator(g):
        g.__doc__ = f.__doc__
        return g

    return decorator


def stringify_path(path: Union[str, os.PathLike]) -> str:
    """
    Convert *path* to a string or unicode path if possible.
    """
    if isinstance(path, str):
        return path

    # checking whether path implements the filesystem protocol
    try:
        return path.__fspath__()
    except AttributeError:
        raise TypeError("not a path-like object")


def find_objects(nested: Union[List, Dict], types: Union[Type, Tuple[Type]]) -> List:
    found = []
    stack = [nested]

    while len(stack) > 0:
        it = stack.pop()
        if isinstance(it, types):
            found.append(it)
            continue

        if isinstance(it, (list, tuple, set)):
            stack.extend(list(it)[::-1])
        elif isinstance(it, dict):
            stack.extend(list(it.values())[::-1])

    return found


def replace_objects(nested: Union[List, Dict], mapping: Dict) -> Union[List, Dict]:
    if not mapping:
        return nested

    if isinstance(nested, dict):
        vals = list(nested.values())
    else:
        vals = list(nested)

    new_vals = []
    for val in vals:
        if isinstance(val, (dict, list, tuple, set)):
            new_val = replace_objects(val, mapping)
        else:
            try:
                new_val = mapping.get(val, val)
            except TypeError:
                new_val = val
        new_vals.append(new_val)

    if isinstance(nested, dict):
        return type(nested)((k, v) for k, v in zip(nested.keys(), new_vals))
    else:
        return type(nested)(new_vals)


# from https://github.com/ericvsmith/dataclasses/blob/master/dataclass_tools.py
# released under Apache License 2.0
def dataslots(cls):
    # Need to create a new class, since we can't set __slots__
    #  after a class has been created.

    # Make sure __slots__ isn't already set.
    if "__slots__" in cls.__dict__:  # pragma: no cover
        raise TypeError(f"{cls.__name__} already specifies __slots__")

    # Create a new dict for our new class.
    cls_dict = dict(cls.__dict__)
    field_names = tuple(f.name for f in dataclasses.fields(cls))
    cls_dict["__slots__"] = field_names
    for field_name in field_names:
        # Remove our attributes, if present. They'll still be
        #  available in _MARKER.
        cls_dict.pop(field_name, None)
    # Remove __dict__ itself.
    cls_dict.pop("__dict__", None)
    # And finally create the class.
    qualname = getattr(cls, "__qualname__", None)
    cls = type(cls)(cls.__name__, cls.__bases__, cls_dict)
    if qualname is not None:
        cls.__qualname__ = qualname
    return cls


def get_params_fields(chunk):
    from .dataframe.core import (
        DATAFRAME_CHUNK_TYPE,
        DATAFRAME_GROUPBY_CHUNK_TYPE,
        SERIES_GROUPBY_CHUNK_TYPE,
    )

    fields = list(chunk.params)
    if isinstance(chunk, DATAFRAME_CHUNK_TYPE):
        fields.remove("dtypes")
        fields.remove("columns_value")
    elif isinstance(chunk, DATAFRAME_GROUPBY_CHUNK_TYPE):
        fields.remove("dtypes")
        fields.remove("key_dtypes")
        fields.remove("columns_value")
    elif isinstance(chunk, SERIES_GROUPBY_CHUNK_TYPE):
        fields.remove("key_dtypes")

    return fields


# Please refer to https://bugs.python.org/issue41451
try:

    class _Dummy(ABC):
        __slots__ = ("__weakref__",)

    abc_type_require_weakref_slot = True
except TypeError:
    abc_type_require_weakref_slot = False


def patch_asyncio_task_create_time():  # pragma: no cover
    new_loop = False
    try:
        loop = asyncio.get_running_loop()
    except RuntimeError:
        loop = asyncio.new_event_loop()
        new_loop = True
    loop_class = loop.__class__
    # Save raw loop_class.create_task and make multiple apply idempotent
    loop_create_task = getattr(
        patch_asyncio_task_create_time, "loop_create_task", loop_class.create_task
    )
    patch_asyncio_task_create_time.loop_create_task = loop_create_task

    def new_loop_create_task(*args, **kwargs):
        task = loop_create_task(*args, **kwargs)
        task.__mars_asyncio_task_create_time__ = time.time()
        return task

    if loop_create_task is not new_loop_create_task:
        loop_class.create_task = new_loop_create_task
    if not new_loop and loop.create_task is not new_loop_create_task:
        loop.create_task = functools.partial(new_loop_create_task, loop)


async def asyncio_task_timeout_detector(
    check_interval: int, task_timeout_seconds: int, task_exclude_filters: List[str]
):
    task_exclude_filters.append("asyncio_task_timeout_detector")
    while True:  # pragma: no cover
        await asyncio.sleep(check_interval)
        loop = asyncio.get_running_loop()
        current_time = (
            time.time()
        )  # avoid invoke `time.time()` frequently if we have plenty of unfinished tasks.
        for task in asyncio.all_tasks(loop=loop):
            # Some task may be create before `patch_asyncio_task_create_time` applied, take them as never timeout.
            create_time = getattr(
                task, "__mars_asyncio_task_create_time__", current_time
            )
            if current_time - create_time >= task_timeout_seconds:
                stack = io.StringIO()
                task.print_stack(file=stack)
                task_str = str(task)
                if any(
                    excluded_task in task_str for excluded_task in task_exclude_filters
                ):
                    continue
                logger.warning(
                    """Task %s in event loop %s doesn't finish in %s seconds. %s""",
                    task,
                    loop,
                    time.time() - create_time,
                    stack.getvalue(),
                )


def register_asyncio_task_timeout_detector(
    check_interval: int = None,
    task_timeout_seconds: int = None,
    task_exclude_filters: List[str] = None,
) -> Optional[asyncio.Task]:  # pragma: no cover
    """Register a asyncio task which print timeout task periodically."""
    check_interval = check_interval or int(
        os.environ.get("MARS_DEBUG_ASYNCIO_TASK_TIMEOUT_CHECK_INTERVAL", -1)
    )
    if check_interval > 0:
        patch_asyncio_task_create_time()
        task_timeout_seconds = task_timeout_seconds or int(
            os.environ.get("MARS_DEBUG_ASYNCIO_TASK_TIMEOUT_SECONDS", check_interval)
        )
        if not task_exclude_filters:
            # Ignore mars/oscar by default since it has some long-running coroutines.
            task_exclude_filters = os.environ.get(
                "MARS_DEBUG_ASYNCIO_TASK_EXCLUDE_FILTERS", "mars/oscar"
            )
            task_exclude_filters = task_exclude_filters.split(";")
        if sys.version_info[:2] < (3, 7):
            logger.warning(
                "asyncio tasks timeout detector is not supported under python %s",
                sys.version,
            )
        else:
            loop = asyncio.get_running_loop()
            logger.info(
                "Create asyncio tasks timeout detector with check_interval %s task_timeout_seconds %s "
                "task_exclude_filters %s",
                check_interval,
                task_timeout_seconds,
                task_exclude_filters,
            )
            return loop.create_task(
                asyncio_task_timeout_detector(
                    check_interval, task_timeout_seconds, task_exclude_filters
                )
            )
    else:
        return None


def ensure_own_data(data: np.ndarray) -> np.ndarray:
    if not isinstance(data, np.ndarray):
        return data
    if not data.flags["OWNDATA"]:
        return data.copy()
    else:
        return data


def get_chunk_key_to_data_keys(chunk_graph):
    from .core.operand import FetchShuffle, MapReduceOperand, OperandStage

    chunk_key_to_data_keys = dict()
    for chunk in chunk_graph:
        if chunk.key in chunk_key_to_data_keys:
            continue
        if not isinstance(chunk.op, FetchShuffle):
            chunk_key_to_data_keys[chunk.key] = [chunk.key]
        else:
            keys = []
            for succ in chunk_graph.iter_successors(chunk):
                if (
                    isinstance(succ.op, MapReduceOperand)
                    and succ.op.stage == OperandStage.reduce
                ):
                    for key in succ.op.get_dependent_data_keys():
                        if key not in keys:
                            keys.append(key)
            chunk_key_to_data_keys[chunk.key] = keys
    return chunk_key_to_data_keys


class ModulePlaceholder:
    def __init__(self, mod_name: str):
        self._mod_name = mod_name

    def _raises(self):
        raise AttributeError(f"{self._mod_name} is required but not installed.")

    def __getattr__(self, key):
        self._raises()

    def __call__(self, *_args, **_kwargs):
        self._raises()


def merge_dict(dest: Dict, src: Dict, path=None, overwrite=True):
    """
    Merges src dict into dest dict.

    Parameters
    ----------
    dest: Dict
        dest dict
    src: Dict
        source dict
    path: List
        merge path
    overwrite: bool
        Whether overwrite dest dict when where is a conflict
    Returns
    -------
    Dict
        Updated dest dict
    """
    if path is None:
        path = []
    for key in src:
        if key in dest:
            if isinstance(dest[key], Dict) and isinstance(src[key], Dict):
                merge_dict(dest[key], src[key], path + [str(key)], overwrite=overwrite)
            elif dest[key] == src[key]:
                pass  # same leaf value
            elif overwrite:
                dest[key] = src[key]
            else:
                raise ValueError("Conflict at %s" % ".".join(path + [str(key)]))
        else:
            dest[key] = src[key]
    return dest


def flatten_dict_to_nested_dict(flatten_dict: Dict, sep=".") -> Dict:
    """
    Return nested dict from flatten dict.

    Parameters
    ----------
    flatten_dict: Dict
    sep: str
        flatten key separator

    Returns
    -------
    Dict
        Nested dict
    """
    assert all(isinstance(k, str) for k in flatten_dict.keys())
    nested_dict = dict()
    # longest path first to avoid shorter path has a leaf key with value dict
    # as sub dict by mistake.
    keys = sorted(flatten_dict.keys(), key=lambda k: -len(k.split(sep)))
    for k in keys:
        sub_keys = k.split(sep)
        sub_nested_dict = nested_dict
        for i, sub_key in enumerate(sub_keys):
            if i == len(sub_keys) - 1:
                if sub_key in sub_nested_dict:
                    raise ValueError(f"Key {k} conflict in sub key {sub_key}.")
                sub_nested_dict[sub_key] = flatten_dict[k]
            else:
                if sub_key not in sub_nested_dict:
                    new_sub_nested_dict = dict()
                    sub_nested_dict[sub_key] = new_sub_nested_dict
                    sub_nested_dict = new_sub_nested_dict
                else:
                    sub_nested_dict = sub_nested_dict[sub_key]
    return nested_dict


def is_full_slice(slc: Any) -> bool:
    """Check if the input is a full slice ((:) or (0:))"""
    return (
        isinstance(slc, slice)
        and (slc.start == 0 or slc.start is None)
        and slc.stop is None
        and slc.step is None
    )


def wrap_exception(
    name: str,
    bases: Tuple[Type],
    message: str,
    cause: BaseException,
    traceback: Optional[TracebackType] = None,
):
    """Generate an exception wraps the cause exception."""

    def __init__(self):
        pass

    def __getattr__(self, item):
        return getattr(cause, item)

    def __str__(self):
        return message

    return type(
        bases[-1].__name__,
        bases,
        {
            "__init__": __init__,
            "__getattr__": __getattr__,
            "__str__": __str__,
            "__basename__": name,
            "__module__": bases[-1].__module__,
        },
    )().with_traceback(traceback)


<<<<<<< HEAD
def report_event(severity, label, message):
    if ray and ray.is_initialized():
        severity = getattr(ray.EventSeverity, severity) if isinstance(severity, str) else severity
        ray.report_event(severity, label, message)
=======
def get_func_token_values(func):
    if hasattr(func, "__code__"):
        tokens = [func.__code__.co_code]
        if func.__closure__ is not None:
            cvars = tuple([x.cell_contents for x in func.__closure__])
            tokens.append(cvars)
        return tokens
    else:
        tokens = []
        while isinstance(func, functools.partial):
            tokens.extend([func.args, func.keywords])
            func = func.func
        if hasattr(func, "__code__"):
            tokens.extend(get_func_token_values(func))
        elif isinstance(func, types.BuiltinFunctionType):
            tokens.extend([func.__module__, func.__name__])
        else:
            tokens.append(func)
        return tokens


async def _run_task_with_error_log(coro, call_site=None):  # pragma: no cover
    try:
        return await coro
    except asyncio.CancelledError:
        raise
    except Exception as e:
        logger.exception(
            "Coroutine %r at call_site %s execution got exception %s.",
            coro,
            call_site,
            e,
        )
        raise


def create_task_with_error_log(coro, *args, **kwargs):  # pragma: no cover
    frame = inspect.currentframe()
    if frame and frame.f_back:
        call_site = frame.f_back.f_code
    else:
        call_site = None
    return _create_task(_run_task_with_error_log(coro, call_site), *args, **kwargs)
>>>>>>> fea2c11d
<|MERGE_RESOLUTION|>--- conflicted
+++ resolved
@@ -55,6 +55,10 @@
 
 import numpy as np
 import pandas as pd
+try:
+    import ray
+except ImportError:
+    ray = None
 from sklearn.base import BaseEstimator
 
 from ._utils import (  # noqa: F401 # pylint: disable=unused-import
@@ -70,11 +74,6 @@
 )
 from .lib.version import parse as parse_version
 from .typing import ChunkType, TileableType, EntityType, OperandType
-
-try:
-    import ray
-except ImportError:
-    ray = None
 
 logger = logging.getLogger(__name__)
 random.seed(int(time.time()) * os.getpid())
@@ -1554,12 +1553,6 @@
     )().with_traceback(traceback)
 
 
-<<<<<<< HEAD
-def report_event(severity, label, message):
-    if ray and ray.is_initialized():
-        severity = getattr(ray.EventSeverity, severity) if isinstance(severity, str) else severity
-        ray.report_event(severity, label, message)
-=======
 def get_func_token_values(func):
     if hasattr(func, "__code__"):
         tokens = [func.__code__.co_code]
@@ -1603,4 +1596,9 @@
     else:
         call_site = None
     return _create_task(_run_task_with_error_log(coro, call_site), *args, **kwargs)
->>>>>>> fea2c11d
+
+
+def report_event(severity, label, message):
+    if ray and ray.is_initialized():
+        severity = getattr(ray.EventSeverity, severity) if isinstance(severity, str) else severity
+        ray.report_event(severity, label, message)