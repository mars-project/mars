--- conflicted
+++ resolved
@@ -38,10 +38,7 @@
     def flaky(*_, **__):
         def _wrapper(obj):
             return obj
-<<<<<<< HEAD
-
-=======
->>>>>>> 5189d740
+
         return _wrapper
 
 logger = logging.getLogger(__name__)
