# Copyright 1999-2018 Alibaba Group Holding Ltd.
#
# Licensed under the Apache License, Version 2.0 (the "License");
# you may not use this file except in compliance with the License.
# You may obtain a copy of the License at
#
#      http://www.apache.org/licenses/LICENSE-2.0
#
# Unless required by applicable law or agreed to in writing, software
# distributed under the License is distributed on an "AS IS" BASIS,
# WITHOUT WARRANTIES OR CONDITIONS OF ANY KIND, either express or implied.
# See the License for the specific language governing permissions and
# limitations under the License.

import itertools
import logging
import random
import time
import os
from collections import deque, defaultdict

from .assigner import AssignerActor
from .chunkmeta import ChunkMetaActor
from .resource import ResourceActor
from .kvstore import KVStoreActor
from .utils import SchedulerActor, remove_shuffle_chunks, GraphState, OperandState
from ..compat import six, OrderedDict
from ..errors import ExecutionInterrupted, GraphNotExists
from ..graph import DAG
from ..tiles import handler, DataNotReady
from ..serialize.dataserializer import loads, dumps
from ..utils import serialize_graph, deserialize_graph, merge_tensor_chunks

logger = logging.getLogger(__name__)


class ResultReceiverActor(SchedulerActor):
    def __init__(self):
        super(ResultReceiverActor, self).__init__()
        self._chunk_meta_ref = None

    @classmethod
    def default_name(cls):
        return 's:%s' % cls.__name__

    def post_create(self):
        self.set_cluster_info_ref()
        self._chunk_meta_ref = self.ctx.actor_ref(ChunkMetaActor.default_name())

    def fetch_tensor(self, session_id, graph_key, tensor_key):
        from ..tensor.expressions.datasource import TensorFetchChunk
        from ..tensor.execution.core import Executor
        from ..worker.transfer import ResultSenderActor

        graph_actor = self.ctx.actor_ref(GraphActor.gen_name(session_id, graph_key))
        fetch_graph = deserialize_graph(graph_actor.build_tensor_merge_graph(tensor_key))

        if len(fetch_graph) == 1 and isinstance(next(fetch_graph.iter_nodes()).op, TensorFetchChunk):
            c = next(fetch_graph.iter_nodes())
            worker_ip = self._chunk_meta_ref.get_workers(session_id, c.key)[-1]
            sender_ref = self.ctx.actor_ref(ResultSenderActor.default_name(), address=worker_ip)
            future = sender_ref.fetch_data(session_id, c.key, _wait=False)
            return future.result()
        else:
            ctx = dict()
            target_keys = set()
            for c in fetch_graph:
                if isinstance(c.op, TensorFetchChunk):
                    if c.key in ctx:
                        continue
                    endpoints = self._chunk_meta_ref.get_workers(session_id, c.key)
                    sender_ref = self.ctx.actor_ref(ResultSenderActor.default_name(), address=endpoints[-1])
                    future = sender_ref.fetch_data(session_id, c.key, _wait=False)
                    ctx[c.key] = future
                else:
                    target_keys.add(c.key)
            ctx = dict((k, loads(future.result())) for k, future in six.iteritems(ctx))
            executor = Executor(storage=ctx)
            concat_result = executor.execute_graph(fetch_graph, keys=target_keys)
            return dumps(concat_result[0])


class GraphMetaActor(SchedulerActor):
    """
    Actor storing metadata of a graph
    """
    @staticmethod
    def gen_name(session_id, graph_key):
        return 's:graph_meta$%s$%s' % (session_id, graph_key)

    def __init__(self, session_id, graph_key):
        super(GraphMetaActor, self).__init__()
        self._session_id = session_id
        self._graph_key = graph_key

        self._kv_store_ref = None

        self._state = None
        self._final_state = None

    def post_create(self):
        super(GraphMetaActor, self).post_create()
        self._kv_store_ref = self.ctx.actor_ref(KVStoreActor.default_name())
        if not self.ctx.has_actor(self._kv_store_ref):
            self._kv_store_ref = None

    def set_state(self, state):
        self._state = state
        if self._kv_store_ref is not None:
            self._kv_store_ref.write(
                '/sessions/%s/graph/%s/state' % (self._session_id, self._graph_key), state.name, _tell=True)

    def get_state(self):
        return self._state

    def set_final_state(self, state):
        self._final_state = state
        if self._kv_store_ref is not None:
            self._kv_store_ref.write(
                '/sessions/%s/graph/%s/final_state' % (self._session_id, self._graph_key), state.name, _tell=True)

    def get_final_state(self):
        return self._final_state


class GraphActor(SchedulerActor):
    """
    Actor handling execution and status of a Mars graph
    """
    @staticmethod
    def gen_name(session_id, graph_key):
        return 'graph$%s$%s' % (session_id, graph_key)

    def __init__(self, session_id, graph_key, serialized_tensor_graph,
                 target_tensors=None, serialized_chunk_graph=None,
                 state=GraphState.UNSCHEDULED, final_state=None):
        super(GraphActor, self).__init__()
        self._graph_key = graph_key
        self._session_id = session_id
        self._serialized_tensor_graph = serialized_tensor_graph
        self._serialized_chunk_graph = serialized_chunk_graph
        self._state = state
        self._final_state = final_state

        self._start_time = None
        self._end_time = None
        self._nodes_num = None

        self._cluster_info_ref = None
        self._assigner_actor_ref = None
        self._resource_actor_ref = None
        self._kv_store_ref = None
        self._chunk_meta_ref = None
        self._graph_meta_ref = None

        self._tensor_graph_cache = None
        self._chunk_graph_cache = None

        self._op_key_to_chunk = defaultdict(list)

        self._resource_actor = None
        self._tensor_to_tiled = defaultdict(list)
        self._terminal_chunk_op_tensor = defaultdict(set)
        self._terminated_tensors = set()
        self._operand_infos = dict()
        if target_tensors:
            self._target_tensor_chunk_ops = dict((k, set()) for k in target_tensors)
            self._target_tensor_finished = dict((k, set()) for k in self._target_tensor_chunk_ops)
        else:
            self._target_tensor_chunk_ops = dict()
            self._target_tensor_finished = dict()

    def post_create(self):
        logger.debug('Actor %s running in process %d', self.uid, os.getpid())

        random.seed(int(time.time()))
        self.set_cluster_info_ref()
        self._assigner_actor_ref = self.get_actor_ref(AssignerActor.gen_name(self._session_id))
        self._resource_actor_ref = self.get_actor_ref(ResourceActor.default_name())
        self._chunk_meta_ref = self.ctx.actor_ref(ChunkMetaActor.default_name())

        uid = GraphMetaActor.gen_name(self._session_id, self._graph_key)
        self._graph_meta_ref = self.ctx.create_actor(
            GraphMetaActor, self._session_id, self._graph_key,
            uid=uid, address=self.get_scheduler(uid))

        self._kv_store_ref = self.ctx.actor_ref(KVStoreActor.default_name())
        if not self.ctx.has_actor(self._kv_store_ref):
            self._kv_store_ref = None

    @property
    def state(self):
        """
        running state of the graph
        """
        return self._state

    @state.setter
    def state(self, value):
        if value != self._state:
            logger.debug('Graph %s state from %s to %s.', self._graph_key, self._state, value)
        self._state = value
        self._graph_meta_ref.set_state(value, _tell=True)

    def reload_state(self):
        result = self._graph_meta_ref.get_state()
        if result is None:
            return
        state = self._state = result
        return state

    @property
    def final_state(self):
        return self._final_state

    @final_state.setter
    def final_state(self, value):
        self._final_state = value
        self._graph_meta_ref.set_final_state(value, _tell=True)

    def execute_graph(self):
        """
        Start graph execution
        """
<<<<<<< HEAD
        def _detect_cancel(callback=None):
            if self.reload_state() == GraphState.CANCELLING:
                logger.info('Cancel detected, stopping')
                if callback:
                    callback()
                else:
                    self._end_time = datetime.now().strftime('%Y-%m-%d %H:%M:%S')
                    self.state = GraphState.CANCELLED
                raise ExecutionInterrupted

        self._start_time = datetime.now().strftime('%Y-%m-%d %H:%M:%S')
=======
        self._start_time = time.time()
>>>>>>> 85decf86
        self.state = GraphState.PREPARING

        try:
            self.prepare_graph()
            _detect_cancel()

            self.scan_node()
            _detect_cancel()

            self.place_initial_chunks()
            _detect_cancel()

            self.create_operand_actors()
            _detect_cancel(self.stop_graph)
        except ExecutionInterrupted:
            pass
        except:
            logger.exception('Failed to start graph execution.')
            self.stop_graph()
            self.state = GraphState.FAILED
            raise

    def stop_graph(self):
        """
        Stop graph execution
        """
        from .operand import OperandActor
        if self.state == GraphState.CANCELLED:
            return
        self.state = GraphState.CANCELLING

        try:
            chunk_graph = self.get_chunk_graph()
        except (KeyError, GraphNotExists):
            self.state = GraphState.CANCELLED
            return

        for chunk in chunk_graph:
            if chunk.op.key not in self._operand_infos:
                continue
            if self._operand_infos[chunk.op.key]['state'] in \
                    (OperandState.READY, OperandState.RUNNING, OperandState.FINISHED):
                # we only need to stop on ready, running and finished operands
                op_uid = OperandActor.gen_uid(self._session_id, chunk.op.key)
                scheduler_addr = self.get_scheduler(op_uid)
                ref = self.ctx.actor_ref(op_uid, address=scheduler_addr)
                ref.stop_operand(_tell=True)

    def reload_chunk_graph(self):
        """
        Reload chunk graph from kv store
        """
        if self._kv_store_ref is not None:
            chunk_graph_ser = self._kv_store_ref.read('/sessions/%s/graphs/%s/chunk_graph'
                                                      % (self._session_id, self._graph_key)).value
        else:
            raise GraphNotExists
        self._chunk_graph_cache = deserialize_graph(chunk_graph_ser, graph_cls=DAG)

        op_key_to_chunk = defaultdict(list)
        for n in self._chunk_graph_cache:
            op_key_to_chunk[n.op.key].append(n)
        self._op_key_to_chunk = op_key_to_chunk

    def get_chunk_graph(self):
        if self._chunk_graph_cache is None:
            self.reload_chunk_graph()
        return self._chunk_graph_cache

    def prepare_graph(self, compose=True):
        """
        Tile and compose tensor graph into chunk graph
        :param compose: if True, do compose after tiling
        """
        tensor_graph = deserialize_graph(self._serialized_tensor_graph)
        self._tensor_graph_cache = tensor_graph

        logger.debug('Begin preparing graph %s with %d tensors to chunk graph.',
                     self._graph_key, len(tensor_graph))

        # mark target tensor steps
        if not self._target_tensor_chunk_ops:
            for tn in tensor_graph:
                if not tensor_graph.count_successors(tn):
                    self._target_tensor_chunk_ops[tn.key] = set()
                    self._target_tensor_finished[tn.key] = set()

        if self._serialized_chunk_graph:
            serialized_chunk_graph = self._serialized_chunk_graph
            chunk_graph = DAG.from_pb(serialized_chunk_graph)
        else:
            chunk_graph = DAG()

        key_to_chunk = {c.key: c for c in chunk_graph}

        tensor_to_tiled = self._tensor_to_tiled

        for t in tensor_graph:
            if t.key not in tensor_to_tiled:
                continue
            t._chunks = [key_to_chunk[k] for k in [tensor_to_tiled[t.key][-1]]]

        tq = deque()
        for t in tensor_graph:
            if t.inputs and not all(ti.key in tensor_to_tiled for ti in t.inputs):
                continue
            tq.append(t)

        while tq:
            tensor = tq.popleft()
            if not tensor.is_coarse() or tensor.key in tensor_to_tiled:
                continue
            inputs = [tensor_to_tiled[it.key][-1] for it in tensor.inputs or ()]

            op = tensor.op.copy()
            _ = op.new_tensors(inputs, [o.shape for o in tensor.op.outputs],
                               dtype=[o.dtype for o in tensor.op.outputs], **tensor.params)

            total_tiled = []
            for j, t, to_tile in zip(itertools.count(0), tensor.op.outputs, op.outputs):
                # replace inputs with tiled ones
                if not total_tiled:
                    try:
                        td = handler.dispatch(to_tile)
                    except DataNotReady:
                        continue

                    if isinstance(td, (tuple, list)):
                        total_tiled.extend(td)
                    else:
                        total_tiled.append(td)

                tiled = total_tiled[j]
                tensor_to_tiled[t.key].append(tiled)

                # add chunks to fine grained graph
                q = deque([tiled_c.data for tiled_c in tiled.chunks])
                input_chunk_keys = set(itertools.chain(*([(it.key, it.id) for it in input.chunks]
                                                         for input in to_tile.inputs)))
                while len(q) > 0:
                    c = q.popleft()
                    if (c.key, c.id) in input_chunk_keys:
                        continue
                    if c not in chunk_graph:
                        chunk_graph.add_node(c)
                    for ic in c.inputs or []:
                        if ic not in chunk_graph:
                            chunk_graph.add_node(ic)
                            q.append(ic)
                        chunk_graph.add_edge(ic, c)

                for succ in tensor_graph.iter_successors(t):
                    if any(t.key not in tensor_to_tiled for t in succ.inputs):
                        continue
                    tq.append(succ)

        # record the chunk nodes in graph
        reserve_chunk = set()
        result_chunk_keys = list()
        for tk in self._target_tensor_chunk_ops:
            for n in [c.data for t in tensor_to_tiled[tk] for c in t.chunks]:
                result_chunk_keys.append(n.key)
                dq_predecessors = deque([n])
                while dq_predecessors:
                    current = dq_predecessors.popleft()
                    reserve_chunk.add(n)
                    predecessors = chunk_graph.predecessors(current)
                    dq_predecessors.extend([p for p in predecessors if p not in reserve_chunk])
                    reserve_chunk.update(predecessors)
        # delete redundant chunk
        for n in list(chunk_graph.iter_nodes()):
            if n not in reserve_chunk:
               chunk_graph.remove_node(n)

        if compose:
            chunk_graph.compose(keys=result_chunk_keys)

        for tk in tensor_to_tiled:
            if tk not in self._target_tensor_chunk_ops:
                continue
            for n in tensor_to_tiled[tk][-1].chunks:
                self._terminal_chunk_op_tensor[n.op.key].add(tk)
                self._target_tensor_chunk_ops[tk].add(n.op.key)

        # sync chunk graph to kv store
        if self._kv_store_ref is not None:
            graph_path = '/sessions/%s/graphs/%s' % (self._session_id, self._graph_key)
            self._kv_store_ref.write('%s/chunk_graph' % graph_path,
                                     serialize_graph(chunk_graph, compress=True), _tell=True, _wait=False)

        self._nodes_num = len(chunk_graph)
        self._chunk_graph_cache = chunk_graph
        for n in self._chunk_graph_cache:
            self._op_key_to_chunk[n.op.key].append(n)

    def scan_node(self):
        operand_infos = self._operand_infos
        chunk_graph = self.get_chunk_graph()
        depth_cache = dict()

        for n in chunk_graph.topological_iter():
            key = n.op.key
            if key not in operand_infos:
                operand_infos[key] = dict(
                    optimize=dict(depth=0, demand_depths=(), successor_size=0, descendant_size=0)
                )
            operand_infos[key]['optimize']['successor_size'] += chunk_graph.count_successors(n)
            if not n.inputs:
                depth_cache[key] = 0
            else:
                depth = depth_cache[key] = 1 + max(depth_cache[ni.op.key] for ni in n.inputs)
                # record operand information
                operand_infos[key]['optimize']['depth'] = depth

        for n in chunk_graph.topological_iter(reverse=True):
            operand_infos[n.op.key]['optimize']['descendant_size'] += 1
            if not n.inputs:
                continue
            for ni in set(n.inputs):
                operand_infos[ni.op.key]['optimize']['descendant_size'] += \
                    operand_infos[n.op.key]['optimize']['descendant_size']

    def place_initial_chunks(self):
        """
        Decide target worker for initial chunks
        """
        logger.debug('Placing initial chunks for graph %s', self._graph_key)

        import numpy as np
        graph = self.get_chunk_graph()
        undigraph = graph.build_undirected()
        operand_infos = self._operand_infos

        metrics = self._resource_actor_ref.get_workers_meta()

        def _successor_fun(n):
            return remove_shuffle_chunks(undigraph.iter_successors(n))

        key_to_chunks = defaultdict(list)
        for n in graph:
            key_to_chunks[n.op.key].append(n)

        # collect chunks with no inputs, or all inputs from shuffle
        zero_degree_key_chunks = dict()
        zero_degrees = []
        for chunk in graph:
            if not remove_shuffle_chunks(graph.predecessors(chunk)) and chunk.op.key not in zero_degree_key_chunks:
                zero_degree_key_chunks[chunk.op.key] = key_to_chunks[chunk.op.key]
        for op_key in zero_degree_key_chunks:
            zero_degrees.append(key_to_chunks[op_key][0])
        random.shuffle(zero_degrees)

        # sort initials by descendant size
        descendant_counts = dict()
        for key, chunks in zero_degree_key_chunks.items():
            descendant_counts[key] = operand_infos[key]['optimize']['descendant_size']
        # note that different sort orders can contribute to different efficiency
        zero_degrees = sorted(zero_degrees, key=lambda n: descendant_counts[n.op.key])

        endpoint_res = [(ep, int(metrics[ep]['hardware']['cpu_total'])) for ep in metrics]
        endpoint_res.sort(key=lambda t: t[1], reverse=True)

        endpoints = [t[0] for t in endpoint_res]
        endpoint_cores = np.array([t[1] for t in endpoint_res])

        splited_initial_counts = (endpoint_cores / endpoint_cores.sum() * len(zero_degrees)).astype(np.int64)
        if splited_initial_counts.sum() < len(zero_degrees):
            pos = 0
            rest = len(zero_degrees) - splited_initial_counts.sum()
            while rest > 0:
                splited_initial_counts[pos] += 1
                rest -= 1
                pos = (pos + 1) % len(splited_initial_counts)

        full_assigns = dict()
        sorted_initials = [v for v in zero_degrees]
        while splited_initial_counts.max():
            slot_id = splited_initial_counts.argmax()
            cur = sorted_initials.pop()
            while cur.op.key in full_assigns:
                cur = sorted_initials.pop()
            assigned = 0
            spread_range = 0
            for v in undigraph.bfs(start=key_to_chunks[cur.op.key], visit_predicate='all',
                                   successors=_successor_fun):
                if v.op.key in full_assigns:
                    continue
                spread_range += 1
                if graph.predecessors(v):
                    continue
                full_assigns[v.op.key] = endpoints[slot_id]
                assigned += 1
                if spread_range >= len(graph) * 1.0 / len(metrics) \
                        or assigned >= splited_initial_counts[slot_id]:
                    break
            splited_initial_counts[slot_id] -= assigned

        # assign initial workers by seeds
        for v in undigraph.bfs(start=zero_degrees, visit_predicate='all', successors=_successor_fun):
            if v.op.key in full_assigns:
                continue
            key_transfers = defaultdict(lambda: 0)
            for pred in undigraph.iter_predecessors(v):
                if pred.op.key in full_assigns:
                    key_transfers[full_assigns[pred.op.key]] += pred.nbytes
            if not key_transfers:
                continue
            max_transfer = max(key_transfers.values())
            max_assigns = [assign for assign, nbytes in key_transfers.items() if nbytes == max_transfer]
            full_assigns[v.op.key] = max_assigns[random.randint(0, len(max_assigns) - 1)]

        for v in zero_degrees:
            operand_infos[v.op.key]['target_worker'] = full_assigns[v.op.key]

    def get_executable_operand_dag(self, op_key, serialize=True):
        """
        Make an operand into a worker-executable dag
        :param op_key: operand key
        :param serialize: whether to return serialized dag
        """
        from ..tensor.expressions.datasource import TensorFetchChunk
        graph = DAG()

        inputs_to_copied = dict()
        for c in self._op_key_to_chunk[op_key]:
            for inp in set(c.inputs or ()):
                op = TensorFetchChunk(dtype=inp.dtype, to_fetch_key=inp.key)
                inp_chunk = op.new_chunk(None, inp.shape, _key=inp.key).data
                inputs_to_copied[inp] = inp_chunk
                graph.add_node(inp_chunk)
            inputs = [inputs_to_copied[inp] for inp in (c.inputs or ())]

            new_op = c.op.copy()
            kws = []
            for o in c.op.outputs:
                kw = {
                    '_key': o.key,
                    'dtype': o.dtype,
                    'index': o.index,
                }
                composed = []
                # copy composed
                for j, com in enumerate(o.composed or []):
                    new_com_op = com.op.copy()
                    if j == 0:
                        inps = inputs
                    else:
                        # if more than 1 inputs, means they are exactly the same object
                        inps = [composed[j - 1]] * len(com.inputs)
                    new_com = new_com_op.new_chunk(inps, com.shape, index=com.index,
                                                   dtype=com.dtype, _key=com.key)
                    composed.append(new_com)
                kw['_composed'] = composed
                kws.append(kw)

            new_outputs = new_op.new_chunks(inputs, [o.shape for o in c.op.outputs],
                                            kws=kws)
            for co in new_outputs:
                exec_chunk = co.data
                graph.add_node(exec_chunk)
                for inp in inputs:
                    graph.add_edge(inp, exec_chunk)
        if serialize:
            return serialize_graph(graph)
        else:
            return graph

    def create_operand_actors(self, **kwargs):
        """
        Create operand actors for all operands
        """
        logger.debug('Creating operand actors for graph %s', self._graph_key)
        from .operand import OperandActor

        _clean_io_meta = kwargs.get('_clean_io_meta', True)

        chunk_graph = self.get_chunk_graph()
        operand_infos = self._operand_infos

        op_refs = dict()
        initial_keys = []
        for op_key in self._op_key_to_chunk:
            op_name = type(self._op_key_to_chunk[op_key][0].op).__name__

            op_info = operand_infos[op_key]

            # collect operand i/o information
            predecessor_keys = set()
            successor_keys = set()
            input_chunk_keys = set()
            shared_input_chunk_keys = set()
            chunk_key_sizes = dict()

            for c in self._op_key_to_chunk[op_key]:
                for pn in chunk_graph.iter_predecessors(c):
                    predecessor_keys.add(pn.op.key)
                    input_chunk_keys.add(pn.key)
                    if chunk_graph.count_successors(pn) > 1:
                        shared_input_chunk_keys.add(pn.key)
                successor_keys.update(pn.op.key for pn in chunk_graph.iter_successors(c))
                chunk_key_sizes.update((co.key, co.nbytes) for co in c.op.outputs)

            io_meta = dict(
                predecessors=list(predecessor_keys),
                successors=list(successor_keys),
                input_chunks=list(input_chunk_keys),
                shared_input_chunks=list(shared_input_chunk_keys),
                chunks=list(chunk_key_sizes.keys()),
            )
            op_info['op_name'] = op_name
            op_info['io_meta'] = io_meta
            output_size = sum(chunk_key_sizes.values())
            op_info['output_size'] = int(output_size)

            if predecessor_keys:
                state = 'UNSCHEDULED'
            else:
                initial_keys.append(op_key)
                state = 'READY'
            op_info['retries'] = 0
            op_info['state'] = state

            op_uid = OperandActor.gen_uid(self._session_id, op_key)
            scheduler_addr = self.get_scheduler(op_uid)
            op_refs[op_key] = self.ctx.create_actor(
                OperandActor, self._session_id, self._graph_key, op_key, op_info,
                is_terminal=op_key in self._terminal_chunk_op_tensor,
                uid=op_uid, address=scheduler_addr,
                wait=False
            )
            op_info['state'] = getattr(OperandState, state.upper())
            if _clean_io_meta:
                del op_info['io_meta']

        self.state = GraphState.RUNNING

        op_refs = dict((k, v.result()) for k, v in op_refs.items())
        start_futures = [op_refs[op_key].start_operand(_tell=True, _wait=False)
                         for op_key in initial_keys]
        [future.result() for future in start_futures]

    def mark_terminal_finished(self, op_key, final_state=None):
        """
        Mark terminal operand as finished. Calling this method will change graph state
        if all terminals are in finished states.
        :param op_key: operand key
        :param final_state: state of the operand
        """
        tensor_keys = self._terminal_chunk_op_tensor[op_key]
        for tensor_key in tensor_keys:
            self._target_tensor_finished[tensor_key].add(op_key)
            if final_state == GraphState.FAILED:
                if self.final_state != GraphState.CANCELLED:
                    self.final_state = GraphState.FAILED
            elif final_state == GraphState.CANCELLED:
                self.final_state = final_state
            if self._target_tensor_finished[tensor_key] == self._target_tensor_chunk_ops[tensor_key]:
                self._terminated_tensors.add(tensor_key)
                if len(self._terminated_tensors) == len(self._target_tensor_chunk_ops):
                    self.state = self.final_state if self.final_state is not None else GraphState.SUCCEEDED
                    self._end_time = time.time()

    def get_state(self):
        return self.state

    def get_graph_info(self):
        return self._start_time, self._end_time, len(self._operand_infos)

    def set_operand_state(self, op_key, state):
        self._operand_infos[op_key]['state'] = OperandState(state)

    def get_operand_info(self):
        return self._operand_infos

    def calc_stats(self):
        states = list(OperandState.__members__.values())
        state_mapping = OrderedDict((v, idx) for idx, v in enumerate(states))
        state_names = [s.name for s in state_mapping]

        op_stats = OrderedDict()
        finished = 0
        total_count = len(self._operand_infos)
        for operand_info in six.itervalues(self._operand_infos):
            op_name = operand_info['op_name']
            state = operand_info['state']
            if state in (OperandState.FINISHED, OperandState.FREED):
                finished += 1
            if op_name not in op_stats:
                op_stats[op_name] = [0] * len(state_mapping)
            stats_list = op_stats[op_name]
            stats_list[state_mapping[state]] += 1

        data_src = OrderedDict([('states', state_names), ])
        for op, state_stats in six.iteritems(op_stats):
            sum_chunks = sum(state_stats)
            data_src[op] = [v * 100.0 / sum_chunks for v in state_stats]

        ops = list(data_src)[1:]
        states = data_src['states']
        transposed = OrderedDict()
        transposed['ops'] = ops
        for sid, state in enumerate(states):
            transposed[state] = list()
            for op in ops:
                transposed[state].append(data_src[op][sid])
        return ops, transposed, finished * 100.0 / total_count

    def free_tensor_data(self, tensor_key):
        from .operand import OperandActor
        tiled_tensor = self._tensor_to_tiled[tensor_key][-1]
        for chunk in tiled_tensor.chunks:
            op_uid = OperandActor.gen_uid(self._session_id, chunk.op.key)
            scheduler_addr = self.get_scheduler(op_uid)
            op_ref = self.ctx.actor_ref(op_uid, address=scheduler_addr)
            op_ref.free_data(_tell=True)

    def build_tensor_merge_graph(self, tensor_key):
        from ..tensor.expressions.merge.concatenate import TensorConcatenate
        from ..tensor.expressions.datasource import TensorFetchChunk

        tiled_tensor = self._tensor_to_tiled[tensor_key][-1]
        graph = DAG()
        if len(tiled_tensor.chunks) == 1:
            # only one chunk, just trigger fetch
            c = tiled_tensor.chunks[0]
            op = TensorFetchChunk(dtype=c.dtype, to_fetch_key=c.key)
            fetch_chunk = op.new_chunk(None, c.shape, index=c.index, _key=c.key).data
            graph.add_node(fetch_chunk)
        else:
            fetch_chunks = []
            for c in tiled_tensor.chunks:
                op = TensorFetchChunk(dtype=c.dtype, to_fetch_key=c.key)
                fetch_chunk = op.new_chunk(None, c.shape, index=c.index, _key=c.key).data
                graph.add_node(fetch_chunk)
                fetch_chunks.append(fetch_chunk)
            chunk = TensorConcatenate(dtype=tiled_tensor.op.dtype).new_chunk(
                fetch_chunks, tiled_tensor.shape).data
            graph.add_node(chunk)
            [graph.add_edge(fetch_chunk, chunk) for fetch_chunk in fetch_chunks]

        return serialize_graph(graph)

    def fetch_tensor_result(self, tensor_key):
        from ..worker.transfer import ResultSenderActor

        # TODO for test
        tiled_tensor = self._tensor_to_tiled[tensor_key][-1]
        if tensor_key not in self._terminated_tensors:
            return None

        ctx = dict()
        for chunk_key in [c.key for c in tiled_tensor.chunks]:
            if chunk_key in ctx:
                continue
            endpoints = self._chunk_meta_ref.get_workers(self._session_id, chunk_key)
            sender_ref = self.ctx.actor_ref(ResultSenderActor.default_name(), address=endpoints[-1])
            ctx[chunk_key] = loads(sender_ref.fetch_data(self._session_id, chunk_key))
        return dumps(merge_tensor_chunks(tiled_tensor, ctx))<|MERGE_RESOLUTION|>--- conflicted
+++ resolved
@@ -222,21 +222,17 @@
         """
         Start graph execution
         """
-<<<<<<< HEAD
         def _detect_cancel(callback=None):
             if self.reload_state() == GraphState.CANCELLING:
                 logger.info('Cancel detected, stopping')
                 if callback:
                     callback()
                 else:
-                    self._end_time = datetime.now().strftime('%Y-%m-%d %H:%M:%S')
+                    self._end_time = time.time()
                     self.state = GraphState.CANCELLED
                 raise ExecutionInterrupted
 
-        self._start_time = datetime.now().strftime('%Y-%m-%d %H:%M:%S')
-=======
         self._start_time = time.time()
->>>>>>> 85decf86
         self.state = GraphState.PREPARING
 
         try:
