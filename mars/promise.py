--- conflicted
+++ resolved
@@ -540,13 +540,10 @@
                 logger.warning('Promise %r reentered or not registered in %s', promise_id, self.uid)
                 return
             self.get_promise(promise_id).step_next([args, kwargs])
-<<<<<<< HEAD
-=======
 
             timeout_coro = self._promise_timeout_coros.pop(promise_id, None)
             if timeout_coro is not None:
                 timeout_coro.kill()
->>>>>>> cb1d0c0e
         finally:
             self.delete_promise(promise_id)
 
@@ -562,10 +559,7 @@
                 return
 
             p.step_next([build_exc_info(PromiseTimeout), dict(_accept=False)])
-<<<<<<< HEAD
-=======
             self._promise_timeout_coros.pop(promise_id, None)
->>>>>>> cb1d0c0e
         finally:
             self.delete_promise(promise_id)
 
