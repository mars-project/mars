--- conflicted
+++ resolved
@@ -165,15 +165,14 @@
                 np.testing.assert_allclose(U_result, U_expected + 1)
                 np.testing.assert_allclose(s_result, s_expectd + 1)
 
-<<<<<<< HEAD
             with new_session(cluster.endpoint) as session2:
                 t = mt.array(raw)
                 _, s, _ = mt.linalg.svd(t)
 
                 s_result = session2.run(s)
                 _, s_expected, _ = np.linalg.svd(raw, full_matrices=False)
-                np.testing.assert_allclose(s_result, s_expected + 1)
-=======
+                np.testing.assert_allclose(s_result, s_expected)
+
     def testIndexTensorExecute(self):
         with new_cluster(scheduler_n_process=2, worker_n_process=2) as cluster:
             session = cluster.session
@@ -203,8 +202,6 @@
                 u, s, v = (mt.linalg.svd(a)).execute()
                 np.testing.assert_allclose(u.dot(np.diag(s).dot(v)), np.ones((20, 10)))
 
->>>>>>> 2699114b
-
     def testGraphFail(self):
         op = SerializeMustFailOperand(f=3)
         tensor = op.new_tensor(None, (3, 3))
