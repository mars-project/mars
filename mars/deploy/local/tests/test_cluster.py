--- conflicted
+++ resolved
@@ -351,7 +351,6 @@
             b = a + 1
 
             r = session.run(b)
-<<<<<<< HEAD
             np.testing.assert_array_equal(r, np.ones((10, 10)) + 1)
 
     def testExistingOperand(self):
@@ -375,7 +374,4 @@
             d = mt.ones((4, 4), chunk_size=2)
             d = d.dot(d)
             r4 = session.run(d)
-            np.testing.assert_array_equal(r4, np.ones((4, 4)) * 4)
-=======
-            np.testing.assert_array_equal(r, np.ones((10, 10)) + 1)
->>>>>>> 6ebe2922
+            np.testing.assert_array_equal(r4, np.ones((4, 4)) * 4)