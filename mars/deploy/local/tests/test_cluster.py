--- conflicted
+++ resolved
@@ -509,14 +509,12 @@
                     df3 = add(df1, df2)
                     pd.testing.assert_frame_equal(df3.fetch(), data1 + data2)
 
-<<<<<<< HEAD
                     s1 = pd.Series(np.random.rand(10), index=[11, 1, 2, 5, 7, 6, 8, 9, 10, 3])
                     series1 = from_pandas_series(s1)
                     pd.testing.assert_series_equal(series1.fetch(), s1)
-=======
+                    
                 web_session = Session.default_or_local()._sess
                 self.assertEqual(web_session.get_task_count(), 3)
->>>>>>> 55708c35
 
     def testSparse(self, *_):
         import scipy.sparse as sps
