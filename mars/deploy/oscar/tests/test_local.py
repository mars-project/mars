# Copyright 1999-2021 Alibaba Group Holding Ltd.
#
# Licensed under the Apache License, Version 2.0 (the "License");
# you may not use this file except in compliance with the License.
# You may obtain a copy of the License at
#
#      http://www.apache.org/licenses/LICENSE-2.0
#
# Unless required by applicable law or agreed to in writing, software
# distributed under the License is distributed on an "AS IS" BASIS,
# WITHOUT WARRANTIES OR CONDITIONS OF ANY KIND, either express or implied.
# See the License for the specific language governing permissions and
# limitations under the License.

import asyncio
import os
import random
import threading
import tempfile
import time
import uuid

import numpy as np
import pandas as pd
import pytest

try:
    import vineyard
except ImportError:
    vineyard = None

from .... import dataframe as md
from .... import tensor as mt
from .... import remote as mr
from ....config import option_context
from ....core.context import get_context
from ....lib.aio import new_isolation
from ....storage import StorageLevel
from ....services.storage import StorageAPI
from ....tensor.arithmetic.add import TensorAdd
from ....tests.core import mock, check_dict_structure_same, DICT_NOT_EMPTY
from ..local import new_cluster
from ..service import load_config
from ..session import (
    get_default_async_session,
    get_default_session,
    new_session,
    execute,
    fetch,
    fetch_infos,
    stop_server,
    AsyncSession,
    ExecutionInfo,
    Profiling,
    Progress,
    _IsolatedWebSession,
    _execute_with_progress,
)
from .modules.utils import (  # noqa: F401; pylint: disable=unused-variable
    cleanup_third_party_modules_output,
    get_output_filenames,
)


CONFIG_TEST_FILE = os.path.join(os.path.dirname(__file__), "local_test_config.yml")

CONFIG_VINEYARD_TEST_FILE = os.path.join(
    os.path.dirname(__file__), "local_test_with_vineyard_config.yml"
)


CONFIG_THIRD_PARTY_MODULES_TEST_FILE = os.path.join(
    os.path.dirname(__file__), "local_test_with_third_parity_modules_config.yml"
)

EXPECT_PROFILING_STRUCTURE = {
    "supervisor": {
        "general": {
            "optimize": 0.0005879402160644531,
            "incref_fetch_tileables": 0.0010840892791748047,
            "stage_*": {
                "tile(*)": 0.008243083953857422,
                "gen_subtask_graph(*)": 0.012202978134155273,
                "run": 0.27870702743530273,
                "total": 0.30318617820739746,
            },
            "total": 0.30951380729675293,
        },
        "serialization": {},
        "most_calls": DICT_NOT_EMPTY,
        "slow_calls": DICT_NOT_EMPTY,
        "band_subtasks": DICT_NOT_EMPTY,
        "slow_subtasks": DICT_NOT_EMPTY,
    }
}

params = ["default"]
if vineyard is not None:
    params.append("vineyard")


@pytest.mark.parametrize(indirect=True)
@pytest.fixture(params=params)
async def create_cluster(request):
    if request.param == "default":
        config = CONFIG_TEST_FILE
    elif request.param == "vineyard":
        config = CONFIG_VINEYARD_TEST_FILE
    start_method = os.environ.get("POOL_START_METHOD", None)
    client = await new_cluster(
        subprocess_start_method=start_method,
        config=config,
        n_worker=2,
        n_cpu=2,
        use_uvloop=False,
    )
    async with client:
        if request.param == "default":
            assert client.session.client is not None
        yield client, request.param


def _assert_storage_cleaned(session_id: str, addr: str, level: StorageLevel):
    async def _assert(session_id: str, addr: str, level: StorageLevel):
        storage_api = await StorageAPI.create(session_id, addr)
        assert len(await storage_api.list(level)) == 0
        info = await storage_api.get_storage_level_info(level)
        assert info.used_size == 0

    isolation = new_isolation()
    asyncio.run_coroutine_threadsafe(
        _assert(session_id, addr, level), isolation.loop
    ).result()


@pytest.mark.asyncio
async def test_vineyard_operators(create_cluster):
    param = create_cluster[1]
    if param != "vineyard":
        pytest.skip("Vineyard is not enabled")

    session = get_default_async_session()

    # tensor
    raw = np.random.RandomState(0).rand(55, 55)
    a = mt.tensor(raw, chunk_size=15)
    info = await session.execute(a)  # n.b.: pre-execute
    await info

    b = mt.to_vineyard(a)
    info = await session.execute(b)
    await info
    object_id = (await session.fetch(b))[0]

    c = mt.from_vineyard(object_id)
    info = await session.execute(c)
    await info
    tensor = await session.fetch(c)
    np.testing.assert_allclose(tensor, raw)

    # dataframe
    raw = pd.DataFrame({"a": np.arange(0, 55), "b": np.arange(55, 110)})
    a = md.DataFrame(raw, chunk_size=15)
    b = a.to_vineyard()  # n.b.: no pre-execute
    info = await session.execute(b)
    await info
    object_id = (await session.fetch(b))[0][0]

    c = md.from_vineyard(object_id)
    info = await session.execute(c)
    await info
    df = await session.fetch(c)
    pd.testing.assert_frame_equal(df, raw)


@pytest.mark.parametrize(
    "config",
    [
        [
            {
                "enable_profiling": {
                    "slow_calls_duration_threshold": 0,
                    "slow_subtasks_duration_threshold": 0,
                }
            },
            EXPECT_PROFILING_STRUCTURE,
        ],
        [{}, {}],
    ],
)
@pytest.mark.asyncio
async def test_execute(create_cluster, config):
    session = get_default_async_session()
    assert session.address is not None
    assert session.session_id is not None

    raw = np.random.RandomState(0).rand(10, 10)
    a = mt.tensor(raw, chunk_size=5)
    b = a + 1

    extra_config, expect_profiling_structure = config

    info = await session.execute(b, extra_config=extra_config)
    await info
    if extra_config:
        check_dict_structure_same(info.profiling_result(), expect_profiling_structure)
    else:
        assert not info.profiling_result()
    assert info.result() is None
    assert info.exception() is None
    assert info.progress() == 1
    np.testing.assert_equal(raw + 1, await session.fetch(b))

    with pytest.raises(ValueError):
        await session.fetch(b + 1)

    with pytest.raises(ValueError):
        await session.fetch(b[b < 0.6])

    del a, b


@pytest.mark.asyncio
async def test_iterative_tiling(create_cluster):
    session = get_default_async_session()

    raw = np.random.RandomState(0).rand(30, 5)
    raw_df = pd.DataFrame(raw, index=np.arange(1, 31))

    df = md.DataFrame(raw_df, chunk_size=10)
    df = df[df[0] < 0.7]
    df2 = df.shift(2)

    info = await session.execute(df2)
    await info
    assert info.result() is None
    result = await session.fetch(df2)

    expected = raw_df[raw_df[0] < 0.7].shift(2)
    pd.testing.assert_frame_equal(result, expected)

    # test meta
    assert df2.index_value.min_val >= 1
    assert df2.index_value.max_val <= 30


@pytest.mark.asyncio
async def test_execute_describe(create_cluster):
    s = np.random.RandomState(0)
    raw = pd.DataFrame(s.rand(100, 4), columns=list("abcd"))
    df = md.DataFrame(raw, chunk_size=30)

    session = get_default_async_session()
    r = df.describe()
    info = await session.execute(r)
    await info
    assert info.result() is None
    assert info.exception() is None
    assert info.progress() == 1
    res = await session.fetch(r)
    pd.testing.assert_frame_equal(res, raw.describe())


@pytest.mark.asyncio
async def test_sync_execute_in_async(create_cluster):
    a = mt.ones((10, 10))
    b = a + 1
    res = b.to_numpy()
    np.testing.assert_array_equal(res, np.ones((10, 10)) + 1)


@pytest.mark.asyncio
async def test_fetch_infos(create_cluster):
    raw = np.random.RandomState(0).rand(30, 5)
    raw_df = pd.DataFrame(raw, index=np.arange(1, 31))

    df = md.DataFrame(raw_df, chunk_size=10)
    df.execute()
    fetched_infos = df.fetch_infos()

    assert "object_id" in fetched_infos
    assert "level" in fetched_infos
    assert "memory_size" in fetched_infos
    assert "store_size" in fetched_infos
    assert "band" in fetched_infos

    fetch_infos((df, df), fields=None)
    results_infos = mr.ExecutableTuple([df, df]).execute()._fetch_infos()
    assert len(results_infos) == 2
    assert "object_id" in results_infos[0]
    assert "level" in results_infos[0]
    assert "memory_size" in results_infos[0]
    assert "store_size" in results_infos[0]
    assert "band" in results_infos[0]


async def _run_web_session_test(web_address):
    session_id = str(uuid.uuid4())
    session = await AsyncSession.init(web_address, session_id)
    session.as_default()

    raw = np.random.RandomState(0).rand(10, 10)
    a = mt.tensor(raw, chunk_size=5)
    b = a + 1

    info = await session.execute(b)
    await info
    assert info.result() is None
    assert info.exception() is None
    assert info.progress() == 1
    np.testing.assert_equal(raw + 1, await session.fetch(b))
    del a, b

    # Test spawn a local function by the web session.
    def _my_func():
        print("output from function")

    r = mr.spawn(_my_func)
    info = await session.execute(r)
    await info
    assert info.result() is None
    assert info.exception() is None
    assert info.progress() == 1
    assert "output from function" in str(r.fetch_log(session=session))
    assert "output from function" in str(
        r.fetch_log(session=session, offsets="0k", sizes=[1000])
    )
    assert "output from function" in str(
        r.fetch_log(session=session, offsets={r.op.key: "0k"}, sizes=[1000])
    )

    df = md.DataFrame([1, 2, 3])
    # Test apply a lambda by the web session.
    r = df.apply(lambda x: x)
    info = await session.execute(r)
    await info
    assert info.result() is None
    assert info.exception() is None
    assert info.progress() == 1
    pd.testing.assert_frame_equal(await session.fetch(r), pd.DataFrame([1, 2, 3]))

    AsyncSession.reset_default()
    await session.destroy()


@pytest.mark.parametrize(
    "config",
    [
        [
            {
                "enable_profiling": {
                    "slow_calls_duration_threshold": 0,
                    "slow_subtasks_duration_threshold": 0,
                }
            },
            EXPECT_PROFILING_STRUCTURE,
        ],
        [{}, {}],
    ],
)
@pytest.mark.asyncio
async def test_web_session(create_cluster, config):
    client = create_cluster[0]
    session_id = str(uuid.uuid4())
    web_address = client.web_address
    session = await AsyncSession.init(
        web_address, session_id, request_rewriter=lambda x: x
    )
    assert await session.get_web_endpoint() == web_address
    session.as_default()
    assert isinstance(session._isolated_session, _IsolatedWebSession)
    await test_execute(client, config)
    await test_iterative_tiling(client)
    AsyncSession.reset_default()
    await session.destroy()
    await _run_web_session_test(web_address)


def test_sync_execute():
    session = new_session(n_cpu=2, web=False, use_uvloop=False)

    # web not started
    assert session._session.client.web_address is None
    assert session.get_web_endpoint() is None

    with session:
        raw = np.random.RandomState(0).rand(10, 5)
        a = mt.tensor(raw, chunk_size=5).sum(axis=1)
        b = a.execute(show_progress=False)
        assert b is a
        result = a.fetch()
        np.testing.assert_array_equal(result, raw.sum(axis=1))

        c = b + 1
        c.execute(show_progress=False)
        result = c.fetch()
        np.testing.assert_array_equal(result, raw.sum(axis=1) + 1)

        c = mt.tensor(raw, chunk_size=5).sum()
        d = session.execute(c)
        assert d is c
        assert abs(session.fetch(d) - raw.sum()) < 0.001

        with tempfile.TemporaryDirectory() as tempdir:
            file_path = os.path.join(tempdir, "test.csv")
            pdf = pd.DataFrame(
                np.random.RandomState(0).rand(100, 10),
                columns=[f"col{i}" for i in range(10)],
            )
            pdf.to_csv(file_path, index=False)

            df = md.read_csv(file_path, chunk_bytes=os.stat(file_path).st_size / 5)
            result = df.sum(axis=1).execute().fetch()
            expected = pd.read_csv(file_path).sum(axis=1)
            pd.testing.assert_series_equal(result, expected)

            df = md.read_csv(file_path, chunk_bytes=os.stat(file_path).st_size / 5)
            result = df.head(10).execute().fetch()
            expected = pd.read_csv(file_path).head(10)
            pd.testing.assert_frame_equal(result, expected)

    for worker_pool in session._session.client._cluster._worker_pools:
        _assert_storage_cleaned(
            session.session_id, worker_pool.external_address, StorageLevel.MEMORY
        )

    session.stop_server()
    assert get_default_async_session() is None


def test_no_default_session():
    raw = np.random.RandomState(0).rand(10, 10)
    a = mt.tensor(raw, chunk_size=5)
    b = a + 1

    with pytest.warns(Warning):
        execute(b, show_progress=False)

    np.testing.assert_array_equal(fetch(b), raw + 1)
    fetch_infos(b, fields=None)
    assert get_default_async_session() is not None
    stop_server()
    assert get_default_async_session() is None


@pytest.mark.asyncio
async def test_session_progress(create_cluster):
    session = get_default_async_session()
    assert session.address is not None
    assert session.session_id is not None

    def f1(interval: float, count: int):
        for idx in range(count):
            time.sleep(interval)
            get_context().set_progress((1 + idx) * 1.0 / count)

    r = mr.spawn(f1, args=(0.5, 10))

    info = await session.execute(r)

    for _ in range(20):
        if 0 < info.progress() < 1:
            break
        await asyncio.sleep(0.1)
    else:
        raise Exception(f"progress test failed, actual value {info.progress()}.")

    await info
    assert info.result() is None
    assert info.exception() is None
    assert info.progress() == 1


@pytest.fixture
def setup_session():
    session = new_session(n_cpu=2, use_uvloop=False)
    assert session.get_web_endpoint() is not None

    with session:
        with option_context({"show_progress": False}):
            yield session

    session.stop_server()


def test_decref(setup_session):
    session = setup_session

    a = mt.ones((10, 10))
    b = mt.ones((10, 10))
    c = b + 1
    d = mt.ones((5, 5))

    a.execute()
    b.execute()
    c.execute()
    d.execute()

    del a
    ref_counts = session._get_ref_counts()
    assert len(ref_counts) == 3
    del b
    ref_counts = session._get_ref_counts()
    assert len(ref_counts) == 3
    del c
    ref_counts = session._get_ref_counts()
    assert len(ref_counts) == 1
    del d
    ref_counts = session._get_ref_counts()
    assert len(ref_counts) == 0

    rs = np.random.RandomState(0)
    pdf = pd.DataFrame({"a": rs.randint(10, size=10), "b": rs.rand(10)})
    df = md.DataFrame(pdf, chunk_size=5)
    df2 = df.groupby("a").agg("mean", method="shuffle")
    result = df2.execute().fetch()
    expected = pdf.groupby("a").agg("mean")
    pd.testing.assert_frame_equal(result, expected)

    del df, df2
    ref_counts = session._get_ref_counts()
    assert len(ref_counts) == 0

    worker_addr = session._session.client._cluster._worker_pools[0].external_address
    _assert_storage_cleaned(session.session_id, worker_addr, StorageLevel.MEMORY)


def _cancel_when_execute(session, cancelled):
    def run():
        time.sleep(200)

    rs = [mr.spawn(run) for _ in range(10)]
    execute(*rs, cancelled=cancelled)

    assert all(not r._executed_sessions for r in rs)

    del rs
    ref_counts = session._get_ref_counts()
    assert len(ref_counts) == 0

    worker_addr = session._session.client._cluster._worker_pools[0].external_address
    _assert_storage_cleaned(session.session_id, worker_addr, StorageLevel.MEMORY)


class SlowTileAdd(TensorAdd):
    @classmethod
    def tile(cls, op):
        time.sleep(2)
        return (yield from TensorAdd.tile(op))


def _cancel_when_tile(session, cancelled):
    a = mt.tensor([1, 2, 3])
    for i in range(20):
        a = SlowTileAdd(dtype=np.dtype(np.int64))(a, 1)
    execute(a, cancelled=cancelled)

    assert not a._executed_sessions

    del a
    ref_counts = session._get_ref_counts()
    assert len(ref_counts) == 0


@pytest.mark.parametrize("test_func", [_cancel_when_execute, _cancel_when_tile])
def test_cancel(setup_session, test_func):
    session = setup_session

    async def _new_cancel_event():
        return asyncio.Event()

    isolation = new_isolation()
    cancelled = asyncio.run_coroutine_threadsafe(
        _new_cancel_event(), isolation.loop
    ).result()

    def cancel():
        time.sleep(0.5)
        cancelled.set()

    t = threading.Thread(target=cancel)
    t.daemon = True
    t.start()

    start = time.time()
    test_func(session, cancelled)
    assert time.time() - start < 20

    # submit another task
    raw = np.random.rand(10, 10)
    t = mt.tensor(raw, chunk_size=(10, 5))
    np.testing.assert_array_equal(t.execute().fetch(), raw)


def test_load_third_party_modules(cleanup_third_party_modules_output):  # noqa: F811
    config = load_config()

    config["third_party_modules"] = set()
    with pytest.raises(TypeError, match="set"):
        new_session(n_cpu=2, web=False, config=config)

    config["third_party_modules"] = {"supervisor": ["not_exists_for_supervisor"]}
    with pytest.raises(ModuleNotFoundError, match="not_exists_for_supervisor"):
        new_session(n_cpu=2, web=False, config=config)

    config["third_party_modules"] = {"worker": ["not_exists_for_worker"]}
    with pytest.raises(ModuleNotFoundError, match="not_exists_for_worker"):
        new_session(n_cpu=2, web=False, config=config)

    config["third_party_modules"] = ["mars.deploy.oscar.tests.modules.replace_op"]
    session = new_session(n_cpu=2, web=False, config=config)
    # web not started
    assert session._session.client.web_address is None

    with session:
        raw = np.random.RandomState(0).rand(10, 10)
        a = mt.tensor(raw, chunk_size=5)
        b = a + 1
        b.execute(show_progress=False)
        result = b.fetch()

        np.testing.assert_equal(raw - 1, result)

    session.stop_server()
    assert get_default_session() is None

    session = new_session(
        n_cpu=2, web=False, config=CONFIG_THIRD_PARTY_MODULES_TEST_FILE
    )
    # web not started
    assert session._session.client.web_address is None

    with session:
        # 1 main pool, 3 sub pools(2 worker + 1 io).
        assert len(get_output_filenames()) == 4

    session.stop_server()
    assert get_default_session() is None


<<<<<<< HEAD
min_task_runtime = 2


@pytest.fixture
async def speculative_cluster():
    config = load_config()
    config["scheduling"]["speculation"]["enabled"] = True
    config["scheduling"]["speculation"]["interval"] = 0.5
    config["scheduling"]["speculation"]["threshold"] = 0.2
    config["scheduling"]["speculation"]["min_task_runtime"] = min_task_runtime
    config["scheduling"]["speculation"]["multiplier"] = 2
    config["scheduling"]["speculation"]["max_concurrent_run"] = 10
    config["scheduling"]["subtask_cancel_timeout"] = 0.1
    config["scheduling"]["enable_kill_slot"] = True
    config["storage"]["backends"] = ["plasma"]
    config["storage"]["plasma"]["store_memory"] = 10 * 1024 * 1024
    client = await new_cluster(
        config=config,
        n_worker=5,
        n_cpu=10,
        use_uvloop=False,
    )
    async with client:
        yield client


@pytest.mark.timeout(timeout=500)
@pytest.mark.asyncio
async def test_task_speculation_execution(speculative_cluster):
    series_size = 10

    def time_consuming(start, x):
        print(f"subtask index {x}")
        if (
            x >= series_size - 1
        ):  # leave some workers not excluded from speculative submit.
            if time.time() - start < min_task_runtime:
                print(f"subtask with index {x} starts to hang.")
                time.sleep(1000000)
        return x * x

    from functools import partial

    assert (
        md.Series(list(range(series_size)), chunk_size=1)
        .apply(partial(time_consuming, time.time()))
        .sum()
        .execute()
        .fetch()
        == pd.Series(list(range(series_size))).apply(lambda x: x * x).sum()
    )

    def time_consuming2(x):
        index = x.index[0]
        print(f"dataframe group_by_apply subtask index {index}")
        if index >= series_size - 1 and random.random() > 0.7:
            print(f"dataframe group_by_apply subtask {index} starts to hang.")
            time.sleep(100000)
        return x

    df = md.DataFrame(
        {
            f"col{i}": md.Series(list(range(series_size)), chunk_size=1).apply(
                partial(time_consuming, time.time())
            )
            for i in range(1)
        }
    )
    df = (
        df.rechunk(chunk_size=2)
        .groupby(["col0"])
        .apply(time_consuming2)
        .sort_index()
        .execute()
    )
    pd_df = (
        pd.DataFrame(
            {
                f"col{i}": pd.Series(list(range(series_size))).apply(lambda x: x * x)
                for i in range(1)
            }
        )
        .groupby(["col0"])
        .apply(lambda x: x)
    )
    pd.testing.assert_frame_equal(df.to_pandas(), pd_df)
=======
@mock.patch("asyncio.base_events.logger")
def test_show_progress_raise_exception(m_log):
    loop = asyncio.get_event_loop()
    event = asyncio.Event()

    class ProgressBar:
        def __init__(self, *args, **kwargs):
            pass

        def __enter__(self):
            pass

        def __exit__(self, *_):
            pass

        def update(self, progress: float):
            pass

    async def _exec():
        progress = Progress()
        profiling = Profiling()
        execution_info = ExecutionInfo(
            asyncio.create_task(event.wait()), progress, profiling, loop
        )
        progress_bar = ProgressBar(True)
        cancel_event = asyncio.Event()
        loop.call_later(2, cancel_event.set)
        await _execute_with_progress(execution_info, progress_bar, 0.01, cancel_event)
        execution_info.get_future().set_exception(Exception("Expect Exception!!!"))

    loop.run_until_complete(_exec())
    assert len(m_log.mock_calls) < 3
>>>>>>> b747a42e
<|MERGE_RESOLUTION|>--- conflicted
+++ resolved
@@ -638,7 +638,40 @@
     assert get_default_session() is None
 
 
-<<<<<<< HEAD
+@mock.patch("asyncio.base_events.logger")
+def test_show_progress_raise_exception(m_log):
+    loop = asyncio.get_event_loop()
+    event = asyncio.Event()
+
+    class ProgressBar:
+        def __init__(self, *args, **kwargs):
+            pass
+
+        def __enter__(self):
+            pass
+
+        def __exit__(self, *_):
+            pass
+
+        def update(self, progress: float):
+            pass
+
+    async def _exec():
+        progress = Progress()
+        profiling = Profiling()
+        execution_info = ExecutionInfo(
+            asyncio.create_task(event.wait()), progress, profiling, loop
+        )
+        progress_bar = ProgressBar(True)
+        cancel_event = asyncio.Event()
+        loop.call_later(2, cancel_event.set)
+        await _execute_with_progress(execution_info, progress_bar, 0.01, cancel_event)
+        execution_info.get_future().set_exception(Exception("Expect Exception!!!"))
+
+    loop.run_until_complete(_exec())
+    assert len(m_log.mock_calls) < 3
+
+
 min_task_runtime = 2
 
 
@@ -724,38 +757,4 @@
         .groupby(["col0"])
         .apply(lambda x: x)
     )
-    pd.testing.assert_frame_equal(df.to_pandas(), pd_df)
-=======
-@mock.patch("asyncio.base_events.logger")
-def test_show_progress_raise_exception(m_log):
-    loop = asyncio.get_event_loop()
-    event = asyncio.Event()
-
-    class ProgressBar:
-        def __init__(self, *args, **kwargs):
-            pass
-
-        def __enter__(self):
-            pass
-
-        def __exit__(self, *_):
-            pass
-
-        def update(self, progress: float):
-            pass
-
-    async def _exec():
-        progress = Progress()
-        profiling = Profiling()
-        execution_info = ExecutionInfo(
-            asyncio.create_task(event.wait()), progress, profiling, loop
-        )
-        progress_bar = ProgressBar(True)
-        cancel_event = asyncio.Event()
-        loop.call_later(2, cancel_event.set)
-        await _execute_with_progress(execution_info, progress_bar, 0.01, cancel_event)
-        execution_info.get_future().set_exception(Exception("Expect Exception!!!"))
-
-    loop.run_until_complete(_exec())
-    assert len(m_log.mock_calls) < 3
->>>>>>> b747a42e
+    pd.testing.assert_frame_equal(df.to_pandas(), pd_df)