--- conflicted
+++ resolved
@@ -80,13 +80,8 @@
 
 
 def test_check_subtask_processor(setup):
-<<<<<<< HEAD
     config = load_config(CONFIG_FILE)
-    config['task']['subtask_processor_cls'] = \
-=======
-    config = _load_config(CONFIG_FILE)
     config['subtask']['subtask_processor_cls'] = \
->>>>>>> 65d84b95
         'mars.deploy.oscar.tests.' \
         'test_checked_session.FakeCheckedSubtaskProcessor'
 
