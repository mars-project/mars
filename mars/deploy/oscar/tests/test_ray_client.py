--- conflicted
+++ resolved
@@ -17,11 +17,7 @@
 import tempfile
 import threading
 
-<<<<<<< HEAD
-from .test_ray_cluster import new_ray_session_test
-=======
 from .test_ray_cluster_standalone import new_ray_session_test
->>>>>>> 78628b62
 from ....tests.core import require_ray
 from ....utils import lazy_import
 
