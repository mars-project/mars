# Copyright 1999-2021 Alibaba Group Holding Ltd.
#
# Licensed under the Apache License, Version 2.0 (the "License");
# you may not use this file except in compliance with the License.
# You may obtain a copy of the License at
#
#      http://www.apache.org/licenses/LICENSE-2.0
#
# Unless required by applicable law or agreed to in writing, software
# distributed under the License is distributed on an "AS IS" BASIS,
# WITHOUT WARRANTIES OR CONDITIONS OF ANY KIND, either express or implied.
# See the License for the specific language governing permissions and
# limitations under the License.

import copy
import os
import time

import pytest

<<<<<<< HEAD
from .... import get_context
from .... import tensor as mt
from ....oscar.backends.router import Router
=======
>>>>>>> e798aed1
from ....tests.core import DICT_NOT_EMPTY, require_ray
from ....utils import lazy_import
from ..local import new_cluster
from ..session import new_session, get_default_async_session
from ..tests import test_local
from ..tests.session import new_test_session
from ..tests.test_local import _cancel_when_tile, _cancel_when_execute
from .modules.utils import (  # noqa: F401; pylint: disable=unused-variable
    cleanup_third_party_modules_output,
    get_output_filenames,
)

ray = lazy_import("ray")

EXPECT_PROFILING_STRUCTURE = {
    "supervisor": {
        "general": {
            "optimize": 0.0005879402160644531,
            "stage_*": {
                "tile(*)": 0.008243083953857422,
                "gen_subtask_graph(*)": 0.012202978134155273,
                "run": 0.27870702743530273,
                "total": 0.30318617820739746,
            },
            "total": 0.30951380729675293,
        },
        "serialization": {},
        "most_calls": DICT_NOT_EMPTY,
        "slow_calls": DICT_NOT_EMPTY,
        "band_subtasks": {},
        "slow_subtasks": {},
    }
}
EXPECT_PROFILING_STRUCTURE_NO_SLOW = copy.deepcopy(EXPECT_PROFILING_STRUCTURE)
EXPECT_PROFILING_STRUCTURE_NO_SLOW["supervisor"]["slow_calls"] = {}


@pytest.mark.parametrize(indirect=True)
@pytest.fixture
async def create_cluster(request):
    start_method = os.environ.get("POOL_START_METHOD", None)
    client = await new_cluster(
        subprocess_start_method=start_method,
        backend="ray",
        n_worker=2,
        n_cpu=2,
        use_uvloop=False,
    )
    async with client:
        assert client.session.client is not None
        yield client, {}


@require_ray
@pytest.mark.parametrize("backend", ["ray"])
@pytest.mark.parametrize("_new_session", [new_session, new_test_session])
def test_new_session_backend(ray_start_regular_shared2, _new_session, backend):
    test_local.test_new_session_backend(_new_session, backend)


@require_ray
@pytest.mark.parametrize(
    "config",
    [
        [
            {
                "enable_profiling": {
                    "slow_calls_duration_threshold": 0,
                    "slow_subtasks_duration_threshold": 0,
                }
            },
            EXPECT_PROFILING_STRUCTURE,
        ],
        [
            {
                "enable_profiling": {
                    "slow_calls_duration_threshold": 1000,
                    "slow_subtasks_duration_threshold": 1000,
                }
            },
            EXPECT_PROFILING_STRUCTURE_NO_SLOW,
        ],
        [{}, {}],
    ],
)
@pytest.mark.asyncio
async def test_execute(ray_start_regular_shared2, create_cluster, config):
    await test_local.test_execute(create_cluster, config)


@require_ray
@pytest.mark.asyncio
async def test_iterative_tiling(ray_start_regular_shared2, create_cluster):
    await test_local.test_iterative_tiling(create_cluster)


@require_ray
@pytest.mark.parametrize("config", [{"backend": "ray"}])
def test_sync_execute(config):
    test_local.test_sync_execute(config)


@require_ray
@pytest.mark.asyncio
async def test_session_get_progress(ray_start_regular_shared2, create_cluster):
    await test_local.test_session_get_progress(create_cluster)


@require_ray
@pytest.mark.parametrize("test_func", [_cancel_when_execute, _cancel_when_tile])
def test_cancel(ray_start_regular_shared2, create_cluster, test_func):
    test_local.test_cancel(create_cluster, test_func)


@require_ray
@pytest.mark.parametrize("config", [{"backend": "ray"}])
def test_context_gc(config):
    session = new_session(
        backend=config["backend"],
        n_cpu=2,
        web=False,
        use_uvloop=False,
        config={"task.execution_config.ray.subtask_monitor_interval": 0},
    )

    assert session._session.client.web_address is None
    assert session.get_web_endpoint() is None

    def f1(c):
        time.sleep(0.5)
        return c

    with session:
        t1 = mt.random.randint(10, size=(100, 10), chunk_size=100)
        t2 = mt.random.randint(10, size=(100, 10), chunk_size=50)
        t3 = t1 + t2
        t4 = t3.sum(0)
        t5 = t4.map_chunk(f1)
        r = t5.execute()
        result = r.fetch()
        assert result is not None
        assert len(result) == 10
        context = get_context()
        assert len(context._task_context) < 5

    session.stop_server()
    assert get_default_async_session() is None<|MERGE_RESOLUTION|>--- conflicted
+++ resolved
@@ -18,12 +18,8 @@
 
 import pytest
 
-<<<<<<< HEAD
 from .... import get_context
 from .... import tensor as mt
-from ....oscar.backends.router import Router
-=======
->>>>>>> e798aed1
 from ....tests.core import DICT_NOT_EMPTY, require_ray
 from ....utils import lazy_import
 from ..local import new_cluster
