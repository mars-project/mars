# Copyright 1999-2020 Alibaba Group Holding Ltd.
#
# Licensed under the Apache License, Version 2.0 (the "License");
# you may not use this file except in compliance with the License.
# You may obtain a copy of the License at
#
#      http://www.apache.org/licenses/LICENSE-2.0
#
# Unless required by applicable law or agreed to in writing, software
# distributed under the License is distributed on an "AS IS" BASIS,
# WITHOUT WARRANTIES OR CONDITIONS OF ANY KIND, either express or implied.
# See the License for the specific language governing permissions and
# limitations under the License.

import numpy as np
import pytest

import mars.tensor as mt
from mars.core.session import get_default_session, new_session
from mars.deploy.oscar.ray import new_cluster, _load_config
from mars.serialization.ray import register_ray_serializers
from mars.tests.core import require_ray
from ....utils import lazy_import
from . import test_local

ray = lazy_import('ray')


@pytest.fixture(scope="module")
def ray_cluster():
    try:
        from ray.cluster_utils import Cluster
    except ModuleNotFoundError:
        from ray._private.cluster_utils import Cluster
    cluster = Cluster()
    remote_nodes = []
    num_nodes = 1
    for i in range(num_nodes):
        remote_nodes.append(cluster.add_node(num_cpus=10))
        if len(remote_nodes) == 1:
            ray.init(address=cluster.address)
    yield
    ray.shutdown()


@pytest.fixture
async def create_cluster():
    client = await new_cluster('test_cluster',
                               worker_num=2,
                               worker_cpu=2,
                               worker_mem=1 * 1024 ** 3)
    async with client:
        yield client


@require_ray
@pytest.mark.asyncio
async def test_execute(ray_cluster, create_cluster):
    await test_local.test_execute(create_cluster)


@require_ray
@pytest.mark.asyncio
async def test_iterative_tiling(ray_cluster, create_cluster):
    await test_local.test_iterative_tiling(create_cluster)


@require_ray
@pytest.mark.asyncio
def test_sync_execute(ray_cluster, create_cluster):
    assert create_cluster.session
    session = new_session(address=create_cluster.address, backend='oscar', default=True)
    with session:
        raw = np.random.RandomState(0).rand(10, 5)
        a = mt.tensor(raw, chunk_size=5).sum(axis=1)
        b = a.execute(show_progress=False)
        assert b is a
        result = a.fetch()
        np.testing.assert_array_equal(result, raw.sum(axis=1))

        c = mt.tensor(raw, chunk_size=5).sum()
        d = session.execute(c)
        assert d is c
        assert abs(session.fetch(d) - raw.sum()) < 0.001

    assert get_default_session() is None


def _run_web_session(web_address):
    register_ray_serializers()
    import asyncio
    asyncio.new_event_loop().run_until_complete(
        test_local._run_web_session_test(web_address))
    return True


def _sync_web_session_test(web_address):
    register_ray_serializers()
    new_session(web_address, backend='oscar', default=True)
    raw = np.random.RandomState(0).rand(10, 5)
    a = mt.tensor(raw, chunk_size=5).sum(axis=1)
    b = a.execute(show_progress=False)
    assert b is a
    return True


@require_ray
<<<<<<< HEAD
=======
@pytest.mark.parametrize('test_option', [[True, ['ray://test_cluster/1/0', 'ray://test_cluster/2/0']],
                                         [False, ['ray://test_cluster/0/1', 'ray://test_cluster/1/0']]])
@pytest.mark.asyncio
async def test_optional_supervisor_node(ray_cluster, test_option):
    supervisor_exclusive_node, worker_addresses = test_option
    config = _load_config()
    config['cluster']['ray']['supervisor_exclusive_node'] = supervisor_exclusive_node
    client = await new_cluster('test_cluster',
                               worker_num=2,
                               worker_cpu=2,
                               worker_mem=1 * 1024 ** 3,
                               config=config)
    async with client:
        assert client.address == 'ray://test_cluster/0/0'
        assert client._cluster._worker_addresses == worker_addresses


@require_ray
>>>>>>> 57ba8828
@pytest.mark.asyncio
async def test_web_session(ray_cluster, create_cluster):
    await test_local.test_web_session(create_cluster)
    web_address = create_cluster.web_address
    assert await ray.remote(_run_web_session).remote(web_address)
<<<<<<< HEAD
    assert await ray.remote(_sync_web_session_test).remote(web_address)


def _run_web_session(web_address):
    register_ray_serializers()
    import asyncio
    asyncio.new_event_loop().run_until_complete(test_local.web_session_test(web_address))
    return True


def _sync_web_session_test(web_address):
    register_ray_serializers()
    new_session(web_address, backend='oscar', default=True)
    raw = np.random.RandomState(0).rand(10, 5)
    a = mt.tensor(raw, chunk_size=5).sum(axis=1)
    b = a.execute(show_progress=False)
    assert b is a
    return True
=======
    assert await ray.remote(_sync_web_session_test).remote(web_address)
>>>>>>> 57ba8828
<|MERGE_RESOLUTION|>--- conflicted
+++ resolved
@@ -105,8 +105,6 @@
 
 
 @require_ray
-<<<<<<< HEAD
-=======
 @pytest.mark.parametrize('test_option', [[True, ['ray://test_cluster/1/0', 'ray://test_cluster/2/0']],
                                          [False, ['ray://test_cluster/0/1', 'ray://test_cluster/1/0']]])
 @pytest.mark.asyncio
@@ -125,31 +123,9 @@
 
 
 @require_ray
->>>>>>> 57ba8828
 @pytest.mark.asyncio
 async def test_web_session(ray_cluster, create_cluster):
     await test_local.test_web_session(create_cluster)
     web_address = create_cluster.web_address
     assert await ray.remote(_run_web_session).remote(web_address)
-<<<<<<< HEAD
-    assert await ray.remote(_sync_web_session_test).remote(web_address)
-
-
-def _run_web_session(web_address):
-    register_ray_serializers()
-    import asyncio
-    asyncio.new_event_loop().run_until_complete(test_local.web_session_test(web_address))
-    return True
-
-
-def _sync_web_session_test(web_address):
-    register_ray_serializers()
-    new_session(web_address, backend='oscar', default=True)
-    raw = np.random.RandomState(0).rand(10, 5)
-    a = mt.tensor(raw, chunk_size=5).sum(axis=1)
-    b = a.execute(show_progress=False)
-    assert b is a
-    return True
-=======
-    assert await ray.remote(_sync_web_session_test).remote(web_address)
->>>>>>> 57ba8828
+    assert await ray.remote(_sync_web_session_test).remote(web_address)