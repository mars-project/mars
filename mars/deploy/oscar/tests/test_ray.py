--- conflicted
+++ resolved
@@ -24,10 +24,6 @@
 from .... import tensor as mt
 from .... import dataframe as md
 from ....oscar.errors import ReconstructWorkerError
-<<<<<<< HEAD
-from ....serialization.ray import try_register_ray_serializers
-=======
->>>>>>> 5604ceaf
 from ....tests.core import require_ray, mock, DICT_NOT_EMPTY
 from ....utils import lazy_import
 from ..ray import (
@@ -168,10 +164,6 @@
 
 
 def _run_web_session(web_address):
-<<<<<<< HEAD
-    try_register_ray_serializers()
-=======
->>>>>>> 5604ceaf
     import asyncio
 
     asyncio.new_event_loop().run_until_complete(
@@ -181,10 +173,6 @@
 
 
 def _sync_web_session_test(web_address):
-<<<<<<< HEAD
-    try_register_ray_serializers()
-=======
->>>>>>> 5604ceaf
     new_session(web_address)
     raw = np.random.RandomState(0).rand(10, 5)
     a = mt.tensor(raw, chunk_size=5).sum(axis=1)
