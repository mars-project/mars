# Copyright 1999-2021 Alibaba Group Holding Ltd.
#
# Licensed under the Apache License, Version 2.0 (the "License");
# you may not use this file except in compliance with the License.
# You may obtain a copy of the License at
#
#      http://www.apache.org/licenses/LICENSE-2.0
#
# Unless required by applicable law or agreed to in writing, software
# distributed under the License is distributed on an "AS IS" BASIS,
# WITHOUT WARRANTIES OR CONDITIONS OF ANY KIND, either express or implied.
# See the License for the specific language governing permissions and
# limitations under the License.

import asyncio
import copy
import os
import time

import numpy as np
import pandas as pd
import pytest

import mars
from .... import oscar as mo
from .... import tensor as mt
from .... import dataframe as md
from ....oscar.backends.ray.utils import (
    process_address_to_placement,
    process_placement_to_address,
    kill_and_wait,
)
from ....oscar.errors import ReconstructWorkerError
from ....serialization.ray import register_ray_serializers
from ....services.cluster import ClusterAPI
from ....services.scheduling.supervisor.autoscale import AutoscalerActor
from ....tests.core import require_ray, mock, DICT_NOT_EMPTY
from ....utils import lazy_import
from ..ray import (
    new_cluster,
    _load_config,
    ClusterStateActor,
    new_cluster_in_ray,
    new_ray_session,
)
from ..session import get_default_session, new_session
from ..tests import test_local
from .modules.utils import (  # noqa: F401  # pylint: disable=unused-variable
    cleanup_third_party_modules_output,
    get_output_filenames,
)

ray = lazy_import("ray")

CONFIG_FILE = os.path.join(os.path.dirname(__file__), "local_test_with_ray_config.yml")
CONFIG_THIRD_PARTY_MODULES_TEST_FILE = os.path.join(
    os.path.dirname(__file__), "ray_test_with_third_parity_modules_config.yml"
)

EXPECT_PROFILING_STRUCTURE = {
    "supervisor": {
        "general": {
            "optimize": 0.0005879402160644531,
            "incref_fetch_tileables": 0.0010840892791748047,
            "stage_*": {
                "tile(*)": 0.008243083953857422,
                "gen_subtask_graph(*)": 0.012202978134155273,
                "run": 0.27870702743530273,
                "total": 0.30318617820739746,
            },
            "total": 0.30951380729675293,
        },
        "serialization": {
            "serialize": 0.014928340911865234,
            "deserialize": 0.0011813640594482422,
            "total": 0.016109704971313477,
        },
        "most_calls": DICT_NOT_EMPTY,
        "slow_calls": DICT_NOT_EMPTY,
        "band_subtasks": DICT_NOT_EMPTY,
        "slow_subtasks": DICT_NOT_EMPTY,
    }
}
EXPECT_PROFILING_STRUCTURE_NO_SLOW = copy.deepcopy(EXPECT_PROFILING_STRUCTURE)
EXPECT_PROFILING_STRUCTURE_NO_SLOW["supervisor"]["slow_calls"] = {}
EXPECT_PROFILING_STRUCTURE_NO_SLOW["supervisor"]["slow_subtasks"] = {}


@pytest.fixture
async def create_cluster(request):
    param = getattr(request, "param", {})
    ray_config = _load_config(CONFIG_FILE)
    ray_config.update(param.get("config", {}))
    client = await new_cluster(
<<<<<<< HEAD
        "test_cluster",
        supervisor_mem=1 * 1024**3,
=======
>>>>>>> a2857bda
        worker_num=2,
        worker_cpu=2,
        worker_mem=1 * 1024**3,
        config=ray_config,
    )
    async with client:
        yield client, param


@require_ray
@pytest.mark.parametrize(
    "config",
    [
        [
            {
                "enable_profiling": {
                    "slow_calls_duration_threshold": 0,
                    "slow_subtasks_duration_threshold": 0,
                }
            },
            EXPECT_PROFILING_STRUCTURE,
        ],
        [
            {
                "enable_profiling": {
                    "slow_calls_duration_threshold": 1000,
                    "slow_subtasks_duration_threshold": 1000,
                }
            },
            EXPECT_PROFILING_STRUCTURE_NO_SLOW,
        ],
        [{}, {}],
    ],
)
@pytest.mark.asyncio
async def test_execute(ray_large_cluster, create_cluster, config):
    await test_local.test_execute(create_cluster, config)


@require_ray
@pytest.mark.asyncio
async def test_iterative_tiling(ray_large_cluster, create_cluster):
    await test_local.test_iterative_tiling(create_cluster)


@require_ray
@pytest.mark.asyncio
async def test_execute_describe(ray_large_cluster, create_cluster):
    await test_local.test_execute_describe(create_cluster)


@require_ray
@pytest.mark.asyncio
async def test_fetch_infos(ray_large_cluster, create_cluster):
    await test_local.test_fetch_infos(create_cluster)


@require_ray
@pytest.mark.asyncio
def test_sync_execute(ray_large_cluster, create_cluster):
    client = create_cluster[0]
    assert client.session
    session = new_session(address=client.address, backend="oscar")
    with session:
        raw = np.random.RandomState(0).rand(10, 5)
        a = mt.tensor(raw, chunk_size=5).sum(axis=1)
        b = a.execute(show_progress=False)
        assert b is a
        result = a.fetch()
        np.testing.assert_array_equal(result, raw.sum(axis=1))

        c = mt.tensor(raw, chunk_size=5).sum()
        d = session.execute(c)
        assert d is c
        assert abs(session.fetch(d) - raw.sum()) < 0.001

    assert get_default_session() is None


def _run_web_session(web_address):
    register_ray_serializers()
    import asyncio

    asyncio.new_event_loop().run_until_complete(
        test_local._run_web_session_test(web_address)
    )
    return True


def _sync_web_session_test(web_address):
    register_ray_serializers()
    new_session(web_address, backend="oscar")
    raw = np.random.RandomState(0).rand(10, 5)
    a = mt.tensor(raw, chunk_size=5).sum(axis=1)
    b = a.execute(show_progress=False)
    assert b is a
    return True


@require_ray
def test_new_cluster_in_ray(stop_ray):
    cluster = new_cluster_in_ray(worker_num=2)
    mt.random.RandomState(0).rand(100, 5).sum().execute()
    cluster.session.execute(mt.random.RandomState(0).rand(100, 5).sum())
    mars.execute(mt.random.RandomState(0).rand(100, 5).sum())
    session = new_ray_session(address=cluster.address, session_id="abcd", default=True)
    session.execute(mt.random.RandomState(0).rand(100, 5).sum())
    mars.execute(mt.random.RandomState(0).rand(100, 5).sum())
    cluster.stop()


@require_ray
def test_new_ray_session(stop_ray):
    new_ray_session_test()


def new_ray_session_test():
    session = new_ray_session(session_id="abc", worker_num=2)
    mt.random.RandomState(0).rand(100, 5).sum().execute()
    session.execute(mt.random.RandomState(0).rand(100, 5).sum())
    mars.execute(mt.random.RandomState(0).rand(100, 5).sum())
    session = new_ray_session(session_id="abcd", worker_num=2, default=True)
    session.execute(mt.random.RandomState(0).rand(100, 5).sum())
    mars.execute(mt.random.RandomState(0).rand(100, 5).sum())
    df = md.DataFrame(mt.random.rand(100, 4), columns=list("abcd"))
    # Convert mars dataframe to ray dataset
    ds = md.to_ray_dataset(df)
    print(ds.schema(), ds.count())
    ds.filter(lambda row: row["a"] > 0.5).show(5)
    # Convert ray dataset to mars dataframe
    df2 = md.read_ray_dataset(ds)
    print(df2.head(5).execute())
    # Test ray cluster exists after session got gc.
    del session
    import gc

    gc.collect()
    mars.execute(mt.random.RandomState(0).rand(100, 5).sum())


@require_ray
def test_ray_client(ray_large_cluster):
    from ray.util.client.ray_client_helpers import ray_start_client_server
    from ray._private.client_mode_hook import enable_client_mode

    with ray_start_client_server(), enable_client_mode():
        new_ray_session_test()


@require_ray
@pytest.mark.parametrize(
    "test_option",
    [
        [True, 0, ["ray://test_cluster/1/0", "ray://test_cluster/2/0"]],
        [False, 0, ["ray://test_cluster/0/1", "ray://test_cluster/1/0"]],
        [True, 2, ["ray://test_cluster/1/0", "ray://test_cluster/2/0"]],
        [False, 5, ["ray://test_cluster/0/6", "ray://test_cluster/1/0"]],
    ],
)
@pytest.mark.asyncio
async def test_optional_supervisor_node(ray_large_cluster, test_option):
    import logging

    logging.basicConfig(level=logging.INFO)
    supervisor_standalone, supervisor_sub_pool_num, worker_addresses = test_option
    config = _load_config()
    config["cluster"]["ray"]["supervisor"]["standalone"] = supervisor_standalone
    config["cluster"]["ray"]["supervisor"]["sub_pool_num"] = supervisor_sub_pool_num
    client = await new_cluster(
        "test_cluster",
        supervisor_mem=1 * 1024**3,
        worker_num=2,
        worker_cpu=2,
        worker_mem=1 * 1024**3,
        config=config,
    )
    async with client:
        assert client.address == "ray://test_cluster/0/0"
        assert client._cluster._worker_addresses == worker_addresses


@require_ray
@pytest.mark.parametrize(
    "config",
    [
        [
            {
                "enable_profiling": {
                    "slow_calls_duration_threshold": 0,
                    "slow_subtasks_duration_threshold": 0,
                }
            },
            EXPECT_PROFILING_STRUCTURE,
        ],
        [
            {
                "enable_profiling": {
                    "slow_calls_duration_threshold": 1000,
                    "slow_subtasks_duration_threshold": 1000,
                }
            },
            EXPECT_PROFILING_STRUCTURE_NO_SLOW,
        ],
        [{}, {}],
    ],
)
@pytest.mark.asyncio
async def test_web_session(ray_large_cluster, create_cluster, config):
    client = create_cluster[0]
    await test_local.test_web_session(create_cluster, config)
    web_address = client.web_address
    assert await ray.remote(_run_web_session).remote(web_address)
    assert await ray.remote(_sync_web_session_test).remote(web_address)


@require_ray
@pytest.mark.parametrize(
    "config_exception",
    [
        [set(), pytest.raises(TypeError, match="set")],
        [
            {"supervisor": ["not_exists_for_supervisor"]},
            pytest.raises(ModuleNotFoundError, match="not_exists_for_supervisor"),
        ],
        [
            {"worker": ["not_exists_for_worker"]},
            pytest.raises(ModuleNotFoundError, match="not_exists_for_worker"),
        ],
    ],
)
@pytest.mark.asyncio
async def test_load_third_party_modules(ray_large_cluster, config_exception):
    third_party_modules_config, expected_exception = config_exception
    config = _load_config()

    config["third_party_modules"] = third_party_modules_config
    with expected_exception:
        await new_cluster(
            worker_num=2,
            worker_cpu=2,
            worker_mem=1 * 1024**3,
            config=config,
        )


@require_ray
@pytest.mark.parametrize(
    "create_cluster",
    [
        {
            "config": {
                "third_party_modules": {
                    "worker": ["mars.deploy.oscar.tests.modules.replace_op"]
                },
            },
        }
    ],
    indirect=True,
)
@pytest.mark.asyncio
def test_load_third_party_modules2(ray_large_cluster, create_cluster):
    client = create_cluster[0]
    assert client.session
    session = new_session(address=client.address, backend="oscar")
    with session:
        raw = np.random.RandomState(0).rand(10, 10)
        a = mt.tensor(raw, chunk_size=5)
        b = a + 1
        b.execute(show_progress=False)
        result = b.fetch()

        np.testing.assert_equal(raw - 1, result)

    assert get_default_session() is None


@require_ray
@pytest.mark.asyncio
async def test_load_third_party_modules_from_config(
    ray_large_cluster, cleanup_third_party_modules_output  # noqa: F811
):
    client = await new_cluster(
<<<<<<< HEAD
        "test_cluster",
        supervisor_mem=1 * 1024**3,
=======
>>>>>>> a2857bda
        worker_num=2,
        worker_cpu=2,
        worker_mem=1 * 1024**3,
        config=CONFIG_THIRD_PARTY_MODULES_TEST_FILE,
    )
    async with client:
        # 1 supervisor, 2 worker main pools, 4 worker sub pools.
        assert len(get_output_filenames()) == 7


@require_ray
def test_load_config():
    default_config = _load_config()
    assert default_config["scheduling"]["autoscale"]["enabled"] is False
    default_config = _load_config({"scheduling": {"autoscale": {"enabled": True}}})
    assert default_config["scheduling"]["autoscale"]["enabled"] is True
    default_config = _load_config(
        {
            "scheduling.autoscale.enabled": True,
            "scheduling.autoscale.scheduler_backlog_timeout": 1,
        }
    )
    assert default_config["scheduling"]["autoscale"]["enabled"] is True
    assert default_config["scheduling"]["autoscale"]["scheduler_backlog_timeout"] == 1
    with pytest.raises(ValueError):
        _load_config({"scheduling.autoscale.enabled": True, "scheduling.autoscale": {}})
    assert _load_config(CONFIG_FILE)["session"]["custom_log_dir"] == "auto"


@pytest.mark.parametrize(
    "ray_large_cluster", [{"num_nodes": 1, "num_cpus": 3}], indirect=True
)
@require_ray
@pytest.mark.asyncio
async def test_request_worker(ray_large_cluster):
    worker_cpu, worker_mem = 1, 100 * 1024**2
    client = await new_cluster(
        worker_num=0, worker_cpu=worker_cpu, worker_mem=worker_mem
    )
    async with client:
        cluster_state_ref = client._cluster._cluster_backend.get_cluster_state_ref()
        # Note that supervisor took one node
        workers = await asyncio.gather(
            *[cluster_state_ref.request_worker(timeout=5) for _ in range(2)]
        )
        assert all(worker is not None for worker in workers)
        assert not await cluster_state_ref.request_worker(timeout=5)
        release_workers = [
            cluster_state_ref.release_worker(worker) for worker in workers
        ]
        # Duplicate release workers requests should be handled.
        release_workers.extend(
            [cluster_state_ref.release_worker(worker) for worker in workers]
        )
        await asyncio.gather(*release_workers)
        assert await cluster_state_ref.request_worker(timeout=5)
        cluster_state_ref.reconstruct_worker()


@pytest.mark.parametrize(
    "ray_large_cluster", [{"num_nodes": 1, "num_cpus": 3}], indirect=True
)
@require_ray
@pytest.mark.asyncio
async def test_reconstruct_worker(ray_large_cluster):
    worker_cpu, worker_mem = 1, 100 * 1024**2
    client = await new_cluster(
        worker_num=0, worker_cpu=worker_cpu, worker_mem=worker_mem
    )
    async with client:
        cluster_api = await ClusterAPI.create(client._cluster.supervisor_address)
        worker = await cluster_api.request_worker(timeout=5)
        pg_name, bundle_index, process_index = process_address_to_placement(worker)
        worker_sub_pool = process_placement_to_address(
            pg_name, bundle_index, process_index + 1
        )

        worker_actor = ray.get_actor(worker)
        worker_pid = await worker_actor.getpid.remote()
        # the worker pool actor should be destroyed even we get actor.
        worker_sub_pool_actor = ray.get_actor(worker_sub_pool)
        worker_sub_pool_pid = await worker_sub_pool_actor.getpid.remote()

        # kill worker main pool
        await kill_and_wait(ray.get_actor(worker))

        # duplicated reconstruct worker request can be handled.
        await asyncio.gather(
            cluster_api.reconstruct_worker(worker),
            cluster_api.reconstruct_worker(worker),
        )
        worker_actor = ray.get_actor(worker)
        new_worker_pid = await worker_actor.getpid.remote()
        worker_sub_pool_actor = ray.get_actor(worker_sub_pool)
        new_worker_sub_pool_pid = await worker_sub_pool_actor.getpid.remote()
        assert new_worker_pid != worker_pid
        assert new_worker_sub_pool_pid != worker_sub_pool_pid

        # the compute should be ok after the worker is reconstructed.
        raw = np.random.RandomState(0).rand(10, 5)
        a = mt.tensor(raw, chunk_size=5).sum(axis=1)
        b = a.execute(show_progress=False)
        assert b is a
        result = a.fetch()
        np.testing.assert_array_equal(result, raw.sum(axis=1))


@require_ray
@pytest.mark.asyncio
@mock.patch("mars.deploy.oscar.ray.stop_worker")
async def test_reconstruct_worker_during_releasing_worker(fake_stop_worker):
    stop_worker = asyncio.Event()
    lock = asyncio.Event()

    async def _stop_worker(*args):
        stop_worker.set()
        await lock.wait()

    fake_stop_worker.side_effect = _stop_worker
    cluster_state = ClusterStateActor()
    release_task = asyncio.create_task(cluster_state.release_worker("abc"))
    await stop_worker.wait()
    with pytest.raises(ReconstructWorkerError, match="releasing"):
        await cluster_state.reconstruct_worker("abc")
    release_task.cancel()


@require_ray
@pytest.mark.asyncio
@mock.patch("mars.deploy.oscar.ray.stop_worker")
@mock.patch("ray.get_actor")
async def test_release_worker_during_reconstructing_worker(
    fake_get_actor, fake_stop_worker
):
    get_actor = asyncio.Event()
    lock = asyncio.Event()

    class FakeActorMethod:
        async def remote(self):
            get_actor.set()
            await lock.wait()

    class FakeActor:
        state = FakeActorMethod()

    def _get_actor(*args):
        return FakeActor

    async def _stop_worker(*args):
        await lock.wait()

    fake_get_actor.side_effect = _get_actor
    fake_stop_worker.side_effect = _stop_worker
    cluster_state = ClusterStateActor()
    reconstruct_task = asyncio.create_task(cluster_state.reconstruct_worker("abc"))
    await get_actor.wait()
    release_task = asyncio.create_task(cluster_state.release_worker("abc"))
    with pytest.raises(asyncio.CancelledError):
        await reconstruct_task
    release_task.cancel()


@pytest.mark.parametrize(
    "ray_large_cluster", [{"num_nodes": 2, "num_cpus": 4}], indirect=True
)
@pytest.mark.parametrize("init_workers", [0, 1])
@require_ray
@pytest.mark.asyncio
async def test_auto_scale_out(ray_large_cluster, init_workers: int):
    client = await new_cluster(
        worker_num=init_workers,
        worker_cpu=2,
        worker_mem=200 * 1024**2,
        supervisor_mem=1 * 1024**3,
        config={
            "scheduling.autoscale.enabled": True,
            "scheduling.autoscale.scheduler_backlog_timeout": 1,
            "scheduling.autoscale.worker_idle_timeout": 10000000,
            "scheduling.autoscale.max_workers": 10,
        },
    )
    async with client:

        def time_consuming(x):
            time.sleep(1)
            return x * x

        series_size = 100
        assert (
            md.Series(list(range(series_size)), chunk_size=1)
            .apply(time_consuming)
            .sum()
            .execute()
            .fetch()
            == pd.Series(list(range(series_size))).apply(lambda x: x * x).sum()
        )
        autoscaler_ref = mo.create_actor_ref(
            uid=AutoscalerActor.default_uid(),
            address=client._cluster.supervisor_address,
        )
        assert await autoscaler_ref.get_dynamic_worker_nums() > 0


@pytest.mark.timeout(timeout=600)
@pytest.mark.parametrize(
    "ray_large_cluster", [{"num_nodes": 2, "num_cpus": 4}], indirect=True
)
@require_ray
@pytest.mark.asyncio
async def test_auto_scale_in(ray_large_cluster):
    config = _load_config()
    config["scheduling"]["autoscale"]["enabled"] = True
    config["scheduling"]["autoscale"]["worker_idle_timeout"] = 1
    config["scheduling"]["autoscale"]["max_workers"] = 4
    config["scheduling"]["autoscale"]["min_workers"] = 2
    client = await new_cluster(
        worker_num=0,
        worker_cpu=2,
        worker_mem=200 * 102**2,
        supervisor_mem=1 * 1024**3,
        config=config,
    )
    async with client:
        autoscaler_ref = mo.create_actor_ref(
            uid=AutoscalerActor.default_uid(),
            address=client._cluster.supervisor_address,
        )
        new_worker_nums = 3
        await asyncio.gather(
            *[autoscaler_ref.request_worker() for _ in range(new_worker_nums)]
        )
        series_size = 100
        assert (
            md.Series(list(range(series_size)), chunk_size=20).sum().execute().fetch()
            == pd.Series(list(range(series_size))).sum()
        )
        while await autoscaler_ref.get_dynamic_worker_nums() > 2:
            dynamic_workers = await autoscaler_ref.get_dynamic_workers()
            print(f"Waiting workers {dynamic_workers} to be released.")
            await asyncio.sleep(1)
        await asyncio.sleep(1)
        assert await autoscaler_ref.get_dynamic_worker_nums() == 2


@pytest.mark.timeout(timeout=1000)
@pytest.mark.parametrize("ray_large_cluster", [{"num_nodes": 4}], indirect=True)
@require_ray
@pytest.mark.asyncio
async def test_ownership_when_scale_in(ray_large_cluster):
    client = await new_cluster(
        worker_num=0,
        worker_cpu=2,
        worker_mem=200 * 1024**2,
        supervisor_mem=200 * 1024**2,
        config={
            "scheduling.autoscale.enabled": True,
            "scheduling.autoscale.scheduler_check_interval": 1,
            "scheduling.autoscale.scheduler_backlog_timeout": 1,
            "scheduling.autoscale.worker_idle_timeout": 10,
            "scheduling.autoscale.min_workers": 1,
            "scheduling.autoscale.max_workers": 4,
        },
    )
    async with client:
        autoscaler_ref = mo.create_actor_ref(
            uid=AutoscalerActor.default_uid(),
            address=client._cluster.supervisor_address,
        )
        await asyncio.gather(*[autoscaler_ref.request_worker() for _ in range(2)])
        df = md.DataFrame(mt.random.rand(100, 4, chunk_size=2), columns=list("abcd"))
        print(df.execute())
        assert await autoscaler_ref.get_dynamic_worker_nums() > 1
        while await autoscaler_ref.get_dynamic_worker_nums() > 1:
            dynamic_workers = await autoscaler_ref.get_dynamic_workers()
            print(f"Waiting workers {dynamic_workers} to be released.")
            await asyncio.sleep(1)
        # Test data on node of released worker can still be fetched
        pd_df = df.to_pandas()
        groupby_sum_df = df.rechunk(40).groupby("a").sum()
        print(groupby_sum_df.execute())
        while await autoscaler_ref.get_dynamic_worker_nums() > 1:
            dynamic_workers = await autoscaler_ref.get_dynamic_workers()
            print(f"Waiting workers {dynamic_workers} to be released.")
            await asyncio.sleep(1)
        assert df.to_pandas().to_dict() == pd_df.to_dict()
        assert (
            groupby_sum_df.to_pandas().to_dict() == pd_df.groupby("a").sum().to_dict()
        )


@require_ray
@pytest.mark.asyncio
def test_init_metrics_on_ray(ray_start_regular, create_cluster):
    client = create_cluster[0]
    assert client.session
    from ....metrics import api

    assert api._metric_backend == "ray"

    client.session.stop_server()<|MERGE_RESOLUTION|>--- conflicted
+++ resolved
@@ -92,11 +92,8 @@
     ray_config = _load_config(CONFIG_FILE)
     ray_config.update(param.get("config", {}))
     client = await new_cluster(
-<<<<<<< HEAD
         "test_cluster",
         supervisor_mem=1 * 1024**3,
-=======
->>>>>>> a2857bda
         worker_num=2,
         worker_cpu=2,
         worker_mem=1 * 1024**3,
@@ -132,31 +129,31 @@
     ],
 )
 @pytest.mark.asyncio
-async def test_execute(ray_large_cluster, create_cluster, config):
+async def test_execute(ray_start_regular, create_cluster, config):
     await test_local.test_execute(create_cluster, config)
 
 
 @require_ray
 @pytest.mark.asyncio
-async def test_iterative_tiling(ray_large_cluster, create_cluster):
+async def test_iterative_tiling(ray_start_regular, create_cluster):
     await test_local.test_iterative_tiling(create_cluster)
 
 
 @require_ray
 @pytest.mark.asyncio
-async def test_execute_describe(ray_large_cluster, create_cluster):
+async def test_execute_describe(ray_start_regular, create_cluster):
     await test_local.test_execute_describe(create_cluster)
 
 
 @require_ray
 @pytest.mark.asyncio
-async def test_fetch_infos(ray_large_cluster, create_cluster):
+async def test_fetch_infos(ray_start_regular, create_cluster):
     await test_local.test_fetch_infos(create_cluster)
 
 
 @require_ray
 @pytest.mark.asyncio
-def test_sync_execute(ray_large_cluster, create_cluster):
+def test_sync_execute(ray_start_regular, create_cluster):
     client = create_cluster[0]
     assert client.session
     session = new_session(address=client.address, backend="oscar")
@@ -238,7 +235,7 @@
 
 
 @require_ray
-def test_ray_client(ray_large_cluster):
+def test_ray_client(ray_start_regular):
     from ray.util.client.ray_client_helpers import ray_start_client_server
     from ray._private.client_mode_hook import enable_client_mode
 
@@ -257,7 +254,7 @@
     ],
 )
 @pytest.mark.asyncio
-async def test_optional_supervisor_node(ray_large_cluster, test_option):
+async def test_optional_supervisor_node(ray_start_regular, test_option):
     import logging
 
     logging.basicConfig(level=logging.INFO)
@@ -304,7 +301,7 @@
     ],
 )
 @pytest.mark.asyncio
-async def test_web_session(ray_large_cluster, create_cluster, config):
+async def test_web_session(ray_start_regular, create_cluster, config):
     client = create_cluster[0]
     await test_local.test_web_session(create_cluster, config)
     web_address = client.web_address
@@ -328,7 +325,7 @@
     ],
 )
 @pytest.mark.asyncio
-async def test_load_third_party_modules(ray_large_cluster, config_exception):
+async def test_load_third_party_modules(ray_start_regular, config_exception):
     third_party_modules_config, expected_exception = config_exception
     config = _load_config()
 
@@ -357,7 +354,7 @@
     indirect=True,
 )
 @pytest.mark.asyncio
-def test_load_third_party_modules2(ray_large_cluster, create_cluster):
+def test_load_third_party_modules2(ray_start_regular, create_cluster):
     client = create_cluster[0]
     assert client.session
     session = new_session(address=client.address, backend="oscar")
@@ -376,14 +373,10 @@
 @require_ray
 @pytest.mark.asyncio
 async def test_load_third_party_modules_from_config(
-    ray_large_cluster, cleanup_third_party_modules_output  # noqa: F811
+    ray_start_regular, cleanup_third_party_modules_output  # noqa: F811
 ):
     client = await new_cluster(
-<<<<<<< HEAD
-        "test_cluster",
         supervisor_mem=1 * 1024**3,
-=======
->>>>>>> a2857bda
         worker_num=2,
         worker_cpu=2,
         worker_mem=1 * 1024**3,
