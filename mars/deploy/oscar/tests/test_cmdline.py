--- conflicted
+++ resolved
@@ -160,11 +160,7 @@
 )
 
 
-<<<<<<< HEAD
-@pytest.mark.timeout(timeout=500)
-=======
 @flaky(max_runs=10, rerun_filter=lambda err, *_: issubclass(err[0], _rerun_errors))
->>>>>>> a1a7590f
 @pytest.mark.parametrize(
     "supervisor_args,worker_args,use_web_addr",
     [
