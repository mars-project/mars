--- conflicted
+++ resolved
@@ -32,13 +32,9 @@
 async def create_worker_actor_pool(
         address: str,
         band_to_slots: Dict[str, int],
-<<<<<<< HEAD
+        n_io_process: int = 1,
         subprocess_start_method: str = None,
         **kwargs):
-=======
-        n_io_process: int = 1,
-        subprocess_start_method: str = None):
->>>>>>> b075296e
     # TODO: support NUMA when ready
     n_process = sum(slot for slot in band_to_slots.values())
     envs = []
