# Copyright 1999-2021 Alibaba Group Holding Ltd.
#
# Licensed under the Apache License, Version 2.0 (the "License");
# you may not use this file except in compliance with the License.
# You may obtain a copy of the License at
#
#      http://www.apache.org/licenses/LICENSE-2.0
#
# Unless required by applicable law or agreed to in writing, software
# distributed under the License is distributed on an "AS IS" BASIS,
# WITHOUT WARRANTIES OR CONDITIONS OF ANY KIND, either express or implied.
# See the License for the specific language governing permissions and
# limitations under the License.

import asyncio
import concurrent.futures
import itertools
import logging
import random
import string
import threading
import time
import warnings
from abc import ABC, ABCMeta, abstractmethod
from collections import defaultdict
from dataclasses import dataclass
from functools import wraps
from numbers import Integral
from urllib.parse import urlparse
from weakref import WeakKeyDictionary
from typing import Any, Callable, Coroutine, Dict, List, Optional, Tuple, Type, Union

import numpy as np

from ... import oscar as mo
from ...config import options
from ...core import ChunkType, TileableType, TileableGraph, enter_mode
from ...core.operand import Fetch
from ...lib.aio import (
    alru_cache,
    Isolation,
    get_isolation,
    new_isolation,
    stop_isolation,
)
from ...services.cluster import AbstractClusterAPI, ClusterAPI
from ...services.lifecycle import AbstractLifecycleAPI, LifecycleAPI
from ...services.meta import MetaAPI, AbstractMetaAPI
from ...services.session import AbstractSessionAPI, SessionAPI
from ...services.mutable import MutableAPI, MutableTensor
from ...services.storage import StorageAPI
from ...services.task import AbstractTaskAPI, TaskAPI, TaskResult
from ...services.web import OscarWebAPI
from ...tensor.utils import slice_split
from ...typing import ClientType, BandType
from ...utils import (
    implements,
    merge_chunks,
    sort_dataframe_result,
    register_asyncio_task_timeout_detector,
    classproperty,
    copy_tileables,
    build_fetch,
)

logger = logging.getLogger(__name__)


@dataclass
class Progress:
    value: float = 0.0


class ExecutionInfo:
    def __init__(
        self,
        aio_task: asyncio.Task,
        progress: Progress,
        loop: asyncio.AbstractEventLoop,
    ):
        self._aio_task = aio_task
        self._progress = progress
        self._loop = loop

        self._future_local = threading.local()

    def _ensure_future(self):
        try:
            self._future_local.future
        except AttributeError:

            async def wait():
                return await self._aio_task

            self._future_local.future = fut = asyncio.run_coroutine_threadsafe(
                wait(), self._loop
            )
            self._future_local.aio_future = asyncio.wrap_future(fut)

    @property
    def loop(self):
        return self._loop

    @property
    def aio_task(self):
        return self._aio_task

    def progress(self) -> float:
        return self._progress.value

    def result(self, timeout=None):
        self._ensure_future()
        return self._future_local.future.result(timeout=timeout)

    def cancel(self):
        self._aio_task.cancel()

    def __getattr__(self, attr):
        self._ensure_future()
        return getattr(self._future_local.aio_future, attr)

    def __await__(self):
        self._ensure_future()
        return self._future_local.aio_future.__await__()


warning_msg = """
No session found, local session \
will be created in background, \
it may take a while before execution. \
If you want to new a local session by yourself, \
run code below:

```
import mars

mars.new_session()
```
"""


class AbstractSession(ABC):
    name = None
    _default = None
    _lock = threading.Lock()

    def __init__(self, address: str, session_id: str):
        self._address = address
        self._session_id = session_id

    @property
    def address(self):
        return self._address

    @property
    def session_id(self):
        return self._session_id

    def __eq__(self, other):
        return (
            isinstance(other, AbstractSession)
            and self._address == other.address
            and self._session_id == other.session_id
        )

    def __hash__(self):
        return hash((AbstractSession, self._address, self._session_id))

    def as_default(self) -> "AbstractSession":
        """
        Mark current session as default session.
        """
        AbstractSession._default = self
        return self

    @classmethod
    def reset_default(cls):
        AbstractSession._default = None

    @classproperty
    def default(self):
        return AbstractSession._default


class AbstractAsyncSession(AbstractSession, metaclass=ABCMeta):
    @classmethod
    @abstractmethod
    async def init(
        cls, address: str, session_id: str, new: bool = True, **kwargs
    ) -> "AbstractSession":
        """
        Init a new session.

        Parameters
        ----------
        address : str
            Address.
        session_id : str
            Session ID.
        new : bool
            New a session.
        kwargs

        Returns
        -------
        session
        """

    async def destroy(self):
        """
        Destroy a session.
        """
        self.reset_default()

    @abstractmethod
    async def execute(self, *tileables, **kwargs) -> ExecutionInfo:
        """
        Execute tileables.

        Parameters
        ----------
        tileables
            Tileables.
        kwargs
        """

    @abstractmethod
    async def fetch(self, *tileables, **kwargs) -> list:
        """
        Fetch tileables' data.

        Parameters
        ----------
        tileables
            Tileables.

        Returns
        -------
        data
        """

    @abstractmethod
    async def _get_ref_counts(self) -> Dict[str, int]:
        """
        Get all ref counts

        Returns
        -------
        ref_counts
        """

    @abstractmethod
    async def fetch_tileable_op_logs(
        self,
        tileable_op_key: str,
        offsets: Union[Dict[str, List[int]], str, int],
        sizes: Union[Dict[str, List[int]], str, int],
    ) -> Dict:
        """
        Fetch logs given tileable op key.

        Parameters
        ----------
        tileable_op_key : str
            Tileable op key.
        offsets
            Chunk op key to offsets.
        sizes
            Chunk op key to sizes.

        Returns
        -------
        chunk_key_to_logs
        """

    @abstractmethod
    async def get_total_n_cpu(self):
        """
        Get number of cluster cpus.

        Returns
        -------
        number_of_cpu: int
        """

    @abstractmethod
    async def get_cluster_versions(self) -> List[str]:
        """
        Get versions used in current Mars cluster

        Returns
        -------
        version_list : list
            List of versions
        """

    @abstractmethod
    async def get_web_endpoint(self) -> Optional[str]:
        """
        Get web endpoint of current session

        Returns
        -------
        web_endpoint : str
            web endpoint
        """

    @abstractmethod
    async def create_remote_object(
        self, session_id: str, name: str, object_cls, *args, **kwargs
    ):
        """
        Create remote object

        Parameters
        ----------
        session_id : str
            Session ID.
        name : str
        object_cls
        args
        kwargs

        Returns
        -------
        actor_ref
        """

    @abstractmethod
    async def get_remote_object(self, session_id: str, name: str):
        """
        Get remote object.

        Parameters
        ----------
        session_id : str
            Session ID.
        name : str

        Returns
        -------
        actor_ref
        """

    @abstractmethod
    async def destroy_remote_object(self, session_id: str, name: str):
        """
        Destroy remote object.

        Parameters
        ----------
        session_id : str
            Session ID.
        name : str
        """

    @abstractmethod
    async def create_mutable_tensor(self,
                                    shape: tuple,
                                    dtype: Union[np.dtype, str],
                                    name: str = None,
                                    default_value: Union[int, float] = 0,
                                    chunk_size: Union[int, Tuple] = None):
        """
        Create a mutable tensor.

        Parameters
        ----------
        shape: tuple
            Shape of the mutable tensor.

        dtype: np.dtype or str
            Data type of the mutable tensor.

        name: str, optional
            Name of the mutable tensor, a random name will be used if not specified.

        default_value: optional
            Default value of the mutable tensor. Default is 0.

        chunk_size: int or tuple, optional
            Chunk size of the mutable tensor.

        Returns
        -------
            MutableTensor
        """

    @abstractmethod
    async def get_mutable_tensor(self, name: str):
        """
        Get a mutable tensor by name.

        Parameters
        ----------
        name: str
            Name of the mutable tensor to get.

        Returns
        -------
            MutableTensor
        """

    async def stop_server(self):
        """
        Stop server.
        """


class AbstractSyncSession(AbstractSession, metaclass=ABCMeta):
    @classmethod
    @abstractmethod
    def init(
        cls,
        address: str,
        session_id: str,
        backend: str = "oscar",
        new: bool = True,
        **kwargs,
    ) -> "AbstractSession":
        """
        Init a new session.

        Parameters
        ----------
        address : str
            Address.
        session_id : str
            Session ID.
        backend : str
            Backend.
        new : bool
            New a session.
        kwargs

        Returns
        -------
        session
        """

    @abstractmethod
    def execute(
        self, tileable, *tileables, show_progress: Union[bool, str] = None, **kwargs
    ) -> Union[List[TileableType], TileableType, ExecutionInfo]:
        """
        Execute tileables.

        Parameters
        ----------
        tileable
            Tileable.
        tileables
            Tileables.
        show_progress
            If show progress.
        kwargs

        Returns
        -------
        result
        """

    @abstractmethod
    def fetch(self, *tileables, **kwargs) -> list:
        """
        Fetch tileables.

        Parameters
        ----------
        tileables
            Tileables.
        kwargs

        Returns
        -------
        fetched_data : list
        """

    @abstractmethod
    def fetch_infos(self, *tileables, fields, **kwargs) -> list:
        """
        Fetch infos of tileables.

        Parameters
        ----------
        tileables
            Tileables.
        fields
            List of fields
        kwargs

        Returns
        -------
        fetched_infos : list
        """

    @abstractmethod
    def decref(self, *tileables_keys):
        """
        Decref tileables.

        Parameters
        ----------
        tileables_keys : list
            Tileables' keys
        """

    @abstractmethod
    def _get_ref_counts(self) -> Dict[str, int]:
        """
        Get all ref counts

        Returns
        -------
        ref_counts
        """

    @abstractmethod
    def fetch_tileable_op_logs(
        self,
        tileable_op_key: str,
        offsets: Union[Dict[str, List[int]], str, int],
        sizes: Union[Dict[str, List[int]], str, int],
    ) -> Dict:
        """
        Fetch logs given tileable op key.

        Parameters
        ----------
        tileable_op_key : str
            Tileable op key.
        offsets
            Chunk op key to offsets.
        sizes
            Chunk op key to sizes.

        Returns
        -------
        chunk_key_to_logs
        """

    @abstractmethod
    def get_total_n_cpu(self):
        """
        Get number of cluster cpus.

        Returns
        -------
        number_of_cpu: int
        """

    @abstractmethod
    def get_cluster_versions(self) -> List[str]:
        """
        Get versions used in current Mars cluster

        Returns
        -------
        version_list : list
            List of versions
        """

    @abstractmethod
    def get_web_endpoint(self) -> Optional[str]:
        """
        Get web endpoint of current session

        Returns
        -------
        web_endpoint : str
            web endpoint
        """

<<<<<<< HEAD
    def fetch_log(
        self,
        tileables: List[TileableType],
        offsets: List[int] = None,
        sizes: List[int] = None,
    ):
=======
    @abstractmethod
    def create_mutable_tensor(self,
                              shape: tuple,
                              dtype: Union[np.dtype, str],
                              name: str = None,
                              default_value: Union[int, float] = 0,
                              chunk_size: Union[int, Tuple] = None):
        """
        Create a mutable tensor.

        Parameters
        ----------
        shape: tuple
            Shape of the mutable tensor.

        dtype: np.dtype or str
            Data type of the mutable tensor.

        name: str, optional
            Name of the mutable tensor, a random name will be used if not specified.

        default_value: optional
            Default value of the mutable tensor. Default is 0.

        chunk_size: int or tuple, optional
            Chunk size of the mutable tensor.

        Returns
        -------
            MutableTensor
        """

    @abstractmethod
    def get_mutable_tensor(self, name: str):
        """
        Get a mutable tensor by name.

        Parameters
        ----------
        name: str
            Name of the mutable tensor to get.

        Returns
        -------
            MutableTensor
        """

    def fetch_log(self,
                  tileables: List[TileableType],
                  offsets: List[int] = None,
                  sizes: List[int] = None):
>>>>>>> 4e170679
        from ...core.custom_log import fetch

        return fetch(tileables, self, offsets=offsets, sizes=sizes)


_type_name_to_session_cls: Dict[str, Type[AbstractAsyncSession]] = dict()


def register_session_cls(session_cls: Type[AbstractAsyncSession]):
    _type_name_to_session_cls[session_cls.name] = session_cls
    return session_cls


@dataclass
class ChunkFetchInfo:
    tileable: TileableType
    chunk: ChunkType
    indexes: List[Union[int, slice]]
    data: Any = None


@enter_mode(build=True, kernel=True)
def gen_submit_tileable_graph(
    session: "AbstractSession", result_tileables: List[TileableType]
):
    tileable_to_copied = dict()
    result = [None] * len(result_tileables)
    graph = TileableGraph(result)

    q = list(result_tileables)
    while q:
        tileable = q.pop()
        if tileable in tileable_to_copied:
            if tileable in result_tileables:
                result[result_tileables.index(tileable)] = tileable_to_copied[tileable]
            continue
        outputs = tileable.op.outputs
        inputs = tileable.inputs if session not in tileable._executed_sessions else []
        new_inputs = []
        all_inputs_processed = True
        for inp in inputs:
            if inp in tileable_to_copied:
                new_inputs.append(tileable_to_copied[inp])
            elif session in inp._executed_sessions:
                # executed, gen fetch
                fetch_input = build_fetch(inp).data
                tileable_to_copied[inp] = fetch_input
                graph.add_node(fetch_input)
                new_inputs.append(fetch_input)
            else:
                # some input not processed before
                all_inputs_processed = False
                # put back tileable
                q.append(tileable)
                q.append(inp)
                break
        if all_inputs_processed:
            if isinstance(tileable.op, Fetch):
                new_outputs = [tileable]
            elif session in tileable._executed_sessions:
                new_outputs = []
                for out in outputs:
                    fetch_out = tileable_to_copied.get(out, build_fetch(out).data)
                    new_outputs.append(fetch_out)
            else:
                new_outputs = [
                    t.data for t in copy_tileables(outputs, inputs=new_inputs)
                ]
            for out, new_out in zip(outputs, new_outputs):
                tileable_to_copied[out] = new_out
                if out in result_tileables:
                    result[result_tileables.index(out)] = new_out
                graph.add_node(new_out)
                for new_inp in new_inputs:
                    graph.add_edge(new_inp, new_out)

    return graph


@register_session_cls
class _IsolatedSession(AbstractAsyncSession):
<<<<<<< HEAD
    name = "oscar"

    def __init__(
        self,
        address: str,
        session_id: str,
        session_api: AbstractSessionAPI,
        meta_api: AbstractMetaAPI,
        lifecycle_api: AbstractLifecycleAPI,
        task_api: AbstractTaskAPI,
        cluster_api: AbstractClusterAPI,
        web_api: Optional[OscarWebAPI],
        client: ClientType = None,
        timeout: float = None,
    ):
=======
    name = 'oscar'

    def __init__(self,
                 address: str,
                 session_id: str,
                 session_api: AbstractSessionAPI,
                 meta_api: AbstractMetaAPI,
                 lifecycle_api: AbstractLifecycleAPI,
                 task_api: AbstractTaskAPI,
                 mutable_api: MutableAPI,
                 cluster_api: AbstractClusterAPI,
                 web_api: Optional[OscarWebAPI],
                 client: ClientType = None,
                 timeout: float = None):
>>>>>>> 4e170679
        super().__init__(address, session_id)
        self._session_api = session_api
        self._task_api = task_api
        self._meta_api = meta_api
        self._lifecycle_api = lifecycle_api
        self._mutable_api = mutable_api
        self._cluster_api = cluster_api
        self._web_api = web_api
        self.client = client
        self.timeout = timeout

        self._tileable_to_fetch = WeakKeyDictionary()
        self._asyncio_task_timeout_detector_task = (
            register_asyncio_task_timeout_detector()
        )

    @classmethod
    async def _init(
        cls, address: str, session_id: str, new: bool = True, timeout: float = None
    ):
        session_api = await SessionAPI.create(address)
        if new:
            # create new session
            session_address = await session_api.create_session(session_id)
        else:
            session_address = await session_api.get_session_address(session_id)
        lifecycle_api = await LifecycleAPI.create(session_id, session_address)
        meta_api = await MetaAPI.create(session_id, session_address)
        task_api = await TaskAPI.create(session_id, session_address)
        mutable_api = await MutableAPI.create(session_id, session_address)
        cluster_api = await ClusterAPI.create(session_address)
        try:
            web_api = await OscarWebAPI.create(session_address)
        except mo.ActorNotExist:
            web_api = None
<<<<<<< HEAD
        return cls(
            address,
            session_id,
            session_api,
            meta_api,
            lifecycle_api,
            task_api,
            cluster_api,
            web_api,
            timeout=timeout,
        )
=======
        return cls(address, session_id,
                   session_api, meta_api,
                   lifecycle_api, task_api, mutable_api,
                   cluster_api, web_api,
                   timeout=timeout)
>>>>>>> 4e170679

    @classmethod
    @implements(AbstractAsyncSession.init)
    async def init(
        cls,
        address: str,
        session_id: str,
        new: bool = True,
        timeout: float = None,
        **kwargs,
    ) -> "AbstractAsyncSession":
        init_local = kwargs.pop("init_local", False)
        if init_local:
            from .local import new_cluster_in_isolation

            return (
                await new_cluster_in_isolation(address, timeout=timeout, **kwargs)
            ).session

        if kwargs:  # pragma: no cover
            unexpected_keys = ", ".join(list(kwargs.keys()))
            raise TypeError(
                f"Oscar session got unexpected " f"arguments: {unexpected_keys}"
            )

        if urlparse(address).scheme == "http":
            return await _IsolatedWebSession._init(
                address, session_id, new=new, timeout=timeout
            )
        else:
            return await cls._init(address, session_id, new=new, timeout=timeout)

    async def _run_in_background(
        self, tileables: list, task_id: str, progress: Progress
    ):
        with enter_mode(build=True, kernel=True):
            # wait for task to finish
            cancelled = False
            start_time = time.time()
            while True:
                try:
                    if not cancelled:
                        task_result: TaskResult = await self._task_api.wait_task(
                            task_id, timeout=0.5
                        )
                        if task_result is None:
                            # not finished, set progress
                            progress.value = await self._task_api.get_task_progress(
                                task_id
                            )
                        else:
                            progress.value = 1.0
                            break
                    else:
                        # wait for task to finish
                        task_result: TaskResult = await self._task_api.wait_task(
                            task_id
                        )
                        break
                except asyncio.CancelledError:
                    # cancelled
                    cancelled = True
                    await self._task_api.cancel_task(task_id)
                except TimeoutError:  # pragma: no cover
                    # ignore timeout when waiting for subtask progresses
                    pass
                finally:
                    if (
                        self.timeout is not None
                        and time.time() - start_time > self.timeout
                    ):
                        raise TimeoutError(
                            f"Task({task_id}) running time > {self.timeout}"
                        )
            if task_result.error:
                raise task_result.error.with_traceback(task_result.traceback)
            if cancelled:
                return
            fetch_tileables = await self._task_api.get_fetch_tileables(task_id)
            assert len(tileables) == len(fetch_tileables)

            for tileable, fetch_tileable in zip(tileables, fetch_tileables):
                self._tileable_to_fetch[tileable] = fetch_tileable
                # update meta, e.g. unknown shape
                tileable.params = fetch_tileable.params

    async def execute(self, *tileables, **kwargs) -> ExecutionInfo:
        fuse_enabled: bool = kwargs.pop("fuse_enabled", True)
        task_name: str = kwargs.pop("task_name", None)
        extra_config: dict = kwargs.pop("extra_config", None)
        if kwargs:  # pragma: no cover
            raise TypeError(f"run got unexpected key arguments {list(kwargs)!r}")

        tileables = [
            tileable.data if hasattr(tileable, "data") else tileable
            for tileable in tileables
        ]

        # build tileable graph
        tileable_graph = gen_submit_tileable_graph(self, tileables)

        # submit task
        task_id = await self._task_api.submit_tileable_graph(
            tileable_graph,
            task_name=task_name,
            fuse_enabled=fuse_enabled,
            extra_config=extra_config,
        )

        progress = Progress()
        # create asyncio.Task
        aio_task = asyncio.create_task(
            self._run_in_background(tileables, task_id, progress)
        )
        return ExecutionInfo(aio_task, progress, asyncio.get_running_loop())

    def _get_to_fetch_tileable(
        self, tileable: TileableType
    ) -> Tuple[TileableType, List[Union[slice, Integral]]]:
        from ...tensor.indexing import TensorIndex
        from ...dataframe.indexing.iloc import DataFrameIlocGetItem, SeriesIlocGetItem

        slice_op_types = TensorIndex, DataFrameIlocGetItem, SeriesIlocGetItem

        if hasattr(tileable, "data"):
            tileable = tileable.data

        indexes = None
        while tileable not in self._tileable_to_fetch:
            # if tileable's op is slice, try to check input
            if isinstance(tileable.op, slice_op_types):
                indexes = tileable.op.indexes
                tileable = tileable.inputs[0]
                if not all(isinstance(index, (slice, Integral)) for index in indexes):
                    raise ValueError("Only support fetch data slices")
            elif isinstance(tileable.op, Fetch):
                break
            else:
                raise ValueError(f"Cannot fetch unexecuted " f"tileable: {tileable!r}")

        if isinstance(tileable.op, Fetch):
            return tileable, indexes
        else:
            return self._tileable_to_fetch[tileable], indexes

    @classmethod
    def _calc_chunk_indexes(
        cls, fetch_tileable: TileableType, indexes: List[Union[slice, Integral]]
    ) -> Dict[ChunkType, List[Union[slice, int]]]:
        axis_to_slices = {
            axis: slice_split(ind, fetch_tileable.nsplits[axis])
            for axis, ind in enumerate(indexes)
        }
        result = dict()
        for chunk_index in itertools.product(
            *[v.keys() for v in axis_to_slices.values()]
        ):
            # slice_obj: use tuple, since numpy complains
            #
            # FutureWarning: Using a non-tuple sequence for multidimensional indexing is deprecated; use
            # `arr[tuple(seq)]` instead of `arr[seq]`. In the future this will be interpreted as an array
            # index, `arr[np.array(seq)]`, which will result either in an error or a different result.
            slice_obj = [
                axis_to_slices[axis][chunk_idx]
                for axis, chunk_idx in enumerate(chunk_index)
            ]
            chunk = fetch_tileable.cix[chunk_index]
            result[chunk] = slice_obj
        return result

    def _process_result(self, tileable, result):  # pylint: disable=no-self-use
        return sort_dataframe_result(tileable, result)

    @alru_cache(cache_exceptions=False)
    async def _get_storage_api(self, band: BandType):
        if urlparse(self.address).scheme == "http":
            from ...services.storage.api import WebStorageAPI

            storage_api = WebStorageAPI(self._session_id, self.address, band[1])
        else:
            storage_api = await StorageAPI.create(self._session_id, band[0], band[1])
        return storage_api

    async def fetch(self, *tileables, **kwargs) -> list:
        from ...tensor.core import TensorOrder
        from ...tensor.array_utils import get_array_module

        if kwargs:  # pragma: no cover
            unexpected_keys = ", ".join(list(kwargs.keys()))
            raise TypeError(f"`fetch` got unexpected " f"arguments: {unexpected_keys}")

        with enter_mode(build=True):
            chunks = []
            get_chunk_metas = []
            fetch_infos_list = []
            for tileable in tileables:
                fetch_tileable, indexes = self._get_to_fetch_tileable(tileable)
                chunk_to_slice = None
                if indexes is not None:
                    chunk_to_slice = self._calc_chunk_indexes(fetch_tileable, indexes)
                fetch_infos = []
                for chunk in fetch_tileable.chunks:
                    if indexes and chunk not in chunk_to_slice:
                        continue
                    chunks.append(chunk)
                    get_chunk_metas.append(
                        self._meta_api.get_chunk_meta.delay(chunk.key, fields=["bands"])
                    )
                    indexes = (
                        chunk_to_slice[chunk] if chunk_to_slice is not None else None
                    )
                    fetch_infos.append(
                        ChunkFetchInfo(tileable=tileable, chunk=chunk, indexes=indexes)
                    )
                fetch_infos_list.append(fetch_infos)
            chunk_metas = await self._meta_api.get_chunk_meta.batch(*get_chunk_metas)
            chunk_to_band = {
                chunk: meta["bands"][0] for chunk, meta in zip(chunks, chunk_metas)
            }

            storage_api_to_gets = defaultdict(list)
            storage_api_to_fetch_infos = defaultdict(list)
            for fetch_info in itertools.chain(*fetch_infos_list):
                conditions = fetch_info.indexes
                chunk = fetch_info.chunk
                band = chunk_to_band[chunk]
                storage_api = await self._get_storage_api(band)
                storage_api_to_gets[storage_api].append(
                    storage_api.get.delay(chunk.key, conditions=conditions)
                )
                storage_api_to_fetch_infos[storage_api].append(fetch_info)
            for storage_api in storage_api_to_gets:
                fetched_data = await storage_api.get.batch(
                    *storage_api_to_gets[storage_api]
                )
                infos = storage_api_to_fetch_infos[storage_api]
                for info, data in zip(infos, fetched_data):
                    info.data = data

            result = []
            for tileable, fetch_infos in zip(tileables, fetch_infos_list):
                index_to_data = [
                    (fetch_info.chunk.index, fetch_info.data)
                    for fetch_info in fetch_infos
                ]
                merged = merge_chunks(index_to_data)
                if hasattr(tileable, "order") and tileable.ndim > 0:
                    module = get_array_module(merged)
                    if tileable.order == TensorOrder.F_ORDER and hasattr(
                        module, "asfortranarray"
                    ):
                        merged = module.asfortranarray(merged)
                    elif tileable.order == TensorOrder.C_ORDER and hasattr(
                        module, "ascontiguousarray"
                    ):
                        merged = module.ascontiguousarray(merged)
                if (
                    hasattr(tileable, "isscalar")
                    and tileable.isscalar()
                    and getattr(merged, "size", None) == 1
                ):
                    merged = merged.item()
                result.append(self._process_result(tileable, merged))
            return result

    async def fetch_infos(self, *tileables, fields, **kwargs) -> list:
        available_fields = {"object_id", "level", "memory_size", "store_size", "band"}
        if fields is None:
            fields = available_fields
        else:
            for field_name in fields:
                if field_name not in available_fields:  # pragma: no cover
                    raise TypeError(
                        f"`fetch_infos` got unexpected " f"field name: {field_name}"
                    )
            fields = set(fields)

        if kwargs:  # pragma: no cover
            unexpected_keys = ", ".join(list(kwargs.keys()))
            raise TypeError(f"`fetch` got unexpected " f"arguments: {unexpected_keys}")

        with enter_mode(build=True):
            chunks = []
            get_chunk_metas = []
            fetch_infos_list = []
            for tileable in tileables:
                fetch_tileable, _ = self._get_to_fetch_tileable(tileable)
                fetch_infos = []
                for chunk in fetch_tileable.chunks:
                    chunks.append(chunk)
                    get_chunk_metas.append(
                        self._meta_api.get_chunk_meta.delay(chunk.key, fields=["bands"])
                    )
                    fetch_infos.append(
                        ChunkFetchInfo(tileable=tileable, chunk=chunk, indexes=None)
                    )
                fetch_infos_list.append(fetch_infos)
            chunk_metas = await self._meta_api.get_chunk_meta.batch(*get_chunk_metas)
            chunk_to_band = {
                chunk: meta["bands"][0] for chunk, meta in zip(chunks, chunk_metas)
            }

            storage_api_to_gets = defaultdict(list)
            storage_api_to_fetch_infos = defaultdict(list)
            for fetch_info in itertools.chain(*fetch_infos_list):
                chunk = fetch_info.chunk
                band = chunk_to_band[chunk]
                storage_api = await self._get_storage_api(band)
                storage_api_to_gets[storage_api].append(
                    storage_api.get_infos.delay(chunk.key)
                )
                storage_api_to_fetch_infos[storage_api].append(fetch_info)
            for storage_api in storage_api_to_gets:
                fetched_data = await storage_api.get_infos.batch(
                    *storage_api_to_gets[storage_api]
                )
                infos = storage_api_to_fetch_infos[storage_api]
                for info, data in zip(infos, fetched_data):
                    info.data = data

            result = []
            for fetch_infos in fetch_infos_list:
                fetched = defaultdict(list)
                for fetch_info in fetch_infos:
                    band = chunk_to_band[fetch_info.chunk]
                    # Currently there's only one item in the returned List from storage_api.get_infos()
                    data = fetch_info.data[0]
                    if "object_id" in fields:
                        fetched["object_id"].append(data.object_id)
                    if "level" in fields:
                        fetched["level"].append(data.level)
                    if "memory_size" in fields:
                        fetched["memory_size"].append(data.memory_size)
                    if "store_size" in fields:
                        fetched["store_size"].append(data.store_size)
                    # data.band misses ip info, e.g. 'numa-0'
                    # while band doesn't, e.g. (address0, 'numa-0')
                    if "band" in fields:
                        fetched["band"].append(band)
                result.append(fetched)

            return result

    async def decref(self, *tileable_keys):
        return await self._lifecycle_api.decref_tileables(list(tileable_keys))

    async def _get_ref_counts(self) -> Dict[str, int]:
        return await self._lifecycle_api.get_all_chunk_ref_counts()

    async def fetch_tileable_op_logs(
        self,
        tileable_op_key: str,
        offsets: Union[Dict[str, List[int]], str, int],
        sizes: Union[Dict[str, List[int]], str, int],
    ) -> Dict:
        return await self._session_api.fetch_tileable_op_logs(
            self.session_id, tileable_op_key, offsets, sizes
        )

    async def get_total_n_cpu(self):
        all_bands = await self._cluster_api.get_all_bands()
        n_cpu = 0
        for band, size in all_bands.items():
            _, band_name = band
            if band_name.startswith("numa-"):
                n_cpu += size
        return n_cpu

    async def get_cluster_versions(self) -> List[str]:
        return list(await self._cluster_api.get_mars_versions())

    async def get_web_endpoint(self) -> Optional[str]:
        if self._web_api is None:
            return None
        return await self._web_api.get_web_address()

    async def destroy(self):
        await super().destroy()
        await self._session_api.delete_session(self._session_id)
        self._tileable_to_fetch.clear()
        if self._asyncio_task_timeout_detector_task:  # pragma: no cover
            self._asyncio_task_timeout_detector_task.cancel()

    async def create_remote_object(
        self, session_id: str, name: str, object_cls, *args, **kwargs
    ):
        return await self._session_api.create_remote_object(
            session_id, name, object_cls, *args, **kwargs
        )

    async def get_remote_object(self, session_id: str, name: str):
        return await self._session_api.get_remote_object(session_id, name)

    async def destroy_remote_object(self, session_id: str, name: str):
        return await self._session_api.destroy_remote_object(session_id, name)

    async def create_mutable_tensor(self,
                                    shape: tuple,
                                    dtype: Union[np.dtype, str],
                                    name: str = None,
                                    default_value: Union[int, float] = 0,
                                    chunk_size: Union[int, Tuple] = None):
        tensor_info = await self._mutable_api.create_mutable_tensor(
            shape, dtype, name, default_value, chunk_size)
        return tensor_info, self._mutable_api

    async def get_mutable_tensor(self, name: str):
        tensor_info = await self._mutable_api.get_mutable_tensor(name)
        return tensor_info, self._mutable_api

    async def stop_server(self):
        if self.client:
            await self.client.stop()


class _IsolatedWebSession(_IsolatedSession):
    @classmethod
    async def _init(
        cls, address: str, session_id: str, new: bool = True, timeout: float = None
    ):
        from ...services.session import WebSessionAPI
        from ...services.lifecycle import WebLifecycleAPI
        from ...services.meta import WebMetaAPI
        from ...services.task import WebTaskAPI
        from ...services.mutable import WebMutableAPI
        from ...services.cluster import WebClusterAPI

        session_api = WebSessionAPI(address)
        if new:
            # create new session
            await session_api.create_session(session_id)
        else:
            await session_api.get_session_address(session_id)
        lifecycle_api = WebLifecycleAPI(session_id, address)
        meta_api = WebMetaAPI(session_id, address)
        task_api = WebTaskAPI(session_id, address)
        mutable_api = WebMutableAPI(session_id, address)
        cluster_api = WebClusterAPI(address)

<<<<<<< HEAD
        return cls(
            address,
            session_id,
            session_api,
            meta_api,
            lifecycle_api,
            task_api,
            cluster_api,
            None,
            timeout=timeout,
        )
=======
        return cls(address, session_id,
                   session_api, meta_api,
                   lifecycle_api, task_api,
                   mutable_api, cluster_api, None, timeout=timeout)
>>>>>>> 4e170679

    async def get_web_endpoint(self) -> Optional[str]:
        return self.address


def _delegate_to_isolated_session(func: Union[Callable, Coroutine]):
    if asyncio.iscoroutinefunction(func):

        @wraps(func)
        async def inner(session: "AsyncSession", *args, **kwargs):
            coro = getattr(session._isolated_session, func.__name__)(*args, **kwargs)
            fut = asyncio.run_coroutine_threadsafe(coro, session._loop)
            return await asyncio.wrap_future(fut)

    else:

        @wraps(func)
        def inner(session: "SyncSession", *args, **kwargs):
            coro = getattr(session._isolated_session, func.__name__)(*args, **kwargs)
            fut = asyncio.run_coroutine_threadsafe(coro, session._loop)
            return fut.result()

    return inner


class AsyncSession(AbstractAsyncSession):
    def __init__(
        self,
        address: str,
        session_id: str,
        isolated_session: _IsolatedSession,
        isolation: Isolation,
    ):
        super().__init__(address, session_id)

        self._isolated_session = _get_isolated_session(isolated_session)
        self._isolation = isolation
        self._loop = isolation.loop

    @classmethod
    def from_isolated_session(
        cls, isolated_session: _IsolatedSession
    ) -> "AsyncSession":
        return cls(
            isolated_session.address,
            isolated_session.session_id,
            isolated_session,
            get_isolation(),
        )

    @property
    def client(self):
        return self._isolated_session.client

    @client.setter
    def client(self, client: ClientType):
        self._isolated_session.client = client

    @classmethod
    @implements(AbstractAsyncSession.init)
    async def init(
        cls,
        address: str,
        session_id: str,
        backend: str = "oscar",
        new: bool = True,
        **kwargs,
    ) -> "AbstractSession":
        session_cls = _type_name_to_session_cls[backend]
        isolation = ensure_isolation_created(kwargs)
        coro = session_cls.init(address, session_id, new=new, **kwargs)
        fut = asyncio.run_coroutine_threadsafe(coro, isolation.loop)
        isolated_session = await asyncio.wrap_future(fut)
        return AsyncSession(address, session_id, isolated_session, isolation)

    def as_default(self) -> AbstractSession:
        AbstractSession._default = self._isolated_session
        return self

    @implements(AbstractAsyncSession.destroy)
    async def destroy(self):
        coro = self._isolated_session.destroy()
        await asyncio.wrap_future(asyncio.run_coroutine_threadsafe(coro, self._loop))
        self.reset_default()

    @implements(AbstractAsyncSession.execute)
    @_delegate_to_isolated_session
    async def execute(self, *tileables, **kwargs) -> ExecutionInfo:
        pass  # pragma: no cover

    @implements(AbstractAsyncSession.fetch)
    async def fetch(self, *tileables, **kwargs) -> list:
        coro = _fetch(*tileables, session=self._isolated_session, **kwargs)
        return await asyncio.wrap_future(
            asyncio.run_coroutine_threadsafe(coro, self._loop)
        )

    @implements(AbstractAsyncSession._get_ref_counts)
    @_delegate_to_isolated_session
    async def _get_ref_counts(self) -> Dict[str, int]:
        pass  # pragma: no cover

    @implements(AbstractAsyncSession.fetch_tileable_op_logs)
    @_delegate_to_isolated_session
    async def fetch_tileable_op_logs(
        self,
        tileable_op_key: str,
        offsets: Union[Dict[str, List[int]], str, int],
        sizes: Union[Dict[str, List[int]], str, int],
    ) -> Dict:
        pass  # pragma: no cover

    @implements(AbstractAsyncSession.get_total_n_cpu)
    @_delegate_to_isolated_session
    async def get_total_n_cpu(self):
        pass  # pragma: no cover

    @implements(AbstractAsyncSession.get_cluster_versions)
    @_delegate_to_isolated_session
    async def get_cluster_versions(self) -> List[str]:
        pass  # pragma: no cover

    @implements(AbstractAsyncSession.create_remote_object)
    @_delegate_to_isolated_session
    async def create_remote_object(
        self, session_id: str, name: str, object_cls, *args, **kwargs
    ):
        pass  # pragma: no cover

    @implements(AbstractAsyncSession.get_remote_object)
    @_delegate_to_isolated_session
    async def get_remote_object(self, session_id: str, name: str):
        pass  # pragma: no cover

    @implements(AbstractAsyncSession.destroy_remote_object)
    @_delegate_to_isolated_session
    async def destroy_remote_object(self, session_id: str, name: str):
        pass  # pragma: no cover

    @implements(AbstractAsyncSession.create_mutable_tensor)
    async def create_mutable_tensor(self,
                                    shape: tuple,
                                    dtype: Union[np.dtype, str],
                                    name: str = None,
                                    default_value: Union[int, float] = 0,
                                    chunk_size: Union[int, Tuple] = None):
        tensor_info, mutable_api = \
            await self._isolated_session.create_mutable_tensor(
                shape, dtype, name, default_value, chunk_size)
        return MutableTensor.create(tensor_info, mutable_api, self._loop)

    @implements(AbstractAsyncSession.get_mutable_tensor)
    async def get_mutable_tensor(self,
                                name: str):
        tensor_info, mutable_api = \
            await self._isolated_session.get_mutable_tensor(name)
        return MutableTensor.create(tensor_info, mutable_api, self._loop)

    @implements(AbstractAsyncSession.get_web_endpoint)
    @_delegate_to_isolated_session
    async def get_web_endpoint(self) -> Optional[str]:
        pass  # pragma: no cover

    @implements(AbstractAsyncSession.stop_server)
    async def stop_server(self):
        coro = self._isolated_session.stop_server()
        await asyncio.wrap_future(asyncio.run_coroutine_threadsafe(coro, self._loop))
        stop_isolation()


class ProgressBar:
    def __init__(self, show_progress):
        if not show_progress:
            self.progress_bar = None
        else:
            try:
                from tqdm.auto import tqdm
            except ImportError:
                if show_progress != "auto":  # pragma: no cover
                    raise ImportError("tqdm is required to show progress")
                else:
                    self.progress_bar = None
            else:
                self.progress_bar = tqdm(total=100)

        self.last_progress: float = 0.0

    @property
    def show_progress(self) -> bool:
        return self.progress_bar is not None

    def __enter__(self):
        self.progress_bar.__enter__()

    def __exit__(self, *_):
        self.progress_bar.__exit__(*_)

    def update(self, progress: float):
        progress = min(progress, 100)
        last_progress = self.last_progress
        if self.progress_bar:
            incr = max(progress - last_progress, 0)
            self.progress_bar.update(incr)
        self.last_progress = max(last_progress, progress)


class SyncSession(AbstractSyncSession):
    _execution_pool = concurrent.futures.ThreadPoolExecutor(1)

    def __init__(
        self,
        address: str,
        session_id: str,
        isolated_session: _IsolatedSession,
        isolation: Isolation,
    ):
        super().__init__(address, session_id)

        self._isolated_session = _get_isolated_session(isolated_session)
        self._isolation = isolation
        self._loop = isolation.loop

    @classmethod
    def from_isolated_session(cls, isolated_session: _IsolatedSession) -> "SyncSession":
        return cls(
            isolated_session.address,
            isolated_session.session_id,
            isolated_session,
            get_isolation(),
        )

    @classmethod
    def init(
        cls,
        address: str,
        session_id: str,
        backend: str = "oscar",
        new: bool = True,
        **kwargs,
    ) -> "AbstractSession":
        session_cls = _type_name_to_session_cls[backend]
        isolation = ensure_isolation_created(kwargs)
        coro = session_cls.init(address, session_id, new=new, **kwargs)
        fut = asyncio.run_coroutine_threadsafe(coro, isolation.loop)
        isolated_session = fut.result()
        return SyncSession(address, session_id, isolated_session, isolation)

    def as_default(self) -> AbstractSession:
        AbstractSession._default = self._isolated_session
        return self

    @property
    def _session(self):
        return self._isolated_session

    def _new_cancel_event(self):
        async def new_event():
            return asyncio.Event()

        return asyncio.run_coroutine_threadsafe(new_event(), self._loop).result()

    @implements(AbstractSyncSession.execute)
    def execute(
        self, tileable, *tileables, show_progress: Union[bool, str] = None, **kwargs
    ) -> Union[List[TileableType], TileableType, ExecutionInfo]:
        wait = kwargs.get("wait", True)
        if show_progress is None:
            show_progress = options.show_progress
        to_execute_tileables = []
        for t in (tileable,) + tileables:
            to_execute_tileables.extend(t.op.outputs)

        cancelled = kwargs.get("cancelled")
        if cancelled is None:
            cancelled = kwargs["cancelled"] = self._new_cancel_event()

        coro = _execute(
            *set(to_execute_tileables),
            session=self._isolated_session,
            show_progress=show_progress,
            **kwargs,
        )
        fut = asyncio.run_coroutine_threadsafe(coro, self._loop)
        try:
            execution_info: ExecutionInfo = fut.result(
                timeout=self._isolated_session.timeout
            )
        except KeyboardInterrupt:  # pragma: no cover
            logger.warning("Cancelling running task")
            cancelled.set()
            fut.result()
            logger.warning("Cancel finished")

        if wait:
            return tileable if len(tileables) == 0 else [tileable] + list(tileables)
        else:
            aio_task = execution_info.aio_task

            async def run():
                await aio_task
                return tileable if len(tileables) == 0 else [tileable] + list(tileables)

            async def driver():
                return asyncio.create_task(run())

            new_aio_task = asyncio.run_coroutine_threadsafe(
                driver(), execution_info.loop
            ).result()
            new_execution_info = ExecutionInfo(
                new_aio_task, execution_info._progress, execution_info.loop
            )
            return new_execution_info

    @implements(AbstractSyncSession.fetch)
    def fetch(self, *tileables, **kwargs) -> list:
        coro = _fetch(*tileables, session=self._isolated_session, **kwargs)
        return asyncio.run_coroutine_threadsafe(coro, self._loop).result()

    @implements(AbstractSyncSession.fetch_infos)
    def fetch_infos(self, *tileables, fields, **kwargs) -> list:
        coro = _fetch_infos(
            *tileables, fields=fields, session=self._isolated_session, **kwargs
        )
        return asyncio.run_coroutine_threadsafe(coro, self._loop).result()

    @implements(AbstractSyncSession.decref)
    @_delegate_to_isolated_session
    def decref(self, *tileables_keys):
        pass  # pragma: no cover

    @implements(AbstractSyncSession._get_ref_counts)
    @_delegate_to_isolated_session
    def _get_ref_counts(self) -> Dict[str, int]:
        pass  # pragma: no cover

    @implements(AbstractSyncSession.fetch_tileable_op_logs)
    @_delegate_to_isolated_session
    def fetch_tileable_op_logs(
        self,
        tileable_op_key: str,
        offsets: Union[Dict[str, List[int]], str, int],
        sizes: Union[Dict[str, List[int]], str, int],
    ) -> Dict:
        pass  # pragma: no cover

    @implements(AbstractSyncSession.get_total_n_cpu)
    @_delegate_to_isolated_session
    def get_total_n_cpu(self):
        pass  # pragma: no cover

    @implements(AbstractSyncSession.get_web_endpoint)
    @_delegate_to_isolated_session
    def get_web_endpoint(self) -> Optional[str]:
        pass  # pragma: no cover

    @implements(AbstractSyncSession.get_cluster_versions)
    @_delegate_to_isolated_session
    def get_cluster_versions(self) -> List[str]:
        pass  # pragma: no cover

    @implements(AbstractSyncSession.create_mutable_tensor)
    def create_mutable_tensor(self,
                              shape: tuple,
                              dtype: Union[np.dtype, str],
                              name: str = None,
                              default_value: Union[int, float] = 0,
                              chunk_size: Union[int, Tuple] = None):
        coro = self._isolated_session.create_mutable_tensor(
            shape, dtype, name, default_value, chunk_size)
        fut = asyncio.run_coroutine_threadsafe(coro, self._loop)
        tensor_info, mutable_api = fut.result()
        return MutableTensor.create(tensor_info, mutable_api, self._loop)

    @implements(AbstractSyncSession.get_mutable_tensor)
    def get_mutable_tensor(self, name: str):
        coro = self._isolated_session.get_mutable_tensor(name)
        fut = asyncio.run_coroutine_threadsafe(coro, self._loop)
        tensor_info, mutable_api = fut.result()
        return MutableTensor.create(tensor_info, mutable_api, self._loop)

    def destroy(self):
        coro = self._isolated_session.destroy()
        asyncio.run_coroutine_threadsafe(coro, self._loop).result()
        self.reset_default()

    def stop_server(self, isolation=True):
        try:
            coro = self._isolated_session.stop_server()
            future = asyncio.run_coroutine_threadsafe(coro, self._loop)
            future.result(timeout=5)
        finally:
            self.reset_default()
            if isolation:
                stop_isolation()

    def close(self):
        self.destroy()

    def __enter__(self):
        return self

    def __exit__(self, *_):
        self.close()


async def _execute(
    *tileables: Tuple[TileableType],
    session: _IsolatedSession = None,
    wait: bool = True,
    show_progress: Union[bool, str] = "auto",
    progress_update_interval: Union[int, float] = 1,
    cancelled: asyncio.Event = None,
    **kwargs,
):
    def _attach_session(future: asyncio.Future):
        if future.exception() is None:
            for t in tileables:
                t._attach_session(session)

    execution_info = await session.execute(*tileables, **kwargs)
    execution_info.add_done_callback(_attach_session)
    cancelled = cancelled or asyncio.Event()

    if wait:
        progress_bar = ProgressBar(show_progress)
        if progress_bar.show_progress:
            with progress_bar:
                while not cancelled.is_set():
                    try:
                        await asyncio.wait_for(
                            asyncio.shield(execution_info), progress_update_interval
                        )
                        # done
                        if not cancelled.is_set():
                            progress_bar.update(100)
                        break
                    except asyncio.TimeoutError:
                        # timeout
                        if not cancelled.is_set():
                            progress_bar.update(execution_info.progress() * 100)
                if cancelled.is_set():
                    # cancel execution
                    execution_info.cancel()
                    execution_info.remove_done_callback(_attach_session)
                    await execution_info
        else:
            await asyncio.wait(
                [execution_info, cancelled.wait()], return_when=asyncio.FIRST_COMPLETED
            )
            if cancelled.is_set():
                execution_info.remove_done_callback(_attach_session)
                execution_info.cancel()
            else:
                # set cancelled to avoid wait task leak
                cancelled.set()
            await execution_info
    else:
        return execution_info


def execute(
    tileable: TileableType,
    *tileables: Tuple[TileableType],
    session: SyncSession = None,
    wait: bool = True,
    new_session_kwargs: dict = None,
    show_progress: Union[bool, str] = None,
    progress_update_interval=1,
    **kwargs,
):
    if isinstance(tileable, (tuple, list)) and len(tileables) == 0:
        tileable, tileables = tileable[0], tileable[1:]
    if session is None:
        session = get_default_or_create(**(new_session_kwargs or dict()))
    session = _ensure_sync(session)
    return session.execute(
        tileable,
        *tileables,
        wait=wait,
        show_progress=show_progress,
        progress_update_interval=progress_update_interval,
        **kwargs,
    )


async def _fetch(
    tileable: TileableType,
    *tileables: Tuple[TileableType],
    session: _IsolatedSession = None,
    **kwargs,
):
    if isinstance(tileable, tuple) and len(tileables) == 0:
        tileable, tileables = tileable[0], tileable[1:]
    session = _get_isolated_session(session)
    data = await session.fetch(tileable, *tileables, **kwargs)
    return data[0] if len(tileables) == 0 else data


async def _fetch_infos(
    tileable: TileableType,
    *tileables: Tuple[TileableType],
    session: _IsolatedSession = None,
    fields: List[str] = None,
    **kwargs,
):
    if isinstance(tileable, tuple) and len(tileables) == 0:
        tileable, tileables = tileable[0], tileable[1:]
    session = _get_isolated_session(session)
    data = await session.fetch_infos(tileable, *tileables, fields=fields, **kwargs)
    return data[0] if len(tileables) == 0 else data


def fetch(
    tileable: TileableType,
    *tileables: Tuple[TileableType],
    session: SyncSession = None,
    **kwargs,
):
    if isinstance(tileable, (tuple, list)) and len(tileables) == 0:
        tileable, tileables = tileable[0], tileable[1:]
    if session is None:
        session = get_default_session()
        if session is None:  # pragma: no cover
            raise ValueError("No session found")

    session = _ensure_sync(session)
    return session.fetch(tileable, *tileables, **kwargs)


def fetch_infos(
    tileable: TileableType,
    *tileables: Tuple[TileableType],
    fields: List[str],
    session: SyncSession = None,
    **kwargs,
):
    if isinstance(tileable, tuple) and len(tileables) == 0:
        tileable, tileables = tileable[0], tileable[1:]
    if session is None:
        session = get_default_session()
        if session is None:  # pragma: no cover
            raise ValueError("No session found")
    session = _ensure_sync(session)
    return session.fetch_infos(tileable, *tileables, fields=fields, **kwargs)


def fetch_log(*tileables: TileableType, session: SyncSession = None, **kwargs):
    if len(tileables) == 1 and isinstance(tileables[0], (list, tuple)):
        tileables = tileables[0]
    if session is None:
        session = get_default_session()
        if session is None:  # pragma: no cover
            raise ValueError("No session found")
    session = _ensure_sync(session)
    return session.fetch_log(list(tileables), **kwargs)


def ensure_isolation_created(kwargs):
    loop = kwargs.pop("loop", None)
    use_uvloop = kwargs.pop("use_uvloop", "auto")

    try:
        return get_isolation()
    except KeyError:
        if loop is None:
            if not use_uvloop:
                loop = asyncio.new_event_loop()
            else:
                try:
                    import uvloop

                    loop = uvloop.new_event_loop()
                except ImportError:
                    if use_uvloop == "auto":
                        loop = asyncio.new_event_loop()
                    else:  # pragma: no cover
                        raise
        return new_isolation(loop=loop)


def _new_session_id():
    return "".join(
        random.choice(string.ascii_letters + string.digits) for _ in range(24)
    )


async def _new_session(
    address: str,
    session_id: str = None,
    backend: str = "oscar",
    default: bool = False,
    **kwargs,
) -> AbstractSession:
    if session_id is None:
        session_id = _new_session_id()

    session = await AsyncSession.init(
        address, session_id=session_id, backend=backend, new=True, **kwargs
    )
    if default:
        session.as_default()
    return session


def new_session(
    address: str = None,
    session_id: str = None,
    backend: str = "oscar",
    default: bool = True,
    **kwargs,
) -> AbstractSession:
    ensure_isolation_created(kwargs)

    if address is None:
        address = "127.0.0.1"
        if "init_local" not in kwargs:
            kwargs["init_local"] = True

    if session_id is None:
        session_id = _new_session_id()

    session = SyncSession.init(
        address, session_id=session_id, backend=backend, new=True, **kwargs
    )
    if default:
        session.as_default()
    return session


def get_default_session() -> Optional[SyncSession]:
    if AbstractSession.default is None:
        return
    return SyncSession.from_isolated_session(AbstractSession.default)


def get_default_async_session() -> Optional[AsyncSession]:
    if AbstractSession.default is None:
        return
    return AsyncSession.from_isolated_session(AbstractSession.default)


def get_default_or_create(**kwargs):
    with AbstractSession._lock:
        session = AbstractSession.default
        if session is None:
            # no session attached, try to create one
            warnings.warn(warning_msg)
            session = new_session("127.0.0.1", init_local=True, **kwargs)
            session.as_default()
    if isinstance(session, _IsolatedSession):
        session = SyncSession.from_isolated_session(session)
    return _ensure_sync(session)


def stop_server():
    if AbstractSession.default:
        SyncSession.from_isolated_session(AbstractSession.default).stop_server()


def _get_isolated_session(session: AbstractSession) -> _IsolatedSession:
    if hasattr(session, "_isolated_session"):
        return session._isolated_session
    return session


def _ensure_sync(session: AbstractSession) -> SyncSession:
    if isinstance(session, SyncSession):
        return session
    isolated_session = _get_isolated_session(session)
    return SyncSession.from_isolated_session(isolated_session)<|MERGE_RESOLUTION|>--- conflicted
+++ resolved
@@ -571,66 +571,59 @@
             web endpoint
         """
 
-<<<<<<< HEAD
+    @abstractmethod
+    def create_mutable_tensor(self,
+                              shape: tuple,
+                              dtype: Union[np.dtype, str],
+                              name: str = None,
+                              default_value: Union[int, float] = 0,
+                              chunk_size: Union[int, Tuple] = None):
+        """
+        Create a mutable tensor.
+
+        Parameters
+        ----------
+        shape: tuple
+            Shape of the mutable tensor.
+
+        dtype: np.dtype or str
+            Data type of the mutable tensor.
+
+        name: str, optional
+            Name of the mutable tensor, a random name will be used if not specified.
+
+        default_value: optional
+            Default value of the mutable tensor. Default is 0.
+
+        chunk_size: int or tuple, optional
+            Chunk size of the mutable tensor.
+
+        Returns
+        -------
+            MutableTensor
+        """
+
+    @abstractmethod
+    def get_mutable_tensor(self, name: str):
+        """
+        Get a mutable tensor by name.
+
+        Parameters
+        ----------
+        name: str
+            Name of the mutable tensor to get.
+
+        Returns
+        -------
+            MutableTensor
+        """
+
     def fetch_log(
         self,
         tileables: List[TileableType],
         offsets: List[int] = None,
         sizes: List[int] = None,
     ):
-=======
-    @abstractmethod
-    def create_mutable_tensor(self,
-                              shape: tuple,
-                              dtype: Union[np.dtype, str],
-                              name: str = None,
-                              default_value: Union[int, float] = 0,
-                              chunk_size: Union[int, Tuple] = None):
-        """
-        Create a mutable tensor.
-
-        Parameters
-        ----------
-        shape: tuple
-            Shape of the mutable tensor.
-
-        dtype: np.dtype or str
-            Data type of the mutable tensor.
-
-        name: str, optional
-            Name of the mutable tensor, a random name will be used if not specified.
-
-        default_value: optional
-            Default value of the mutable tensor. Default is 0.
-
-        chunk_size: int or tuple, optional
-            Chunk size of the mutable tensor.
-
-        Returns
-        -------
-            MutableTensor
-        """
-
-    @abstractmethod
-    def get_mutable_tensor(self, name: str):
-        """
-        Get a mutable tensor by name.
-
-        Parameters
-        ----------
-        name: str
-            Name of the mutable tensor to get.
-
-        Returns
-        -------
-            MutableTensor
-        """
-
-    def fetch_log(self,
-                  tileables: List[TileableType],
-                  offsets: List[int] = None,
-                  sizes: List[int] = None):
->>>>>>> 4e170679
         from ...core.custom_log import fetch
 
         return fetch(tileables, self, offsets=offsets, sizes=sizes)
@@ -712,7 +705,6 @@
 
 @register_session_cls
 class _IsolatedSession(AbstractAsyncSession):
-<<<<<<< HEAD
     name = "oscar"
 
     def __init__(
@@ -723,27 +715,11 @@
         meta_api: AbstractMetaAPI,
         lifecycle_api: AbstractLifecycleAPI,
         task_api: AbstractTaskAPI,
-        cluster_api: AbstractClusterAPI,
+        mutable_api: MutableAPI,cluster_api: AbstractClusterAPI,
         web_api: Optional[OscarWebAPI],
         client: ClientType = None,
         timeout: float = None,
     ):
-=======
-    name = 'oscar'
-
-    def __init__(self,
-                 address: str,
-                 session_id: str,
-                 session_api: AbstractSessionAPI,
-                 meta_api: AbstractMetaAPI,
-                 lifecycle_api: AbstractLifecycleAPI,
-                 task_api: AbstractTaskAPI,
-                 mutable_api: MutableAPI,
-                 cluster_api: AbstractClusterAPI,
-                 web_api: Optional[OscarWebAPI],
-                 client: ClientType = None,
-                 timeout: float = None):
->>>>>>> 4e170679
         super().__init__(address, session_id)
         self._session_api = session_api
         self._task_api = task_api
@@ -779,25 +755,17 @@
             web_api = await OscarWebAPI.create(session_address)
         except mo.ActorNotExist:
             web_api = None
-<<<<<<< HEAD
         return cls(
             address,
             session_id,
             session_api,
             meta_api,
             lifecycle_api,
-            task_api,
+            task_api, mutable_api,
             cluster_api,
             web_api,
             timeout=timeout,
         )
-=======
-        return cls(address, session_id,
-                   session_api, meta_api,
-                   lifecycle_api, task_api, mutable_api,
-                   cluster_api, web_api,
-                   timeout=timeout)
->>>>>>> 4e170679
 
     @classmethod
     @implements(AbstractAsyncSession.init)
@@ -1237,7 +1205,6 @@
         mutable_api = WebMutableAPI(session_id, address)
         cluster_api = WebClusterAPI(address)
 
-<<<<<<< HEAD
         return cls(
             address,
             session_id,
@@ -1245,16 +1212,10 @@
             meta_api,
             lifecycle_api,
             task_api,
-            cluster_api,
+            mutable_api,cluster_api,
             None,
             timeout=timeout,
         )
-=======
-        return cls(address, session_id,
-                   session_api, meta_api,
-                   lifecycle_api, task_api,
-                   mutable_api, cluster_api, None, timeout=timeout)
->>>>>>> 4e170679
 
     async def get_web_endpoint(self) -> Optional[str]:
         return self.address
