# Copyright 1999-2021 Alibaba Group Holding Ltd.
#
# Licensed under the Apache License, Version 2.0 (the "License");
# you may not use this file except in compliance with the License.
# You may obtain a copy of the License at
#
#      http://www.apache.org/licenses/LICENSE-2.0
#
# Unless required by applicable law or agreed to in writing, software
# distributed under the License is distributed on an "AS IS" BASIS,
# WITHOUT WARRANTIES OR CONDITIONS OF ANY KIND, either express or implied.
# See the License for the specific language governing permissions and
# limitations under the License.

import asyncio
import concurrent.futures
import itertools
import logging
import threading
import time
import uuid
import warnings
from abc import ABC, ABCMeta, abstractmethod
from collections import defaultdict
from dataclasses import dataclass
from functools import wraps
from numbers import Integral
from urllib.parse import urlparse
from weakref import WeakKeyDictionary
from typing import Any, Callable, Coroutine, Dict, List, \
    Optional, Tuple, Type, Union

from ... import oscar as mo
from ...config import options
from ...core import ChunkType, TileableType, TileableGraph, enter_mode
from ...core.operand import Fetch
from ...lib.aio import alru_cache, Isolation, get_isolation, \
    new_isolation, stop_isolation
from ...services.cluster import AbstractClusterAPI, ClusterAPI
from ...services.lifecycle import AbstractLifecycleAPI, LifecycleAPI
from ...services.meta import MetaAPI, AbstractMetaAPI
from ...services.session import AbstractSessionAPI, SessionAPI
from ...services.storage import StorageAPI
from ...services.task import AbstractTaskAPI, TaskAPI, TaskResult
from ...services.web import OscarWebAPI
from ...tensor.utils import slice_split
from ...typing import ClientType, BandType
from ...utils import implements, merge_chunks, sort_dataframe_result, \
    register_asyncio_task_timeout_detector, classproperty, \
    copy_tileables, build_fetch


logger = logging.getLogger(__name__)


@dataclass
class Progress:
    value: float = 0.0


class ExecutionInfo:
    def __init__(self,
                 aio_task: asyncio.Task,
                 progress: Progress,
                 loop: asyncio.AbstractEventLoop):
        self._aio_task = aio_task
        self._progress = progress
        self._loop = loop

        self._future_local = threading.local()

    def _ensure_future(self):
        try:
            self._future_local.future
        except AttributeError:
            async def wait():
                return await self._aio_task

            self._future_local.future = fut = \
                asyncio.run_coroutine_threadsafe(wait(), self._loop)
            self._future_local.aio_future = asyncio.wrap_future(fut)

    @property
    def loop(self):
        return self._loop

    @property
    def aio_task(self):
        return self._aio_task

    def progress(self) -> float:
        return self._progress.value

    def result(self, timeout=None):
        self._ensure_future()
        return self._future_local.future.result(timeout=timeout)

    def cancel(self):
        self._aio_task.cancel()

    def __getattr__(self, attr):
        self._ensure_future()
        return getattr(self._future_local.aio_future, attr)

    def __await__(self):
        self._ensure_future()
        return self._future_local.aio_future.__await__()


warning_msg = """
No session found, local session \
will be created in background, \
it may take a while before execution. \
If you want to new a local session by yourself, \
run code below:

```
import mars

mars.new_session()
```
"""


class AbstractSession(ABC):
    name = None
    _default = None
    _lock = threading.Lock()

    def __init__(self,
                 address: str,
                 session_id: str):
        self._address = address
        self._session_id = session_id

    @property
    def address(self):
        return self._address

    @property
    def session_id(self):
        return self._session_id

    def __eq__(self, other):
        return isinstance(other, AbstractSession) and \
               self._address == other.address and \
               self._session_id == other.session_id

    def __hash__(self):
        return hash((AbstractSession, self._address, self._session_id))

    def as_default(self) -> "AbstractSession":
        """
        Mark current session as default session.
        """
        AbstractSession._default = self
        return self

    @classmethod
    def reset_default(cls):
        AbstractSession._default = None

    @classproperty
    def default(self):
        return AbstractSession._default


class AbstractAsyncSession(AbstractSession, metaclass=ABCMeta):
    @classmethod
    @abstractmethod
    async def init(cls,
                   address: str,
                   session_id: str,
                   new: bool = True,
                   **kwargs) -> "AbstractSession":
        """
        Init a new session.

        Parameters
        ----------
        address : str
            Address.
        session_id : str
            Session ID.
        new : bool
            New a session.
        kwargs

        Returns
        -------
        session
        """

    async def destroy(self):
        """
        Destroy a session.
        """
        self.reset_default()

    @abstractmethod
    async def execute(self,
                      *tileables,
                      **kwargs) -> ExecutionInfo:
        """
        Execute tileables.

        Parameters
        ----------
        tileables
            Tileables.
        kwargs
        """

    @abstractmethod
    async def fetch(self, *tileables, **kwargs) -> list:
        """
        Fetch tileables' data.

        Parameters
        ----------
        tileables
            Tileables.

        Returns
        -------
        data
        """

    @abstractmethod
    async def _get_ref_counts(self) -> Dict[str, int]:
        """
        Get all ref counts

        Returns
        -------
        ref_counts
        """

    @abstractmethod
    async def fetch_tileable_op_logs(self,
                                     tileable_op_key: str,
                                     offsets: Union[Dict[str, List[int]], str, int],
                                     sizes: Union[Dict[str, List[int]], str, int]) -> Dict:
        """
        Fetch logs given tileable op key.

        Parameters
        ----------
        tileable_op_key : str
            Tileable op key.
        offsets
            Chunk op key to offsets.
        sizes
            Chunk op key to sizes.

        Returns
        -------
        chunk_key_to_logs
        """

    @abstractmethod
    async def get_total_n_cpu(self):
        """
        Get number of cluster cpus.

        Returns
        -------
        number_of_cpu: int
        """

    @abstractmethod
    async def get_cluster_versions(self) -> List[str]:
        """
        Get versions used in current Mars cluster

        Returns
        -------
        version_list : list
            List of versions
        """

    @abstractmethod
    async def get_web_endpoint(self) -> Optional[str]:
        """
        Get web endpoint of current session

        Returns
        -------
        web_endpoint : str
            web endpoint
        """

    @abstractmethod
    async def create_remote_object(self,
                                   session_id: str,
                                   name: str,
                                   object_cls,
                                   *args, **kwargs):
        """
        Create remote object

        Parameters
        ----------
        session_id : str
            Session ID.
        name : str
        object_cls
        args
        kwargs

        Returns
        -------
        actor_ref
        """

    @abstractmethod
    async def get_remote_object(self,
                                session_id: str,
                                name: str):
        """
        Get remote object.

        Parameters
        ----------
        session_id : str
            Session ID.
        name : str

        Returns
        -------
        actor_ref
        """

    @abstractmethod
    async def destroy_remote_object(self,
                                    session_id: str,
                                    name: str):
        """
        Destroy remote object.

        Parameters
        ----------
        session_id : str
            Session ID.
        name : str
        """

    async def stop_server(self):
        """
        Stop server.
        """


class AbstractSyncSession(AbstractSession, metaclass=ABCMeta):
    @classmethod
    @abstractmethod
    def init(cls,
             address: str,
             session_id: str,
             backend: str = 'oscar',
             new: bool = True,
             **kwargs) -> "AbstractSession":
        """
        Init a new session.

        Parameters
        ----------
        address : str
            Address.
        session_id : str
            Session ID.
        backend : str
            Backend.
        new : bool
            New a session.
        kwargs

        Returns
        -------
        session
        """

    @abstractmethod
    def execute(self,
                tileable,
                *tileables,
                show_progress: Union[bool, str] = None,
                **kwargs) -> Union[List[TileableType], TileableType, ExecutionInfo]:
        """
        Execute tileables.

        Parameters
        ----------
        tileable
            Tileable.
        tileables
            Tileables.
        show_progress
            If show progress.
        kwargs

        Returns
        -------
        result
        """

    @abstractmethod
    def fetch(self, *tileables, **kwargs) -> list:
        """
        Fetch tileables.

        Parameters
        ----------
        tileables
            Tileables.
        kwargs

        Returns
        -------
        fetched_data : list
        """

    @abstractmethod
    def decref(self, *tileables_keys):
        """
        Decref tileables.

        Parameters
        ----------
        tileables_keys : list
            Tileables' keys
        """

    @abstractmethod
    def _get_ref_counts(self) -> Dict[str, int]:
        """
        Get all ref counts

        Returns
        -------
        ref_counts
        """

    @abstractmethod
    def fetch_tileable_op_logs(self,
                               tileable_op_key: str,
                               offsets: Union[Dict[str, List[int]], str, int],
                               sizes: Union[Dict[str, List[int]], str, int]) -> Dict:
        """
        Fetch logs given tileable op key.

        Parameters
        ----------
        tileable_op_key : str
            Tileable op key.
        offsets
            Chunk op key to offsets.
        sizes
            Chunk op key to sizes.

        Returns
        -------
        chunk_key_to_logs
        """

    @abstractmethod
    def get_total_n_cpu(self):
        """
        Get number of cluster cpus.

        Returns
        -------
        number_of_cpu: int
        """

    @abstractmethod
    def get_cluster_versions(self) -> List[str]:
        """
        Get versions used in current Mars cluster

        Returns
        -------
        version_list : list
            List of versions
        """

    @abstractmethod
    def get_web_endpoint(self) -> Optional[str]:
        """
        Get web endpoint of current session

        Returns
        -------
        web_endpoint : str
            web endpoint
        """

    def fetch_log(self,
                  tileables: List[TileableType],
                  offsets: List[int] = None,
                  sizes: List[int] = None):
        from ...core.custom_log import fetch

        return fetch(tileables, self, offsets=offsets, sizes=sizes)


_type_name_to_session_cls: Dict[str, Type[AbstractAsyncSession]] = dict()


def register_session_cls(session_cls: Type[AbstractAsyncSession]):
    _type_name_to_session_cls[session_cls.name] = session_cls
    return session_cls


@dataclass
class ChunkFetchInfo:
    tileable: TileableType
    chunk: ChunkType
    indexes: List[Union[int, slice]]
    data: Any = None


@enter_mode(build=True, kernel=True)
def gen_submit_tileable_graph(
        session: "AbstractSession",
        result_tileables: List[TileableType]):
    tileable_to_copied = dict()
    result = [None] * len(result_tileables)
    graph = TileableGraph(result)

    q = list(result_tileables)
    while q:
        tileable = q.pop()
        if tileable in tileable_to_copied:
            if tileable in result_tileables:
                result[result_tileables.index(tileable)] = \
                    tileable_to_copied[tileable]
            continue
        outputs = tileable.op.outputs
        inputs = tileable.inputs \
            if session not in tileable._executed_sessions else []
        new_inputs = []
        all_inputs_processed = True
        for inp in inputs:
            if inp in tileable_to_copied:
                new_inputs.append(tileable_to_copied[inp])
            elif session in inp._executed_sessions:
                # executed, gen fetch
                fetch_input = build_fetch(inp).data
                tileable_to_copied[inp] = fetch_input
                graph.add_node(fetch_input)
                new_inputs.append(fetch_input)
            else:
                # some input not processed before
                all_inputs_processed = False
                # put back tileable
                q.append(tileable)
                q.append(inp)
                break
        if all_inputs_processed:
            if isinstance(tileable.op, Fetch):
                new_outputs = [tileable]
            elif session in tileable._executed_sessions:
                new_outputs = []
                for out in outputs:
                    fetch_out = tileable_to_copied.get(out, build_fetch(out).data)
                    new_outputs.append(fetch_out)
            else:
                new_outputs = [t.data for t
                               in copy_tileables(outputs, inputs=new_inputs)]
            for out, new_out in zip(outputs, new_outputs):
                tileable_to_copied[out] = new_out
                if out in result_tileables:
                    result[result_tileables.index(out)] = new_out
                graph.add_node(new_out)
                for new_inp in new_inputs:
                    graph.add_edge(new_inp, new_out)

    return graph


@register_session_cls
class _IsolatedSession(AbstractAsyncSession):
    name = 'oscar'

    def __init__(self,
                 address: str,
                 session_id: str,
                 session_api: AbstractSessionAPI,
                 meta_api: AbstractMetaAPI,
                 lifecycle_api: AbstractLifecycleAPI,
                 task_api: AbstractTaskAPI,
                 cluster_api: AbstractClusterAPI,
                 web_api: Optional[OscarWebAPI],
                 client: ClientType = None,
                 timeout: float = None):
        super().__init__(address, session_id)
        self._session_api = session_api
        self._task_api = task_api
        self._meta_api = meta_api
        self._lifecycle_api = lifecycle_api
        self._cluster_api = cluster_api
        self._web_api = web_api
        self.client = client
        self.timeout = timeout

        self._tileable_to_fetch = WeakKeyDictionary()
        self._asyncio_task_timeout_detector_task = \
            register_asyncio_task_timeout_detector()

    @classmethod
    async def _init(cls,
                    address: str,
                    session_id: str,
                    new: bool = True,
                    timeout: float = None):
        session_api = await SessionAPI.create(address)
        if new:
            # create new session
            session_address = await session_api.create_session(session_id)
        else:
            session_address = await session_api.get_session_address(session_id)
        lifecycle_api = await LifecycleAPI.create(session_id, session_address)
        meta_api = await MetaAPI.create(session_id, session_address)
        task_api = await TaskAPI.create(session_id, session_address)
        cluster_api = await ClusterAPI.create(session_address)
        try:
            web_api = await OscarWebAPI.create(session_address)
        except mo.ActorNotExist:
            web_api = None
        return cls(address, session_id,
                   session_api, meta_api,
                   lifecycle_api, task_api,
                   cluster_api, web_api,
                   timeout=timeout)

    @classmethod
    @implements(AbstractAsyncSession.init)
    async def init(cls,
                   address: str,
                   session_id: str,
                   new: bool = True,
                   timeout: float = None,
                   **kwargs) -> "AbstractAsyncSession":
        init_local = kwargs.pop('init_local', False)
        if init_local:
            from .local import new_cluster_in_isolation
            return (await new_cluster_in_isolation(address, timeout=timeout, **kwargs)).session

        if kwargs:  # pragma: no cover
            unexpected_keys = ', '.join(list(kwargs.keys()))
            raise TypeError(f'Oscar session got unexpected '
                            f'arguments: {unexpected_keys}')

        if urlparse(address).scheme == 'http':
            return await _IsolatedWebSession._init(address, session_id, new=new, timeout=timeout)
        else:
            return await cls._init(address, session_id, new=new, timeout=timeout)

    async def _run_in_background(self,
                                 tileables: list,
                                 task_id: str,
                                 progress: Progress):
        with enter_mode(build=True, kernel=True):
            # wait for task to finish
            cancelled = False
            start_time = time.time()
            while True:
                try:
                    if not cancelled:
                        task_result: TaskResult = await self._task_api.wait_task(
                            task_id, timeout=0.5)
                        if task_result is None:
                            # not finished, set progress
                            progress.value = await self._task_api.get_task_progress(task_id)
                        else:
                            progress.value = 1.0
                            break
                    else:
                        # wait for task to finish
                        task_result: TaskResult = await self._task_api.wait_task(task_id)
                        break
                except asyncio.CancelledError:
                    # cancelled
                    cancelled = True
                    await self._task_api.cancel_task(task_id)
                finally:
                    if self.timeout is not None and time.time() - start_time > self.timeout:
                        raise TimeoutError(f'Task({task_id}) running time > {self.timeout}')
            if task_result.error:
                raise task_result.error.with_traceback(task_result.traceback)
            if cancelled:
                return
            fetch_tileables = await self._task_api.get_fetch_tileables(task_id)
            assert len(tileables) == len(fetch_tileables)

            for tileable, fetch_tileable in zip(tileables, fetch_tileables):
                self._tileable_to_fetch[tileable] = fetch_tileable
                # update meta, e.g. unknown shape
                tileable.params = fetch_tileable.params

    async def execute(self,
                      *tileables,
                      **kwargs) -> ExecutionInfo:
        fuse_enabled: bool = kwargs.pop('fuse_enabled', True)
        task_name: str = kwargs.pop('task_name', None)
        extra_config: dict = kwargs.pop('extra_config', None)
        if kwargs:  # pragma: no cover
            raise TypeError(f'run got unexpected key arguments {list(kwargs)!r}')

        tileables = [tileable.data if hasattr(tileable, 'data') else tileable
                     for tileable in tileables]

        # build tileable graph
        tileable_graph = gen_submit_tileable_graph(self, tileables)

        # submit task
        task_id = await self._task_api.submit_tileable_graph(
            tileable_graph, task_name=task_name, fuse_enabled=fuse_enabled,
            extra_config=extra_config)

        progress = Progress()
        # create asyncio.Task
        aio_task = asyncio.create_task(
            self._run_in_background(tileables, task_id, progress))
        return ExecutionInfo(aio_task, progress,
                             asyncio.get_running_loop())

    def _get_to_fetch_tileable(self, tileable: TileableType) -> \
            Tuple[TileableType, List[Union[slice, Integral]]]:
        from ...tensor.indexing import TensorIndex
        from ...dataframe.indexing.iloc import \
            DataFrameIlocGetItem, SeriesIlocGetItem

        slice_op_types = \
            TensorIndex, DataFrameIlocGetItem, SeriesIlocGetItem

        if hasattr(tileable, 'data'):
            tileable = tileable.data

        indexes = None
        while tileable not in self._tileable_to_fetch:
            # if tileable's op is slice, try to check input
            if isinstance(tileable.op, slice_op_types):
                indexes = tileable.op.indexes
                tileable = tileable.inputs[0]
                if not all(isinstance(index, (slice, Integral))
                           for index in indexes):
                    raise ValueError('Only support fetch data slices')
            elif isinstance(tileable.op, Fetch):
                break
            else:
                raise ValueError(f'Cannot fetch unexecuted '
                                 f'tileable: {tileable}')

        if isinstance(tileable.op, Fetch):
            return tileable, indexes
        else:
            return self._tileable_to_fetch[tileable], indexes

    @classmethod
    def _calc_chunk_indexes(cls,
                            fetch_tileable: TileableType,
                            indexes: List[Union[slice, Integral]]) -> \
            Dict[ChunkType, List[Union[slice, int]]]:
        axis_to_slices = {
            axis: slice_split(ind, fetch_tileable.nsplits[axis])
            for axis, ind in enumerate(indexes)}
        result = dict()
        for chunk_index in itertools.product(
                *[v.keys() for v in axis_to_slices.values()]):
            # slice_obj: use tuple, since numpy complains
            #
            # FutureWarning: Using a non-tuple sequence for multidimensional indexing is deprecated; use
            # `arr[tuple(seq)]` instead of `arr[seq]`. In the future this will be interpreted as an array
            # index, `arr[np.array(seq)]`, which will result either in an error or a different result.
            slice_obj = [axis_to_slices[axis][chunk_idx]
                         for axis, chunk_idx in enumerate(chunk_index)]
            chunk = fetch_tileable.cix[chunk_index]
            result[chunk] = slice_obj
        return result

    def _process_result(self, tileable, result):  # pylint: disable=no-self-use
        return sort_dataframe_result(tileable, result)

    @alru_cache(cache_exceptions=False)
    async def _get_storage_api(self, band: BandType):
        if urlparse(self.address).scheme == 'http':
            from mars.services.storage.api import WebStorageAPI
            storage_api = WebStorageAPI(self._session_id, self.address, band[1])
        else:
            storage_api = await StorageAPI.create(self._session_id, band[0], band[1])
        return storage_api

    async def fetch(self, *tileables, **kwargs) -> list:
        from ...tensor.core import TensorOrder
        from ...tensor.array_utils import get_array_module

        only_refs = kwargs.get('only_refs', False)
        if kwargs and 'only_refs' not in kwargs:  # pragma: no cover
            unexpected_keys = ', '.join(list(kwargs.keys()))
            raise TypeError(f'`fetch` got unexpected '
                            f'arguments: {unexpected_keys}')

        with enter_mode(build=True):
            chunks = []
            get_chunk_metas = []
            fetch_infos_list = []
            for tileable in tileables:
                fetch_tileable, indexes = self._get_to_fetch_tileable(tileable)
                chunk_to_slice = None
                if indexes is not None:
                    chunk_to_slice = self._calc_chunk_indexes(
                        fetch_tileable, indexes)
                fetch_infos = []
                for chunk in fetch_tileable.chunks:
                    if indexes and chunk not in chunk_to_slice:
                        continue
                    chunks.append(chunk)
                    get_chunk_metas.append(
                        self._meta_api.get_chunk_meta.delay(
                            chunk.key, fields=['bands']))
                    indexes = chunk_to_slice[chunk] \
                        if chunk_to_slice is not None else None
                    fetch_infos.append(ChunkFetchInfo(tileable=tileable,
                                                      chunk=chunk,
                                                      indexes=indexes))
                fetch_infos_list.append(fetch_infos)
            chunk_metas = \
                await self._meta_api.get_chunk_meta.batch(*get_chunk_metas)
            chunk_to_band = {chunk: meta['bands'][0]
                            for chunk, meta in zip(chunks, chunk_metas)}

            storage_api_to_gets = defaultdict(list)
            storage_api_to_fetch_infos = defaultdict(list)
            for fetch_info in itertools.chain(*fetch_infos_list):
                conditions = fetch_info.indexes
                chunk = fetch_info.chunk
<<<<<<< HEAD
                addr = chunk_to_addr[chunk]
                storage_api = await self._get_storage_api(addr)
                get = storage_api.get.delay(chunk.key, conditions=conditions) \
                    if not only_refs else storage_api.get_infos.delay(chunk.key)
                storage_api_to_gets[storage_api].append(get)
=======
                band = chunk_to_band[chunk]
                storage_api = await self._get_storage_api(band)
                storage_api_to_gets[storage_api].append(
                    storage_api.get.delay(chunk.key, conditions=conditions))
>>>>>>> 8a633762
                storage_api_to_fetch_infos[storage_api].append(fetch_info)
            for storage_api in storage_api_to_gets:
                fetched_data = await storage_api.get.batch(
                    *storage_api_to_gets[storage_api]) if not only_refs else \
                        await storage_api.get_infos.batch(
                            *storage_api_to_gets[storage_api])
                infos = storage_api_to_fetch_infos[storage_api]
                for info, data in zip(infos, fetched_data):
                    info.data = data

            result = []
            for tileable, fetch_infos in zip(tileables, fetch_infos_list):
                if only_refs:
                    result += [(chunk_to_addr[fetch_info.chunk], fetch_info.data[0].object_id)
                               for fetch_info in fetch_infos]
                else:
                    index_to_data = [(fetch_info.chunk.index, fetch_info.data)
                                     for fetch_info in fetch_infos]
                    merged = merge_chunks(index_to_data)
                    if hasattr(tileable, 'order') and tileable.ndim > 0:
                        module = get_array_module(merged)
                        if tileable.order == TensorOrder.F_ORDER and \
                                hasattr(module, 'asfortranarray'):
                            merged = module.asfortranarray(merged)
                        elif tileable.order == TensorOrder.C_ORDER and \
                                hasattr(module, 'ascontiguousarray'):
                            merged = module.ascontiguousarray(merged)
                    if hasattr(tileable, 'isscalar') and tileable.isscalar() and \
                            getattr(merged, 'size', None) == 1:
                        merged = merged.item()
                    result.append(self._process_result(tileable, merged))
            return result

    async def decref(self, *tileable_keys):
        return await self._lifecycle_api.decref_tileables(list(tileable_keys))

    async def _get_ref_counts(self) -> Dict[str, int]:
        return await self._lifecycle_api.get_all_chunk_ref_counts()

    async def fetch_tileable_op_logs(self,
                                     tileable_op_key: str,
                                     offsets: Union[Dict[str, List[int]], str, int],
                                     sizes: Union[Dict[str, List[int]], str, int]) -> Dict:
        return await self._session_api.fetch_tileable_op_logs(
            self.session_id, tileable_op_key, offsets, sizes)

    async def get_total_n_cpu(self):
        all_bands = await self._cluster_api.get_all_bands()
        n_cpu = 0
        for band, size in all_bands.items():
            _, band_name = band
            if band_name.startswith('numa-'):
                n_cpu += size
        return n_cpu

    async def get_cluster_versions(self) -> List[str]:
        return list(await self._cluster_api.get_mars_versions())

    async def get_web_endpoint(self) -> Optional[str]:
        if self._web_api is None:
            return None
        return await self._web_api.get_web_address()

    async def destroy(self):
        await super().destroy()
        await self._session_api.delete_session(self._session_id)
        if self._asyncio_task_timeout_detector_task:  # pragma: no cover
            self._asyncio_task_timeout_detector_task.cancel()

    async def create_remote_object(self,
                                   session_id: str,
                                   name: str,
                                   object_cls,
                                   *args, **kwargs):
        return await self._session_api.create_remote_object(
            session_id, name, object_cls, *args, **kwargs)

    async def get_remote_object(self,
                                session_id: str,
                                name: str):
        return await self._session_api.get_remote_object(session_id, name)

    async def destroy_remote_object(self,
                                    session_id: str,
                                    name: str):
        return await self._session_api.destroy_remote_object(session_id, name)

    async def stop_server(self):
        if self.client:
            await self.client.stop()


class _IsolatedWebSession(_IsolatedSession):
    @classmethod
    async def _init(cls,
                    address: str,
                    session_id: str,
                    new: bool = True,
                    timeout: float = None):
        from ...services.session import WebSessionAPI
        from ...services.lifecycle import WebLifecycleAPI
        from ...services.meta import WebMetaAPI
        from ...services.task import WebTaskAPI
        from ...services.cluster import WebClusterAPI

        session_api = WebSessionAPI(address)
        if new:
            # create new session
            await session_api.create_session(session_id)
        else:
            await session_api.get_session_address(session_id)
        lifecycle_api = WebLifecycleAPI(session_id, address)
        meta_api = WebMetaAPI(session_id, address)
        task_api = WebTaskAPI(session_id, address)
        cluster_api = WebClusterAPI(address)

        return cls(address, session_id,
                   session_api, meta_api,
                   lifecycle_api, task_api,
                   cluster_api, None, timeout=timeout)

    async def get_web_endpoint(self) -> Optional[str]:
        return self.address


def _delegate_to_isolated_session(func: Union[Callable, Coroutine]):
    if asyncio.iscoroutinefunction(func):
        @wraps(func)
        async def inner(session: "AsyncSession", *args, **kwargs):
            coro = getattr(session._isolated_session, func.__name__)(*args, **kwargs)
            fut = asyncio.run_coroutine_threadsafe(coro, session._loop)
            return await asyncio.wrap_future(fut)
    else:
        @wraps(func)
        def inner(session: "SyncSession", *args, **kwargs):
            coro = getattr(session._isolated_session, func.__name__)(*args, **kwargs)
            fut = asyncio.run_coroutine_threadsafe(coro, session._loop)
            return fut.result()
    return inner


class AsyncSession(AbstractAsyncSession):
    def __init__(self,
                 address: str,
                 session_id: str,
                 isolated_session: _IsolatedSession,
                 isolation: Isolation):
        super().__init__(address, session_id)

        self._isolated_session = _get_isolated_session(isolated_session)
        self._isolation = isolation
        self._loop = isolation.loop

    @classmethod
    def from_isolated_session(cls,
                              isolated_session: _IsolatedSession) -> "AsyncSession":
        return cls(isolated_session.address,
                   isolated_session.session_id,
                   isolated_session,
                   get_isolation())

    @property
    def client(self):
        return self._isolated_session.client

    @client.setter
    def client(self, client: ClientType):
        self._isolated_session.client = client

    @classmethod
    @implements(AbstractAsyncSession.init)
    async def init(cls,
                   address: str,
                   session_id: str,
                   backend: str = 'oscar',
                   new: bool = True,
                   **kwargs) -> "AbstractSession":
        session_cls = _type_name_to_session_cls[backend]
        isolation = ensure_isolation_created(kwargs)
        coro = session_cls.init(address, session_id,
                                new=new, **kwargs)
        fut = asyncio.run_coroutine_threadsafe(coro, isolation.loop)
        isolated_session = await asyncio.wrap_future(fut)
        return AsyncSession(address, session_id, isolated_session, isolation)

    def as_default(self) -> AbstractSession:
        AbstractSession._default = self._isolated_session
        return self

    @implements(AbstractAsyncSession.destroy)
    async def destroy(self):
        coro = self._isolated_session.destroy()
        await asyncio.wrap_future(
            asyncio.run_coroutine_threadsafe(coro, self._loop))
        self.reset_default()

    @implements(AbstractAsyncSession.execute)
    @_delegate_to_isolated_session
    async def execute(self,
                      *tileables,
                      **kwargs) -> ExecutionInfo:
        pass  # pragma: no cover

    @implements(AbstractAsyncSession.fetch)
    async def fetch(self, *tileables, **kwargs) -> list:
        coro = _fetch(*tileables, session=self._isolated_session, **kwargs)
        return await asyncio.wrap_future(
            asyncio.run_coroutine_threadsafe(coro, self._loop))

    @implements(AbstractAsyncSession._get_ref_counts)
    @_delegate_to_isolated_session
    async def _get_ref_counts(self) -> Dict[str, int]:
        pass  # pragma: no cover

    @implements(AbstractAsyncSession.fetch_tileable_op_logs)
    @_delegate_to_isolated_session
    async def fetch_tileable_op_logs(self,
                                     tileable_op_key: str,
                                     offsets: Union[Dict[str, List[int]], str, int],
                                     sizes: Union[Dict[str, List[int]], str, int]) -> Dict:
        pass  # pragma: no cover

    @implements(AbstractAsyncSession.get_total_n_cpu)
    @_delegate_to_isolated_session
    async def get_total_n_cpu(self):
        pass  # pragma: no cover

    @implements(AbstractAsyncSession.get_cluster_versions)
    @_delegate_to_isolated_session
    async def get_cluster_versions(self) -> List[str]:
        pass  # pragma: no cover

    @implements(AbstractAsyncSession.create_remote_object)
    @_delegate_to_isolated_session
    async def create_remote_object(self,
                                   session_id: str,
                                   name: str,
                                   object_cls,
                                   *args, **kwargs):
        pass  # pragma: no cover

    @implements(AbstractAsyncSession.get_remote_object)
    @_delegate_to_isolated_session
    async def get_remote_object(self,
                                session_id: str,
                                name: str):
        pass  # pragma: no cover

    @implements(AbstractAsyncSession.destroy_remote_object)
    @_delegate_to_isolated_session
    async def destroy_remote_object(self,
                                    session_id: str,
                                    name: str):
        pass  # pragma: no cover

    @implements(AbstractAsyncSession.get_web_endpoint)
    @_delegate_to_isolated_session
    async def get_web_endpoint(self) -> Optional[str]:
        pass  # pragma: no cover

    @implements(AbstractAsyncSession.stop_server)
    async def stop_server(self):
        coro = self._isolated_session.stop_server()
        await asyncio.wrap_future(
            asyncio.run_coroutine_threadsafe(coro, self._loop))
        stop_isolation()


class ProgressBar:
    def __init__(self, show_progress):
        if not show_progress:
            self.progress_bar = None
        else:
            try:
                from tqdm.auto import tqdm
            except ImportError:
                if show_progress != 'auto':  # pragma: no cover
                    raise ImportError('tqdm is required to show progress')
                else:
                    self.progress_bar = None
            else:
                self.progress_bar = tqdm(total=100)

        self.last_progress: float = 0.0

    @property
    def show_progress(self) -> bool:
        return self.progress_bar is not None

    def __enter__(self):
        self.progress_bar.__enter__()

    def __exit__(self, *_):
        self.progress_bar.__exit__(*_)

    def update(self, progress: float):
        last_progress = self.last_progress
        if self.progress_bar:
            self.progress_bar.update(progress - last_progress)
        self.last_progress = max(last_progress, progress)


class SyncSession(AbstractSyncSession):
    _execution_pool = concurrent.futures.ThreadPoolExecutor(1)

    def __init__(self,
                 address: str,
                 session_id: str,
                 isolated_session: _IsolatedSession,
                 isolation: Isolation):
        super().__init__(address, session_id)

        self._isolated_session = _get_isolated_session(isolated_session)
        self._isolation = isolation
        self._loop = isolation.loop

    @classmethod
    def from_isolated_session(cls,
                              isolated_session: _IsolatedSession) -> "SyncSession":
        return cls(isolated_session.address,
                   isolated_session.session_id,
                   isolated_session,
                   get_isolation())

    @classmethod
    def init(cls,
             address: str,
             session_id: str,
             backend: str = 'oscar',
             new: bool = True,
             **kwargs) -> "AbstractSession":
        session_cls = _type_name_to_session_cls[backend]
        isolation = ensure_isolation_created(kwargs)
        coro = session_cls.init(address, session_id,
                                new=new, **kwargs)
        fut = asyncio.run_coroutine_threadsafe(coro, isolation.loop)
        isolated_session = fut.result()
        return SyncSession(address, session_id, isolated_session, isolation)

    def as_default(self) -> AbstractSession:
        AbstractSession._default = self._isolated_session
        return self

    @property
    def _session(self):
        return self._isolated_session

    def _new_cancel_event(self):
        async def new_event():
            return asyncio.Event()

        return asyncio.run_coroutine_threadsafe(
            new_event(), self._loop).result()

    @implements(AbstractSyncSession.execute)
    def execute(self,
                tileable,
                *tileables,
                show_progress: Union[bool, str] = None,
                **kwargs) -> Union[List[TileableType], TileableType, ExecutionInfo]:
        wait = kwargs.get('wait', True)
        if show_progress is None:
            show_progress = options.show_progress
        to_execute_tileables = []
        for t in (tileable,) + tileables:
            to_execute_tileables.extend(t.op.outputs)

        cancelled = kwargs.get('cancelled')
        if cancelled is None:
            cancelled = kwargs['cancelled'] = self._new_cancel_event()

        coro = _execute(*set(to_execute_tileables), session=self._isolated_session,
                        show_progress=show_progress, **kwargs)
        fut = asyncio.run_coroutine_threadsafe(coro, self._loop)
        try:
            execution_info: ExecutionInfo = fut.result(
                timeout=self._isolated_session.timeout)
        except KeyboardInterrupt:  # pragma: no cover
            logger.warning('Cancelling running task')
            cancelled.set()
            fut.result()
            logger.warning('Cancel finished')

        if wait:
            return tileable if len(tileables) == 0 else \
                [tileable] + list(tileables)
        else:
            aio_task = execution_info.aio_task

            async def run():
                await aio_task
                return tileable if len(tileables) == 0 else \
                    [tileable] + list(tileables)

            async def driver():
                return asyncio.create_task(run())

            new_aio_task = asyncio.run_coroutine_threadsafe(
                driver(), execution_info.loop).result()
            new_execution_info = ExecutionInfo(
                new_aio_task, execution_info._progress, execution_info.loop)
            return new_execution_info

    @implements(AbstractSyncSession.fetch)
    def fetch(self, *tileables, **kwargs) -> list:
        coro = _fetch(*tileables, session=self._isolated_session, **kwargs)
        return asyncio.run_coroutine_threadsafe(coro, self._loop).result()

    @implements(AbstractSyncSession.decref)
    @_delegate_to_isolated_session
    def decref(self, *tileables_keys):
        pass  # pragma: no cover

    @implements(AbstractSyncSession._get_ref_counts)
    @_delegate_to_isolated_session
    def _get_ref_counts(self) -> Dict[str, int]:
        pass  # pragma: no cover

    @implements(AbstractSyncSession.fetch_tileable_op_logs)
    @_delegate_to_isolated_session
    def fetch_tileable_op_logs(self,
                               tileable_op_key: str,
                               offsets: Union[Dict[str, List[int]], str, int],
                               sizes: Union[Dict[str, List[int]], str, int]) -> Dict:
        pass  # pragma: no cover

    @implements(AbstractSyncSession.get_total_n_cpu)
    @_delegate_to_isolated_session
    def get_total_n_cpu(self):
        pass  # pragma: no cover

    @implements(AbstractSyncSession.get_web_endpoint)
    @_delegate_to_isolated_session
    def get_web_endpoint(self) -> Optional[str]:
        pass  # pragma: no cover

    @implements(AbstractSyncSession.get_cluster_versions)
    @_delegate_to_isolated_session
    def get_cluster_versions(self) -> List[str]:
        pass  # pragma: no cover

    def destroy(self):
        coro = self._isolated_session.destroy()
        asyncio.run_coroutine_threadsafe(coro, self._loop).result()
        self.reset_default()

    def stop_server(self, isolation=True):
        try:
            coro = self._isolated_session.stop_server()
            future = asyncio.run_coroutine_threadsafe(coro, self._loop)
            future.result(timeout=5)
        finally:
            self.reset_default()
            if isolation:
                stop_isolation()

    def close(self):
        self.destroy()

    def __enter__(self):
        return self

    def __exit__(self, *_):
        self.close()


async def _execute(*tileables: Tuple[TileableType],
                   session: _IsolatedSession = None,
                   wait: bool = True,
                   show_progress: Union[bool, str] = 'auto',
                   progress_update_interval: Union[int, float] = 1,
                   cancelled: asyncio.Event = None,
                   **kwargs):

    def _attach_session(future: asyncio.Future):
        if future.exception() is None:
            for t in tileables:
                t._attach_session(session)

    execution_info = await session.execute(*tileables, **kwargs)
    execution_info.add_done_callback(_attach_session)
    cancelled = cancelled or asyncio.Event()

    if wait:
        progress_bar = ProgressBar(show_progress)
        if progress_bar.show_progress:
            with progress_bar:
                while not cancelled.is_set():
                    try:
                        await asyncio.wait_for(asyncio.shield(execution_info),
                                               progress_update_interval)
                        # done
                        if not cancelled.is_set():
                            progress_bar.update(100)
                        break
                    except asyncio.TimeoutError:
                        # timeout
                        if not cancelled.is_set():
                            progress_bar.update(execution_info.progress() * 100)
                if cancelled.is_set():
                    # cancel execution
                    execution_info.cancel()
                    execution_info.remove_done_callback(_attach_session)
                    await execution_info
        else:
            await asyncio.wait([execution_info, cancelled.wait()],
                               return_when=asyncio.FIRST_COMPLETED)
            if cancelled.is_set():
                execution_info.remove_done_callback(_attach_session)
                execution_info.cancel()
            else:
                # set cancelled to avoid wait task leak
                cancelled.set()
            await execution_info
    else:
        return execution_info


def execute(tileable: TileableType,
            *tileables: Tuple[TileableType],
            session: SyncSession = None,
            wait: bool = True,
            new_session_kwargs: dict = None,
            show_progress: Union[bool, str] = None,
            progress_update_interval=1, **kwargs):
    if isinstance(tileable, (tuple, list)) and len(tileables) == 0:
        tileable, tileables = tileable[0], tileable[1:]
    if session is None:
        session = get_default_or_create(
            **(new_session_kwargs or dict()))
    session = _ensure_sync(session)
    return session.execute(tileable, *tileables, wait=wait,
                           show_progress=show_progress,
                           progress_update_interval=progress_update_interval,
                           **kwargs)


async def _fetch(tileable: TileableType,
                 *tileables: Tuple[TileableType],
                 session: _IsolatedSession = None,
                 **kwargs):
    if isinstance(tileable, tuple) and len(tileables) == 0:
        tileable, tileables = tileable[0], tileable[1:]
    session = _get_isolated_session(session)
    data = await session.fetch(tileable, *tileables, **kwargs)
    return data[0] if len(tileables) == 0 and len(data) == 1 else data


def fetch(tileable: TileableType,
          *tileables: Tuple[TileableType],
          session: SyncSession = None,
          **kwargs):
    if isinstance(tileable, (tuple, list)) and len(tileables) == 0:
        tileable, tileables = tileable[0], tileable[1:]
    if session is None:
        session = get_default_session()
        if session is None:  # pragma: no cover
            raise ValueError('No session found')

    session = _ensure_sync(session)
    return session.fetch(tileable, *tileables, **kwargs)


def fetch_log(*tileables: TileableType,
              session: SyncSession = None,
              **kwargs):
    if len(tileables) == 1 and isinstance(tileables[0], (list, tuple)):
        tileables = tileables[0]
    if session is None:
        session = get_default_session()
        if session is None:  # pragma: no cover
            raise ValueError('No session found')
    session = _ensure_sync(session)
    return session.fetch_log(list(tileables), **kwargs)


def ensure_isolation_created(kwargs):
    loop = kwargs.pop('loop', None)
    use_uvloop = kwargs.pop('use_uvloop', 'auto')

    try:
        return get_isolation()
    except KeyError:
        if loop is None:
            if not use_uvloop:
                loop = asyncio.new_event_loop()
            else:
                try:
                    import uvloop
                    loop = uvloop.new_event_loop()
                except ImportError:
                    if use_uvloop == 'auto':
                        loop = asyncio.new_event_loop()
                    else:  # pragma: no cover
                        raise
        return new_isolation(loop=loop)


async def _new_session(address: str,
                       session_id: str = None,
                       backend: str = 'oscar',
                       default: bool = False,
                       **kwargs) -> AbstractSession:
    if session_id is None:
        session_id = str(uuid.uuid4())

    session = await AsyncSession.init(
        address, session_id=session_id,
        backend=backend, new=True, **kwargs)
    if default:
        session.as_default()
    return session


def new_session(address: str = None,
                session_id: str = None,
                backend: str = 'oscar',
                default: bool = True,
                **kwargs) -> AbstractSession:
    ensure_isolation_created(kwargs)

    if address is None:
        address = '127.0.0.1'
        if 'init_local' not in kwargs:
            kwargs['init_local'] = True

    if session_id is None:
        session_id = str(uuid.uuid4())

    session = SyncSession.init(
        address, session_id=session_id,
        backend=backend, new=True, **kwargs)
    if default:
        session.as_default()
    return session


def get_default_session() -> Optional[SyncSession]:
    if AbstractSession.default is None:
        return
    return SyncSession.from_isolated_session(AbstractSession.default)


def get_default_async_session() -> Optional[AsyncSession]:
    if AbstractSession.default is None:
        return
    return AsyncSession.from_isolated_session(AbstractSession.default)


def get_default_or_create(**kwargs):
    with AbstractSession._lock:
        session = AbstractSession.default
        if session is None:
            # no session attached, try to create one
            warnings.warn(warning_msg)
            session = new_session(
                '127.0.0.1', init_local=True, **kwargs)
            session.as_default()
    if isinstance(session, _IsolatedSession):
        session = SyncSession.from_isolated_session(session)
    return _ensure_sync(session)


def stop_server():
    if AbstractSession.default:
        SyncSession.from_isolated_session(AbstractSession.default).stop_server()


def _get_isolated_session(session: AbstractSession) -> _IsolatedSession:
    if hasattr(session, '_isolated_session'):
        return session._isolated_session
    return session


def _ensure_sync(session: AbstractSession) -> SyncSession:
    if isinstance(session, SyncSession):
        return session
    isolated_session = _get_isolated_session(session)
    return SyncSession.from_isolated_session(isolated_session)<|MERGE_RESOLUTION|>--- conflicted
+++ resolved
@@ -836,18 +836,11 @@
             for fetch_info in itertools.chain(*fetch_infos_list):
                 conditions = fetch_info.indexes
                 chunk = fetch_info.chunk
-<<<<<<< HEAD
-                addr = chunk_to_addr[chunk]
-                storage_api = await self._get_storage_api(addr)
+                band = chunk_to_band[chunk]
+                storage_api = await self._get_storage_api(band)
                 get = storage_api.get.delay(chunk.key, conditions=conditions) \
                     if not only_refs else storage_api.get_infos.delay(chunk.key)
                 storage_api_to_gets[storage_api].append(get)
-=======
-                band = chunk_to_band[chunk]
-                storage_api = await self._get_storage_api(band)
-                storage_api_to_gets[storage_api].append(
-                    storage_api.get.delay(chunk.key, conditions=conditions))
->>>>>>> 8a633762
                 storage_api_to_fetch_infos[storage_api].append(fetch_info)
             for storage_api in storage_api_to_gets:
                 fetched_data = await storage_api.get.batch(
@@ -861,7 +854,7 @@
             result = []
             for tileable, fetch_infos in zip(tileables, fetch_infos_list):
                 if only_refs:
-                    result += [(chunk_to_addr[fetch_info.chunk], fetch_info.data[0].object_id)
+                    result += [(chunk_to_band[fetch_info.chunk], fetch_info.data[0].object_id)
                                for fetch_info in fetch_infos]
                 else:
                     index_to_data = [(fetch_info.chunk.index, fetch_info.data)
