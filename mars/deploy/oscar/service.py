# Copyright 1999-2020 Alibaba Group Holding Ltd.
#
# Licensed under the Apache License, Version 2.0 (the "License");
# you may not use this file except in compliance with the License.
# You may obtain a copy of the License at
#
#      http://www.apache.org/licenses/LICENSE-2.0
#
# Unless required by applicable law or agreed to in writing, software
# distributed under the License is distributed on an "AS IS" BASIS,
# WITHOUT WARRANTIES OR CONDITIONS OF ANY KIND, either express or implied.
# See the License for the specific language governing permissions and
# limitations under the License.

import os
from typing import List, Dict, Union

from ...services import start_services, stop_services, NodeRole
from ..utils import load_service_config_file


def load_config(filename=None):
    # use default config
    if not filename:  # pragma: no cover
        d = os.path.dirname(os.path.abspath(__file__))
        filename = os.path.join(d, 'config.yml')
    return load_service_config_file(filename)


async def start_supervisor(address: str,
                           lookup_address: str = None,
                           modules: Union[List, str, None] = None,
                           config: Dict = None):
    if not config or isinstance(config, str):
        config = load_config(config)
    lookup_address = lookup_address or address
    backend = config['cluster'].get('backend', 'fixed')
    if backend == 'fixed' and config['cluster'].get('lookup_address') is None:
        config['cluster']['lookup_address'] = lookup_address
    await start_services(NodeRole.SUPERVISOR, config,
                         modules=modules, address=address)


async def stop_supervisor(address: str,
                          config: Dict = None):
    if not config or isinstance(config, str):
        config = load_config(config)
    await stop_services(NodeRole.SUPERVISOR, address, config)


async def start_worker(address: str,
                       lookup_address: str,
                       band_to_slots: Dict[str, int],
                       modules: Union[List, str, None] = None,
                       config: Dict = None,
                       mark_ready: bool = True):
    if not config or isinstance(config, str):
<<<<<<< HEAD
        config = load_config(config)
    if config['cluster'].get('lookup_address') is None:
=======
        config = _load_config(config)
    backend = config['cluster'].get('backend', 'fixed')
    if backend == 'fixed' and config['cluster'].get('lookup_address') is None:
>>>>>>> 6b8eec16
        config['cluster']['lookup_address'] = lookup_address
    if config['cluster'].get('resource') is None:
        config['cluster']['resource'] = band_to_slots
    await start_services(NodeRole.WORKER, config, modules=modules,
                         address=address, mark_ready=mark_ready)


async def stop_worker(address: str,
                      config: Dict = None):
    if not config or isinstance(config, str):
        config = load_config(config)
    await stop_services(NodeRole.WORKER, address, config)<|MERGE_RESOLUTION|>--- conflicted
+++ resolved
@@ -55,14 +55,9 @@
                        config: Dict = None,
                        mark_ready: bool = True):
     if not config or isinstance(config, str):
-<<<<<<< HEAD
         config = load_config(config)
-    if config['cluster'].get('lookup_address') is None:
-=======
-        config = _load_config(config)
     backend = config['cluster'].get('backend', 'fixed')
     if backend == 'fixed' and config['cluster'].get('lookup_address') is None:
->>>>>>> 6b8eec16
         config['cluster']['lookup_address'] = lookup_address
     if config['cluster'].get('resource') is None:
         config['cluster']['resource'] = band_to_slots
