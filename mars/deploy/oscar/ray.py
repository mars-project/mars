--- conflicted
+++ resolved
@@ -16,6 +16,7 @@
 import itertools
 import logging
 import os
+import time
 from typing import Union, Dict, List
 
 from ... import oscar as mo
@@ -25,16 +26,11 @@
     node_placement_to_address,
     process_address_to_placement
 )
-<<<<<<< HEAD
 from ...services.cluster.backends.base import register_cluster_backend
 from ...services.cluster.backends.fixed import FixedClusterBackend
-from ..utils import load_service_config_file
-from ...utils import lazy_import
-=======
 from ...services import NodeRole
 from ...utils import lazy_import
 from ..utils import load_service_config_file, get_third_party_modules_from_config
->>>>>>> fb125ab2
 from .service import start_supervisor, start_worker, stop_supervisor, stop_worker
 from .session import _new_session, AbstractSession, ensure_isolation_created
 from .pool import create_supervisor_actor_pool, create_worker_actor_pool
@@ -91,11 +87,11 @@
 
 class ClusterStateActor(mo.Actor):
     def __init__(self):
-        self._worker_cpu, self._worker_mem, self._config, self._pg_name = None, None, None, None
+        self._worker_cpu, self._worker_mem, self._config = None, None, None
+        self._pg_name, self._band_to_slot, self._worker_modules = None, None, None
         self._pg_counter = itertools.count()
-        self.worker_count = 0
-        self.dynamic_created_workers = {}
-        self._band_to_slot = None
+        self._worker_count = 0
+        self._dynamic_created_workers = {}
 
     async def __post_create__(self):
         self._pg_name, _, _ = process_address_to_placement(self.address)
@@ -104,10 +100,12 @@
         self._worker_cpu, self._worker_mem, self._config = worker_cpu, worker_mem, config
         # TODO(chaokunyang) Support gpu
         self._band_to_slot = {'numa-0': self._worker_cpu}
+        self._worker_modules = get_third_party_modules_from_config(self._config, NodeRole.WORKER)
 
     async def request_worker_node(self, worker_cpu: int, worker_mem: int, timeout: int = None) -> str:
         worker_cpu = worker_cpu or self._worker_cpu
         worker_mem = worker_mem or self._worker_mem
+        start_time = time.time()
         logger.info("Start to request worker %s.", {'worker_cpu': worker_cpu, 'worker_mem': worker_mem})
         # TODO rescale ray placement group instead of creating new placement group
         pg_name = f'{self._pg_name}_{next(self._pg_counter)}'
@@ -118,16 +116,19 @@
         done, _ = ray.wait([pg.ready()], timeout=create_pg_timeout)
         if not done:
             raise Exception(f'''Can't create placement group in {create_pg_timeout} seconds''')
+        logger.info('Creating placement group succeeds in %s seconds', time.time() - start_time)
         worker_address = process_placement_to_address(pg_name, 0, 0)
         worker_pool = await self.start_worker(worker_address)
-        self.dynamic_created_workers[worker_address] = worker_pool
-        self.worker_count += 1
+        logger.info('Request worker %s succeeds in %s seconds', worker_address, time.time() - start_time)
+        self._dynamic_created_workers[worker_address] = worker_pool
+        self._worker_count += 1
         return worker_address
 
     async def start_worker(self, worker_address):
-        self.worker_count += 1
+        self._worker_count += 1
+        worker_pool = await create_worker_actor_pool(
+            worker_address, self._band_to_slot, modules=self._worker_modules)
         logger.info('Create worker on node %s succeeds.', worker_address)
-        worker_pool = await create_worker_actor_pool(worker_address, self._band_to_slot)
         await start_worker(worker_address, self.address, self._band_to_slot, config=self._config)
         logger.info('Start services on worker %s succeeds.', worker_address)
         return worker_pool
@@ -135,7 +136,7 @@
     async def release_worker_node(self, address: str):
         logger.info("Start to release worker %s.", address)
         await stop_worker(address, self._config)
-        pool = self.dynamic_created_workers.pop(address)
+        pool = self._dynamic_created_workers.pop(address)
         await pool.actor_pool.remote('stop')
         ray.kill(pool)
         logger.info("Releasing worker %s succeeds.", address)
@@ -189,8 +190,8 @@
         self._worker_addresses = []
         self._worker_pools = []
         self._stopped = False
+        self._cluster_backend = None
         self.web_address = None
-        self._cluster_backend = None
 
     async def start(self):
         address_to_resources = dict()
@@ -233,7 +234,6 @@
 
         # third party modules from config
         supervisor_modules = get_third_party_modules_from_config(self._config, NodeRole.SUPERVISOR)
-        worker_modules = get_third_party_modules_from_config(self._config, NodeRole.WORKER)
 
         # create supervisor actor pool
         self._supervisor_pool = await create_supervisor_actor_pool(
@@ -246,14 +246,9 @@
         # start service
         await start_supervisor(self.supervisor_address, config=self._config)
         logger.info('Start services on supervisor %s succeeds.', self.supervisor_address)
-<<<<<<< HEAD
 
         worker_pools = await asyncio.gather(
             *[self._cluster_backend.start_worker(addr) for addr in worker_addresses])
-=======
-        worker_pools_and_addresses = await asyncio.gather(
-            *[self._start_worker(addr, worker_modules) for addr in worker_addresses])
->>>>>>> fb125ab2
         logger.info('Create %s workers and start services on workers succeeds.', len(worker_addresses))
         for worker_address, worker_pool in zip(worker_addresses, worker_pools):
             self._worker_addresses.append(worker_address)
@@ -263,20 +258,6 @@
         web_actor = await mo.actor_ref(WebActor.default_uid(), address=self.supervisor_address)
         self.web_address = await web_actor.get_web_address()
 
-<<<<<<< HEAD
-=======
-    async def _start_worker(self, worker_address, worker_modules):
-        logger.info('Create worker on node %s succeeds.', worker_address)
-        worker_pool = await create_worker_actor_pool(
-            worker_address, self._band_to_slot, modules=worker_modules)
-        await start_worker(worker_address,
-                           self.supervisor_address,
-                           self._band_to_slot,
-                           config=self._config)
-        logger.info('Start services on worker %s succeeds.', worker_address)
-        return worker_address, worker_pool
-
->>>>>>> fb125ab2
     async def stop(self):
         if not self._stopped:
             for worker_address in self._worker_addresses:
