--- conflicted
+++ resolved
@@ -145,11 +145,6 @@
         while True:
             yield await self._watch_ref.wait_nodes(NodeRole.SUPERVISOR)
 
-<<<<<<< HEAD
-    async def get_expected_supervisors(self) -> List[str]:
-        mapping = await self._watch_ref.get_container_mappings(NodeRole.SUPERVISOR)
-        return [v if v is not None else k for k, v in mapping.items()]
-
     async def request_worker_node(
             self, worker_cpu: int = None, worker_mem: int = None, timeout: int = None) -> str:
         raise NotImplementedError
@@ -157,8 +152,6 @@
     async def release_worker_node(self, address: str):
         raise NotImplementedError
 
-=======
->>>>>>> 7cf4f21b
 
 class YarnServiceMixin(object):
     service_name = None
