#!/usr/bin/env python
# -*- coding: utf-8 -*-
# Copyright 1999-2018 Alibaba Group Holding Ltd.
#
# Licensed under the Apache License, Version 2.0 (the "License");
# you may not use this file except in compliance with the License.
# You may obtain a copy of the License at
#
#      http://www.apache.org/licenses/LICENSE-2.0
#
# Unless required by applicable law or agreed to in writing, software
# distributed under the License is distributed on an "AS IS" BASIS,
# WITHOUT WARRANTIES OR CONDITIONS OF ANY KIND, either express or implied.
# See the License for the specific language governing permissions and
# limitations under the License.

from operator import attrgetter, mul
import threading
import itertools

import numpy as np

from .compat import six, izip, builtins, reduce
from .utils import tokenize, AttributeDict, on_serialize_shape, on_deserialize_shape
from .serialize import ValueType, ProviderType, Serializable, AttributeAsDict, \
    ListField, TupleField, DictField, KeyField, BoolField, StringField
from .tiles import Tilesable, handler
from .graph import DAG


class Base(object):
    __slots__ = ()
    _no_copy_attrs_ = set()

    def __init__(self, *args, **kwargs):
        for slot, arg in izip(self.__slots__, args):
            object.__setattr__(self, slot, arg)

        for key, val in six.iteritems(kwargs):
            object.__setattr__(self, key, val)

    @property
    def _values_(self):
        return [getattr(self, k, None) for k in self.__slots__
                if k not in self._no_copy_attrs_]


class BaseWithKey(Base):
    __slots__ = '_key', '_id'
    _no_copy_attrs_ = {'_id'}
    _init_update_key_ = True

    def __init__(self, *args, **kwargs):
        super(BaseWithKey, self).__init__(*args, **kwargs)

        if self._init_update_key_ and (not hasattr(self, '_key') or not self._key):
            self.update_key()
        if not hasattr(self, '_id') or not self._id:
            self._id = str(id(self))

    def _obj_set(self, k, v):
        object.__setattr__(self, k, v)

    def update_key(self):
        self._obj_set('_key', tokenize(type(self), *self._values_))
        return self

    def reset_key(self):
        self._obj_set('_key', None)
        return self

    def update_id(self, new_id=None):
        new_id = new_id if new_id is not None else str(id(self))
        self._obj_set('_id', new_id)

    def __copy__(self):
        return self.copy()

    def copy(self):
        return self.copy_to(type(self)(_key=self.key))

    def copy_to(self, target):
        for attr in self.__slots__:
            if (attr.startswith('__') and attr.endswith('__')) or attr in self._no_copy_attrs_:
                # we don't copy id to identify that the copied one is new
                continue
            if hasattr(self, attr):
                setattr(target, attr, getattr(self, attr))

        return target

    def copy_from(self, obj):
        obj.copy_to(self)

    @property
    def key(self):
        return self._key

    @property
    def id(self):
        return self._id


class Entity(object):
    __slots__ = '_data',
    _allow_data_type_ = ()

    def __init__(self, data):
        self._check_data(data)
        self._data = data

    def _check_data(self, data):
        if data is not None and not isinstance(data, self._allow_data_type_):
            raise TypeError('Expect {0}, got {1}'.format(self._allow_data_type_, type(data)))

    @property
    def data(self):
        return self._data

    @data.setter
    def data(self, new_data):
        self._check_data(new_data)
        self._data = new_data

    def __copy__(self):
        return self.copy()

    def copy(self):
        self.copy_to(type(self)(None))

    def copy_to(self, target):
        target.data = self._data

    def copy_from(self, obj):
        self.data = obj.data

    def __getattr__(self, attr):
        return getattr(self._data, attr)

    def __setattr__(self, key, value):
        try:
            super(Entity, self).__setattr__(key, value)
        except AttributeError:
            return setattr(self._data, key, value)


_threading_local = threading.local()


class BuildMode(object):
    def __init__(self):
        self.is_build_mode = False
        self._old_mode = None

    def __enter__(self):
        if self._old_mode is None:
            # check to prevent nested enter and exit
            self._old_mode = self.is_build_mode
            self.is_build_mode = True

    def __exit__(self, *_):
        if self._old_mode is not None:
            self.is_build_mode = self._old_mode
            self._old_mode = None


def build_mode():
    ret = getattr(_threading_local, 'build_mode', None)
    if ret is None:
        ret = BuildMode()
        _threading_local.build_mode = ret

    return ret


class SerializableWithKey(BaseWithKey, Serializable):
    _key = StringField('key')
    _id = StringField('id')


class AttributeAsDictKey(BaseWithKey, AttributeAsDict):
    _key = StringField('key')
    _id = StringField('id')


class ChunkData(SerializableWithKey):
    __slots__ = '__weakref__',

    # required fields
    _op = KeyField('op')  # store key of operand here
    _shape = TupleField('shape', ValueType.int64,
                        on_serialize=on_serialize_shape, on_deserialize=on_deserialize_shape)
    # optional fields
    _index = TupleField('index', ValueType.uint32)
    _cached = BoolField('cached')
    _params = DictField('params', key_type=ValueType.string, on_deserialize=AttributeDict)

    def __init__(self, *args, **kwargs):
        extras = AttributeDict((k, kwargs.pop(k)) for k in set(kwargs) - set(self.__slots__))
        kwargs['_params'] = kwargs.pop('_params', extras)
        super(ChunkData, self).__init__(*args, **kwargs)

    def __repr__(self):
        return 'Chunk <op={0}, key={1}>'.format(self.op.__class__.__name__, self.key)

    @classmethod
    def cls(cls, provider):
        if provider.type == ProviderType.protobuf:
            from .serialize.protos.chunk_pb2 import ChunkDef
            return ChunkDef
        return super(ChunkData, cls).cls(provider)

    @property
    def shape(self):
        return getattr(self, '_shape', None)

    @property
    def ndim(self):
        return len(self.shape)

    @property
    def index(self):
        return getattr(self, '_index', None)

    @property
    def op(self):
        try:
            return self._op
        except AttributeError:
            return None

    @property
    def cached(self):
        return getattr(self, '_cached', None)

    @property
    def inputs(self):
        return self.op.inputs

    @inputs.setter
    def inputs(self, new_inputs):
        self.op.inputs = new_inputs

    @property
    def composed(self):
        return getattr(self, '_composed', None)

    @property
    def device(self):
        return self.op.device

    def is_sparse(self):
        return self.op.is_sparse()

    issparse = is_sparse

    def update_key(self):
        object.__setattr__(self, '_key', tokenize(
            type(self), *(getattr(self, k, None) for k in self.__slots__ if k != '_index')))


class Chunk(Entity):
    __slots__ = ()
    _allow_data_type_ = (ChunkData,)


class TilesableData(SerializableWithKey, Tilesable):
    __slots__ = '__weakref__', '_siblings', '_cix'
    _no_copy_attrs_ = SerializableWithKey._no_copy_attrs_ | {'_cix'}

    # required fields
    _shape = TupleField('shape', ValueType.int64,
                        on_serialize=on_serialize_shape, on_deserialize=on_deserialize_shape)
    _op = KeyField('op')
    # optional fields
    # `nsplits` means the sizes of chunks for each dimension
    _nsplits = TupleField('nsplits', ValueType.tuple(ValueType.uint64))
    _chunks = ListField('chunks', ValueType.reference(Chunk))
    _params = DictField('params', key_type=ValueType.string, on_deserialize=AttributeDict)

    def __init__(self, *args, **kwargs):
        extras = AttributeDict((k, kwargs.pop(k)) for k in set(kwargs) - set(self.__slots__))
        kwargs['_params'] = kwargs.pop('_params', extras)
        if '_nsplits' in kwargs:
            kwargs['_nsplits'] = tuple(tuple(s) for s in kwargs['_nsplits'])

        super(TilesableData, self).__init__(*args, **kwargs)

        if hasattr(self, '_chunks') and self._chunks:
            self._chunks = sorted(self._chunks, key=attrgetter('index'))

    @property
    def ndim(self):
        return len(self.shape)

    def __len__(self):
        try:
            return self.shape[0]
        except IndexError:
            if build_mode().is_build_mode:
                return 0
            raise TypeError('len() of unsized object')

    @property
    def shape(self):
        if hasattr(self, '_shape') and self._shape is not None:
            return self._shape
        if hasattr(self, '_nsplits') and self._nsplits is not None:
            self._shape = tuple(builtins.sum(nsplit) for nsplit in self._nsplits)
            return self._shape

    def _update_shape(self, new_shape):
        self._shape = new_shape

    @property
    def chunk_shape(self):
        if hasattr(self, '_nsplits') and self._nsplits is not None:
            return tuple(map(len, self._nsplits))

    @property
    def chunks(self):
        return getattr(self, '_chunks', None)

    @property
    def op(self):
        return getattr(self, '_op', None)

    @property
    def nsplits(self):
        return getattr(self, '_nsplits', None)

    @nsplits.setter
    def nsplits(self, new_nsplits):
        self._nsplits = new_nsplits

    @property
    def size(self):
        return np.prod(self.shape).item()

    @property
    def inputs(self):
        return self.op.inputs or []

    @inputs.setter
    def inputs(self, new_inputs):
        self.op.inputs = new_inputs

    @property
    def params(self):
        return self._params

    @property
    def cix(self):
        if self.ndim == 0:
            return ChunksIndexer(self)

        try:
            if getattr(self, '_cix', None) is None:
                self._cix = ChunksIndexer(self)
            return self._cix
        except (TypeError, ValueError):
            return ChunksIndexer(self)

    def is_coarse(self):
        return not hasattr(self, '_chunks') or self._chunks is None or len(self._chunks) == 0

    def tiles(self):
        return handler.tiles(self)

    def single_tiles(self):
        return handler.single_tiles(self)

    def build_graph(self, graph=None, cls=DAG, tiled=False, compose=True):
        if tiled and self.is_coarse():
            self.tiles()

        graph = graph if graph is not None else cls()
        keys = None

        if tiled:
            nodes = list(c.data for c in self.chunks)
            keys = list(c.key for c in self.chunks)
        else:
            nodes = list(self.op.outputs)
        visited = set()
        while len(nodes) > 0:
            node = nodes.pop()
            visited.add(node)
            if not graph.contains(node):
                graph.add_node(node)
            children = node.inputs or []
            for c in children:
                if not graph.contains(c):
                    graph.add_node(c)
                if not graph.has_successor(c, node):
                    graph.add_edge(c, node)
            nodes.extend([c for c in itertools.chain(*[inp.op.outputs for inp in node.inputs or []])
                          if c not in visited])
        if tiled and compose:
            graph.compose(keys=keys)
        return graph

    def visualize(self, graph_attrs=None, node_attrs=None, **kw):
        from graphviz import Source

        g = self.build_graph(**kw)
        dot = g.to_dot(graph_attrs=graph_attrs, node_attrs=node_attrs)

        return Source(dot)


class ChunksIndexer(object):
    __slots__ = '_tilesable',

    def __init__(self, tilesable):
        self._tilesable = tilesable

    def __getitem__(self, item):
        if isinstance(item, tuple):
            if len(item) == 0 and self._tilesable.is_scalar():
                return self._tilesable.chunks[0]
            elif all(np.issubdtype(type(it), np.integer) for it in item):
                if len(item) != self._tilesable.ndim:
                    raise ValueError('Cannot get tensor chunk by %s, expect length %d' % (
                        item, self._tilesable.ndim))

                s = self._tilesable.chunk_shape
                item = tuple(i if i >= 0 else i + s for i, s in zip(item, s))
                idx = sum(idx * reduce(mul, s[i+1:], 1) for i, idx
                          in zip(itertools.count(0), item))
                return self._tilesable._chunks[idx]

        raise ValueError('Cannot get tensor chunk by {0}'.format(item))


class TilesableOperandMixin(object):
    __slots__ = ()

    def check_inputs(self, inputs):
        pass

    def _create_chunk(self, output_idx, index, shape, **kw):
        raise NotImplementedError

    def new_chunks(self, inputs, shape, index=None, output_limit=None, kws=None, **kw):
        output_limit = getattr(self, 'output_limit') if output_limit is None else output_limit

        self.check_inputs(inputs)
        getattr(self, '_set_inputs')(inputs)
        if getattr(self, '_key', None) is None:
            getattr(self, 'update_key')()  # update key when inputs are set

        if isinstance(shape, (list, tuple)) and len(shape) > 0 and isinstance(shape[0], (list, tuple)):
            if len(shape) != output_limit:
                raise ValueError('shape size must be equal to output limit, expect {0}, got {1}'.format(
                    output_limit, len(shape)))
        else:
            shape = [shape] * output_limit

        chunks = []
        raw_index = index
        for j, s in enumerate(shape):
            create_chunk_kw = kw.copy()
            if kws:
                create_chunk_kw.update(kws[j])
            index = create_chunk_kw.pop('index', raw_index)
            chunk = self._create_chunk(j, index, s, **create_chunk_kw)
            chunks.append(chunk)

        setattr(self, 'outputs', chunks)
        return chunks

    def _create_entity(self, output_idx, shape, nsplits, chunks, **kw):
        raise NotImplementedError

    def new_entities(self, inputs, shape, chunks=None, nsplits=None, output_limit=None,
                     kws=None, **kw):
        output_limit = getattr(self, 'output_limit') if output_limit is None else output_limit

        self.check_inputs(inputs)
        getattr(self, '_set_inputs')(inputs)
        if getattr(self, '_key', None) is None:
            getattr(self, 'update_key')()  # update key when inputs are set

        if isinstance(shape, (list, tuple)) and len(shape) > 0 and isinstance(shape[0], (list, tuple)):
            if not np.isinf(output_limit) and len(shape) != output_limit:
                raise ValueError('shape size must be equal to output limit, expect {0}, got {1}'.format(
                    output_limit, len(shape)))
        else:
            shape = [shape] * output_limit

        entities = []
        raw_chunks = chunks
        raw_nsplits = nsplits
        for j, s in enumerate(shape):
            create_tensor_kw = kw.copy()
            if kws:
                create_tensor_kw.update(kws[j])
            chunks = create_tensor_kw.pop('chunks', raw_chunks)
            nsplits = create_tensor_kw.pop('nsplits', raw_nsplits)
            entity = self._create_entity(j, s, nsplits, chunks, **create_tensor_kw)
            entities.append(entity)

        setattr(self, 'outputs', entities)
        if len(entities) > 1:
            # for each output tensor, hold the reference to the other outputs
            # so that either no one or everyone are gc collected
            for j, t in enumerate(entities):
                t.data._siblings = [tensor.data for tensor in entities[:j] + entities[j+1:]]
        return entities

    def new_chunk(self, inputs, shape, index=None, **kw):
        if getattr(self, 'output_limit') != 1:
            raise TypeError('cannot new chunk with more than 1 outputs')

<<<<<<< HEAD
        return self.new_chunks(inputs, shape, index=index, **kw)[0]

    def new_entity(self, inputs, shape, **kw):
        if getattr(self, 'output_limit') != 1:
            raise TypeError('cannot new entity with more than 1 outputs')

        return self.new_tensors(inputs, shape, **kw)[0]
=======
        return self.new_chunks(inputs, shape, index=index, **kw)[0]
>>>>>>> d9e0ea27
<|MERGE_RESOLUTION|>--- conflicted
+++ resolved
@@ -513,14 +513,4 @@
         if getattr(self, 'output_limit') != 1:
             raise TypeError('cannot new chunk with more than 1 outputs')
 
-<<<<<<< HEAD
-        return self.new_chunks(inputs, shape, index=index, **kw)[0]
-
-    def new_entity(self, inputs, shape, **kw):
-        if getattr(self, 'output_limit') != 1:
-            raise TypeError('cannot new entity with more than 1 outputs')
-
-        return self.new_tensors(inputs, shape, **kw)[0]
-=======
-        return self.new_chunks(inputs, shape, index=index, **kw)[0]
->>>>>>> d9e0ea27
+        return self.new_chunks(inputs, shape, index=index, **kw)[0]