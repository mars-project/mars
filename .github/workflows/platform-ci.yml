--- conflicted
+++ resolved
@@ -159,11 +159,7 @@
           if [ -n "$WITH_RAY" ]; then
             pytest -v -s $PYTEST_CONFIG --cov-config .coveragerc-threaded -m ray
             mv .coverage build/.coverage.non-aio.file
-<<<<<<< HEAD
-            pytest -v -s $PYTEST_CONFIG --cov-config .coveragerc-threaded -m ray mars/oscar
-=======
             pytest $PYTEST_CONFIG --cov-config .coveragerc-threaded -m ray mars/oscar
->>>>>>> 2cd39847
             mv .coverage build/.coverage.aio.file
             coverage combine build/ && coverage report
           fi
