--- conflicted
+++ resolved
@@ -84,14 +84,10 @@
             fi
             if [ -n "$WITH_RAY" ]; then
               # Change back to `pip install ray[default]` when ray-1.7.0 is released.
-<<<<<<< HEAD
-              pip install https://s3-us-west-2.amazonaws.com/ray-wheels/latest/ray-2.0.0.dev0-cp38-cp38-manylinux2014_x86_64.whl
+              pip install https://s3-us-west-2.amazonaws.com/ray-wheels/master/aee7ba2510dd0eeed8f84dba3e9c5d58cb97d49a/ray-2.0.0.dev0-cp38-cp38-manylinux2014_x86_64.whl
               # Change back to `pip install xgboost_ray` when it doesn't install older version of numpy
               pip install git+https://github.com/ray-project/xgboost_ray.git#xgboost_ray
               pip install --upgrade numpy
-=======
-              pip install https://s3-us-west-2.amazonaws.com/ray-wheels/master/aee7ba2510dd0eeed8f84dba3e9c5d58cb97d49a/ray-2.0.0.dev0-cp38-cp38-manylinux2014_x86_64.whl
->>>>>>> 92c81d3b
             fi
             if [ -n "$RUN_DASK" ]; then
               pip install dask[complete] mimesis sklearn
