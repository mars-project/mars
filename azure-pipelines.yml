trigger:
  branches:
    include:
    - '*'

pr:
- master
- v*.*

jobs:
- job: Job
  timeoutInMinutes: 120
  cancelTimeoutInMinutes: 2
  pool:
    vmImage: 'ubuntu-latest'
  strategy:
    matrix:
      DataFrame:
        mars.test.module: 'dataframe'
      Learn:
        mars.test.module: 'learn'
      Tensor:
        mars.test.module: 'tensor'

  variables:
    PYTHON: '3.8'

<<<<<<< HEAD
steps:
  - powershell: |
      $header = @{ Authorization = "Bearer $env:SYSTEM_ACCESSTOKEN" }
      $buildsUrl = "$(System.TeamFoundationCollectionUri)$(System.TeamProject)/_apis/build/builds?api-version=6.0"
      $builds = Invoke-RestMethod -Uri $buildsUrl -Method Get -Header $header
      $buildsToStop = $builds.value.Where({ ($_.status -eq 'inProgress') -and ($_.sourceBranch -eq '$(Build.SourceBranch)') -and ($_.definition.name -eq '$(Build.DefinitionName)') -and ($_.id -ne '$(Build.BuildId)') })
      ForEach($build in $buildsToStop)
      {
          $build.status = "cancelling"
          $body = $build | ConvertTo-Json -Depth 10
          $urlToCancel = "$(System.TeamFoundationCollectionUri)$(System.TeamProject)/_apis/build/builds/" + $build.id + "?api-version=6.0"
          Write-Output "Cancelling $urlToCancel"
          Invoke-RestMethod -Uri $urlToCancel -Method Patch -ContentType application/json -Header $header -Body $body -SkipHttpErrorCheck
      }
    env:
      SYSTEM_ACCESSTOKEN: $(System.AccessToken)
    displayName: 'Cancel previous jobs'
=======
  steps:
    - powershell: |
        $header = @{ Authorization = "Bearer $env:SYSTEM_ACCESSTOKEN" }
        $buildsUrl = "$(System.TeamFoundationCollectionUri)$(System.TeamProject)/_apis/build/builds?api-version=6.0"
        $builds = Invoke-RestMethod -Uri $buildsUrl -Method Get -Header $header
        $buildsToStop = $builds.value.Where({ ($_.status -eq 'inProgress') -and ($_.sourceBranch -eq '$(Build.SourceBranch)') -and ($_.definition.name -eq '$(Build.DefinitionName)') -and ($_.id -ne '$(Build.BuildId)') })
        ForEach($build in $buildsToStop)
        {
            $build.status = "cancelling"
            $body = $build | ConvertTo-Json -Depth 10
            $urlToCancel = "$(System.TeamFoundationCollectionUri)$(System.TeamProject)/_apis/build/builds/" + $build.id + "?api-version=6.0"
            Write-Output "Cancelling $urlToCancel"
            Invoke-RestMethod -Uri $urlToCancel -Method Patch -ContentType application/json -Header $header -Body $body -SkipHttpErrorCheck
        }
      env:
        SYSTEM_ACCESSTOKEN: $(System.AccessToken)
      displayName: 'Cancel previous jobs'
>>>>>>> 3aec4dbb

    - bash: |
        set -e
        source ci/install-conda.sh
      displayName: 'Install conda'

    - bash: |
        set -e
        source ci/reload-env.sh
        export DEFAULT_VENV=$VIRTUAL_ENV

        if [[ ! "$PYTHON" =~ "3.9" ]]; then
          conda install -n test --quiet --yes -c conda-forge python=$PYTHON numba
        fi

        # todo remove this when fastparquet release new version
        if [[ "$PYTHON" =~ "3.6" ]]; then
          pip install numpy\<1.20.0
        fi

        pip install -r requirements-dev.txt
        pip install -r requirements-extra.txt
        pip install virtualenv flaky flake8

        if [ -z "$NO_COMMON_TESTS" ]; then
          if [[ ! "$PYTHON" =~ "3.6" ]] && [[ ! "$PYTHON" =~ "3.9" ]]; then
            pip install h5py zarr matplotlib
            conda install -n test --quiet --yes -c conda-forge python=$PYTHON \
              "tiledb-py>=0.4.3,<0.6.0" "tiledb<2.0.0" || true
          fi

          conda install -n test --quiet --yes -c pkgs/main python=$PYTHON certifi

          if [[ "$(mars.test.module)" == "learn" ]]; then
            if [[ ! "$PYTHON" =~ "3.9" ]]; then
              conda install --quiet --yes -n test -c conda-forge --no-deps python=$PYTHON \
                libxgboost py-xgboost xgboost lightgbm tensorflow
            fi
            if [[ "$PYTHON" =~ "3.6" ]]; then
              pip install torch==1.4.0 torchvision==0.5.0 faiss-cpu fastparquet
            fi
            if [[ ! "$PYTHON" =~ "3.6" ]] && [[ ! "$PYTHON" =~ "3.9" ]]; then
              pip install torch torchvision
              pip install statsmodels tsfresh
            fi
          fi
        fi
        conda list -n test
      displayName: 'Install dependencies'

    - bash: |
        set -e
        source ci/reload-env.sh
        source ci/build-ext.sh
      displayName: 'Build cython extensions'

<<<<<<< HEAD
  - bash: |
      set -e
      source ci/reload-env.sh
      pytest $PYTEST_CONFIG mars/$(mars.test.module)
      coverage report
      coverage xml
    displayName: 'Run tests'
=======
    - bash: |
        set -e
        source ci/reload-env.sh
        pytest $PYTEST_CONFIG --cov-config .coveragerc-threaded mars/$(mars.test.module)
        coverage report
        coverage xml
      displayName: 'Run tests'
>>>>>>> 3aec4dbb

    - bash: |
        bash <(curl -s https://codecov.io/bash)
      displayName: 'Upload coverage'<|MERGE_RESOLUTION|>--- conflicted
+++ resolved
@@ -25,25 +25,6 @@
   variables:
     PYTHON: '3.8'
 
-<<<<<<< HEAD
-steps:
-  - powershell: |
-      $header = @{ Authorization = "Bearer $env:SYSTEM_ACCESSTOKEN" }
-      $buildsUrl = "$(System.TeamFoundationCollectionUri)$(System.TeamProject)/_apis/build/builds?api-version=6.0"
-      $builds = Invoke-RestMethod -Uri $buildsUrl -Method Get -Header $header
-      $buildsToStop = $builds.value.Where({ ($_.status -eq 'inProgress') -and ($_.sourceBranch -eq '$(Build.SourceBranch)') -and ($_.definition.name -eq '$(Build.DefinitionName)') -and ($_.id -ne '$(Build.BuildId)') })
-      ForEach($build in $buildsToStop)
-      {
-          $build.status = "cancelling"
-          $body = $build | ConvertTo-Json -Depth 10
-          $urlToCancel = "$(System.TeamFoundationCollectionUri)$(System.TeamProject)/_apis/build/builds/" + $build.id + "?api-version=6.0"
-          Write-Output "Cancelling $urlToCancel"
-          Invoke-RestMethod -Uri $urlToCancel -Method Patch -ContentType application/json -Header $header -Body $body -SkipHttpErrorCheck
-      }
-    env:
-      SYSTEM_ACCESSTOKEN: $(System.AccessToken)
-    displayName: 'Cancel previous jobs'
-=======
   steps:
     - powershell: |
         $header = @{ Authorization = "Bearer $env:SYSTEM_ACCESSTOKEN" }
@@ -61,7 +42,6 @@
       env:
         SYSTEM_ACCESSTOKEN: $(System.AccessToken)
       displayName: 'Cancel previous jobs'
->>>>>>> 3aec4dbb
 
     - bash: |
         set -e
@@ -118,15 +98,6 @@
         source ci/build-ext.sh
       displayName: 'Build cython extensions'
 
-<<<<<<< HEAD
-  - bash: |
-      set -e
-      source ci/reload-env.sh
-      pytest $PYTEST_CONFIG mars/$(mars.test.module)
-      coverage report
-      coverage xml
-    displayName: 'Run tests'
-=======
     - bash: |
         set -e
         source ci/reload-env.sh
@@ -134,7 +105,6 @@
         coverage report
         coverage xml
       displayName: 'Run tests'
->>>>>>> 3aec4dbb
 
     - bash: |
         bash <(curl -s https://codecov.io/bash)
