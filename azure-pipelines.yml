--- conflicted
+++ resolved
@@ -65,17 +65,12 @@
         source ./ci/rewrite-cov-config.sh
 
         if [[ "$(mars.test.module)" == "learn" ]]; then
-          pip install numpy\<1.20.0 scipy cython
+          pip install numpy\<1.20.0 scipy cython oss2
         else
-          pip install numpy scipy cython
+          pip install numpy scipy cython oss2
         fi
         pip install -e ".[dev,extra]"
-<<<<<<< HEAD
-        pip install virtualenv flaky flake8
-        pip install oss2
-=======
         pip install virtualenv flaky
->>>>>>> 90543890
 
         if [ -z "$NO_COMMON_TESTS" ]; then
           if [[ ! "$PYTHON" =~ "3.6" ]] && [[ ! "$PYTHON" =~ "3.9" ]]; then
