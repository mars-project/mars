[build-system]
requires = [
    "setuptools",
    "wheel",
    "cython>=0.29",
    "oldest-supported-numpy",
    "scipy>=1.0.0",
]
build-backend = "setuptools.build_meta"

[tool.black]
<<<<<<< HEAD
extend-exclude = '''
^/mars/_version.py
'''

[tool.pytest.ini_options]
markers = [
    "ray_dag: marks tests for ray backend')",
=======
extend-exclude = [
    "^/mars/_version.py",
    "^/mars/lib/tblib/.*",
>>>>>>> e0850516
]<|MERGE_RESOLUTION|>--- conflicted
+++ resolved
@@ -9,17 +9,12 @@
 build-backend = "setuptools.build_meta"
 
 [tool.black]
-<<<<<<< HEAD
-extend-exclude = '''
-^/mars/_version.py
-'''
+extend-exclude = [
+    "^/mars/_version.py",
+    "^/mars/lib/tblib/.*",
+]
 
 [tool.pytest.ini_options]
 markers = [
-    "ray_dag: marks tests for ray backend')",
-=======
-extend-exclude = [
-    "^/mars/_version.py",
-    "^/mars/lib/tblib/.*",
->>>>>>> e0850516
+    "ray_dag: marks tests for ray backend",
 ]