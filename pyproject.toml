--- conflicted
+++ resolved
@@ -9,19 +9,12 @@
 build-backend = "setuptools.build_meta"
 
 [tool.black]
-<<<<<<< HEAD
-extend-exclude = [
-    "^/mars/_version.py",
-    "^/mars/lib/tblib/.*",
-]
+include = '\.pyi?$'
+extend-exclude = '''
+^/mars/(_version.py|lib/tblib/.*)
+'''
 
 [tool.pytest.ini_options]
 markers = [
     "ray_dag: marks tests for ray backend",
-]
-=======
-include = '\.pyi?$'
-extend-exclude = '''
-^/mars/(_version.py|lib/tblib/.*)
-'''
->>>>>>> 9c4cf2aa
+]